--- conflicted
+++ resolved
@@ -71,10 +71,7 @@
     return cudf::test::fixed_width_column_wrapper<T>(iter, iter + count, mask);
   }
   else {
-<<<<<<< HEAD
-=======
     // This needs to be in an else to quash `statement_not_reachable` warnings
->>>>>>> 822ae713
     return cudf::test::fixed_width_column_wrapper<T>(iter, iter + count);
   }
 }
