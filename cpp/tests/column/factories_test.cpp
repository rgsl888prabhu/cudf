/*
 * Copyright (c) 2019, NVIDIA CORPORATION.
 *
 * Licensed under the Apache License, Version 2.0 (the "License");
 * you may not use this file except in compliance with the License.
 * You may obtain a copy of the License at
 *
 *     http://www.apache.org/licenses/LICENSE-2.0
 *
 * Unless required by applicable law or agreed to in writing, software
 * distributed under the License is distributed on an "AS IS" BASIS,
 * WITHOUT WARRANTIES OR CONDITIONS OF ANY KIND, either express or implied.
 * See the License for the specific language governing permissions and
 * limitations under the License.
 */

#include <cudf/column/column.hpp>
#include <cudf/column/column_factories.hpp>
#include <cudf/types.hpp>
#include <cudf/utilities/type_dispatcher.hpp>
#include <tests/utilities/base_fixture.hpp>
#include <tests/utilities/type_lists.hpp>

#include <rmm/mr/default_memory_resource.hpp>
#include <rmm/mr/device_memory_resource.hpp>

#include <gmock/gmock.h>

class ColumnFactoryTest : public cudf::test::BaseFixture {
  cudf::size_type _size{1000};
  cudaStream_t _stream{0};

 public:
  cudf::size_type size() { return _size; }
  cudaStream_t stream() { return _stream; }
};

template <typename T>
class NumericFactoryTest : public ColumnFactoryTest {};

TYPED_TEST_CASE(NumericFactoryTest, cudf::test::NumericTypes);

TYPED_TEST(NumericFactoryTest, EmptyNoMask) {
  auto column = cudf::make_numeric_column(
      cudf::data_type{cudf::experimental::type_to_id<TypeParam>()}, 0,
      cudf::mask_state::UNALLOCATED, this->stream(), this->mr());
  EXPECT_EQ(column->type(),
            cudf::data_type{cudf::experimental::type_to_id<TypeParam>()});
  EXPECT_EQ(column->size(), 0);
  EXPECT_EQ(0, column->null_count());
  EXPECT_FALSE(column->nullable());
  EXPECT_FALSE(column->has_nulls());
  EXPECT_EQ(0, column->num_children());
}

TYPED_TEST(NumericFactoryTest, EmptyAllValidMask) {
  auto column = cudf::make_numeric_column(
      cudf::data_type{cudf::experimental::type_to_id<TypeParam>()}, 0,
      cudf::mask_state::ALL_VALID, this->stream(), this->mr());
  EXPECT_EQ(column->type(),
            cudf::data_type{cudf::experimental::type_to_id<TypeParam>()});
  EXPECT_EQ(column->size(), 0);
  EXPECT_EQ(0, column->null_count());
  EXPECT_FALSE(column->nullable());
  EXPECT_FALSE(column->has_nulls());
  EXPECT_EQ(0, column->num_children());
}

TYPED_TEST(NumericFactoryTest, EmptyAllNullMask) {
  auto column = cudf::make_numeric_column(
      cudf::data_type{cudf::experimental::type_to_id<TypeParam>()}, 0,
      cudf::mask_state::ALL_NULL, this->stream(), this->mr());
  EXPECT_EQ(column->type(),
            cudf::data_type{cudf::experimental::type_to_id<TypeParam>()});
  EXPECT_EQ(column->size(), 0);
  EXPECT_EQ(0, column->null_count());
  EXPECT_FALSE(column->nullable());
  EXPECT_FALSE(column->has_nulls());
  EXPECT_EQ(0, column->num_children());
}

TYPED_TEST(NumericFactoryTest, NoMask) {
  auto column = cudf::make_numeric_column(
      cudf::data_type{cudf::experimental::type_to_id<TypeParam>()},
      this->size(), cudf::mask_state::UNALLOCATED, this->stream(), this->mr());
  EXPECT_EQ(column->type(),
            cudf::data_type{cudf::experimental::type_to_id<TypeParam>()});
  EXPECT_EQ(column->size(), this->size());
  EXPECT_EQ(0, column->null_count());
  EXPECT_FALSE(column->nullable());
  EXPECT_FALSE(column->has_nulls());
  EXPECT_EQ(0, column->num_children());
}

TYPED_TEST(NumericFactoryTest, UnitializedMask) {
  auto column = cudf::make_numeric_column(
      cudf::data_type{cudf::experimental::type_to_id<TypeParam>()},
      this->size(), cudf::mask_state::UNINITIALIZED, this->stream(),
      this->mr());
  EXPECT_EQ(column->type(),
            cudf::data_type{cudf::experimental::type_to_id<TypeParam>()});
  EXPECT_EQ(column->size(), this->size());
  EXPECT_TRUE(column->nullable());
  EXPECT_EQ(0, column->num_children());
}

TYPED_TEST(NumericFactoryTest, AllValidMask) {
  auto column = cudf::make_numeric_column(
      cudf::data_type{cudf::experimental::type_to_id<TypeParam>()},
      this->size(), cudf::mask_state::ALL_VALID, this->stream(), this->mr());
  EXPECT_EQ(column->type(),
            cudf::data_type{cudf::experimental::type_to_id<TypeParam>()});
  EXPECT_EQ(column->size(), this->size());
  EXPECT_EQ(0, column->null_count());
  EXPECT_TRUE(column->nullable());
  EXPECT_FALSE(column->has_nulls());
  EXPECT_EQ(0, column->num_children());
}

TYPED_TEST(NumericFactoryTest, AllNullMask) {
  auto column = cudf::make_numeric_column(
      cudf::data_type{cudf::experimental::type_to_id<TypeParam>()},
      this->size(), cudf::mask_state::ALL_NULL, this->stream(), this->mr());
  EXPECT_EQ(column->type(),
            cudf::data_type{cudf::experimental::type_to_id<TypeParam>()});
  EXPECT_EQ(column->size(), this->size());
  EXPECT_EQ(this->size(), column->null_count());
  EXPECT_TRUE(column->nullable());
  EXPECT_TRUE(column->has_nulls());
  EXPECT_EQ(0, column->num_children());
}

TYPED_TEST(NumericFactoryTest, NullMaskAsParm) {
  rmm::device_buffer null_mask{
      create_null_mask(this->size(), cudf::mask_state::ALL_NULL)};
  auto column = cudf::make_numeric_column(
      cudf::data_type{cudf::experimental::type_to_id<TypeParam>()},
      this->size(), null_mask, this->size(), this->stream(), this->mr());
  EXPECT_EQ(column->type(),
            cudf::data_type{cudf::experimental::type_to_id<TypeParam>()});
  EXPECT_EQ(column->size(), this->size());
  EXPECT_EQ(this->size(), column->null_count());
  EXPECT_TRUE(column->nullable());
  EXPECT_TRUE(column->has_nulls());
  EXPECT_EQ(0, column->num_children());
}

TYPED_TEST(NumericFactoryTest, NullMaskAsEmptyParm) {
  rmm::device_buffer null_mask{};
  auto column = cudf::make_numeric_column(
      cudf::data_type{cudf::experimental::type_to_id<TypeParam>()},
      this->size(), null_mask, 0, this->stream(), this->mr());
  EXPECT_EQ(column->type(),
            cudf::data_type{cudf::experimental::type_to_id<TypeParam>()});
  EXPECT_EQ(column->size(), this->size());
  EXPECT_EQ(0, column->null_count());
  EXPECT_FALSE(column->nullable());
  EXPECT_FALSE(column->has_nulls());
  EXPECT_EQ(0, column->num_children());
}

class NonNumericFactoryTest
    : public ColumnFactoryTest,
      public testing::WithParamInterface<cudf::type_id> {};

// All non-numeric types should throw
TEST_P(NonNumericFactoryTest, NonNumericThrow) {
  auto construct = [this]() {
    auto column = cudf::make_numeric_column(
        cudf::data_type{GetParam()}, this->size(),
        cudf::mask_state::UNALLOCATED, this->stream(), this->mr());
  };
  EXPECT_THROW(construct(), cudf::logic_error);
}

INSTANTIATE_TEST_CASE_P(NonNumeric, NonNumericFactoryTest,
                        testing::ValuesIn(cudf::test::non_numeric_type_ids));

template <typename T>
<<<<<<< HEAD
class FixedWidthFactoryTest : public ColumnFactoryTest {};

TYPED_TEST_CASE(FixedWidthFactoryTest, cudf::test::FixedWidthTypes);

TYPED_TEST(FixedWidthFactoryTest, EmptyNoMask) {
  auto column = cudf::make_fixed_width_column(
      cudf::data_type{cudf::experimental::type_to_id<TypeParam>()}, 0,
      cudf::mask_state::UNALLOCATED, this->stream(), this->mr());
  EXPECT_EQ(column->type(),
            cudf::data_type{cudf::experimental::type_to_id<TypeParam>()});
=======
class EmptyFactoryTest : public ColumnFactoryTest {};

TYPED_TEST_CASE(EmptyFactoryTest, cudf::test::AllTypes);

TYPED_TEST(EmptyFactoryTest, Empty) {
  auto type = cudf::data_type{cudf::experimental::type_to_id<TypeParam>()};
  auto column = cudf::make_empty_column(type);
  EXPECT_EQ(type, column->type());
>>>>>>> d206d35f
  EXPECT_EQ(column->size(), 0);
  EXPECT_EQ(0, column->null_count());
  EXPECT_FALSE(column->nullable());
  EXPECT_FALSE(column->has_nulls());
  EXPECT_EQ(0, column->num_children());
<<<<<<< HEAD
}

TYPED_TEST(FixedWidthFactoryTest, EmptyAllValidMask) {
  auto column = cudf::make_fixed_width_column(
      cudf::data_type{cudf::experimental::type_to_id<TypeParam>()}, 0,
      cudf::mask_state::ALL_VALID, this->stream(), this->mr());
  EXPECT_EQ(column->type(),
            cudf::data_type{cudf::experimental::type_to_id<TypeParam>()});
  EXPECT_EQ(column->size(), 0);
  EXPECT_EQ(0, column->null_count());
  EXPECT_FALSE(column->nullable());
  EXPECT_FALSE(column->has_nulls());
  EXPECT_EQ(0, column->num_children());
}

TYPED_TEST(FixedWidthFactoryTest, EmptyAllNullMask) {
  auto column = cudf::make_fixed_width_column(
      cudf::data_type{cudf::experimental::type_to_id<TypeParam>()}, 0,
      cudf::mask_state::ALL_NULL, this->stream(), this->mr());
  EXPECT_EQ(column->type(),
            cudf::data_type{cudf::experimental::type_to_id<TypeParam>()});
  EXPECT_EQ(column->size(), 0);
  EXPECT_EQ(0, column->null_count());
  EXPECT_FALSE(column->nullable());
  EXPECT_FALSE(column->has_nulls());
  EXPECT_EQ(0, column->num_children());
}

TYPED_TEST(FixedWidthFactoryTest, NoMask) {
  auto column = cudf::make_fixed_width_column(
      cudf::data_type{cudf::experimental::type_to_id<TypeParam>()}, this->size(),
      cudf::mask_state::UNALLOCATED, this->stream(), this->mr());
  EXPECT_EQ(column->type(),
            cudf::data_type{cudf::experimental::type_to_id<TypeParam>()});
  EXPECT_EQ(column->size(), this->size());
  EXPECT_EQ(0, column->null_count());
  EXPECT_FALSE(column->nullable());
  EXPECT_FALSE(column->has_nulls());
  EXPECT_EQ(0, column->num_children());
}

TYPED_TEST(FixedWidthFactoryTest, UnitializedMask) {
  auto column = cudf::make_fixed_width_column(
      cudf::data_type{cudf::experimental::type_to_id<TypeParam>()}, this->size(),
      cudf::mask_state::UNINITIALIZED, this->stream(), this->mr());
  EXPECT_EQ(column->type(),
            cudf::data_type{cudf::experimental::type_to_id<TypeParam>()});
  EXPECT_EQ(column->size(), this->size());
  EXPECT_TRUE(column->nullable());
  EXPECT_EQ(0, column->num_children());
}

TYPED_TEST(FixedWidthFactoryTest, AllValidMask) {
  auto column = cudf::make_fixed_width_column(
      cudf::data_type{cudf::experimental::type_to_id<TypeParam>()}, this->size(),
      cudf::mask_state::ALL_VALID, this->stream(), this->mr());
  EXPECT_EQ(column->type(),
            cudf::data_type{cudf::experimental::type_to_id<TypeParam>()});
  EXPECT_EQ(column->size(), this->size());
  EXPECT_EQ(0, column->null_count());
  EXPECT_TRUE(column->nullable());
  EXPECT_FALSE(column->has_nulls());
  EXPECT_EQ(0, column->num_children());
}

TYPED_TEST(FixedWidthFactoryTest, AllNullMask) {
  auto column = cudf::make_fixed_width_column(
      cudf::data_type{cudf::experimental::type_to_id<TypeParam>()}, this->size(),
      cudf::mask_state::ALL_NULL, this->stream(), this->mr());
  EXPECT_EQ(column->type(),
            cudf::data_type{cudf::experimental::type_to_id<TypeParam>()});
  EXPECT_EQ(column->size(), this->size());
  EXPECT_EQ(this->size(), column->null_count());
  EXPECT_TRUE(column->nullable());
  EXPECT_TRUE(column->has_nulls());
  EXPECT_EQ(0, column->num_children());
}

TYPED_TEST(FixedWidthFactoryTest, NullMaskAsParm) {
  rmm::device_buffer null_mask{
      create_null_mask(this->size(), cudf::mask_state::ALL_NULL)};
  auto column = cudf::make_fixed_width_column(
      cudf::data_type{cudf::experimental::type_to_id<TypeParam>()}, this->size(),
      null_mask, this->size(), this->stream(), this->mr());
  EXPECT_EQ(column->type(),
            cudf::data_type{cudf::experimental::type_to_id<TypeParam>()});
  EXPECT_EQ(column->size(), this->size());
  EXPECT_EQ(this->size(), column->null_count());
  EXPECT_TRUE(column->nullable());
  EXPECT_TRUE(column->has_nulls());
  EXPECT_EQ(0, column->num_children());
}

TYPED_TEST(FixedWidthFactoryTest, NullMaskAsEmptyParm) {
  rmm::device_buffer null_mask{};
  auto column = cudf::make_fixed_width_column(
      cudf::data_type{cudf::experimental::type_to_id<TypeParam>()}, this->size(),
      null_mask, 0, this->stream(), this->mr());
  EXPECT_EQ(column->type(),
            cudf::data_type{cudf::experimental::type_to_id<TypeParam>()});
  EXPECT_EQ(column->size(), this->size());
  EXPECT_EQ(0, column->null_count());
  EXPECT_FALSE(column->nullable());
  EXPECT_FALSE(column->has_nulls());
  EXPECT_EQ(0, column->num_children());
}

class NonFixedWidthFactoryTest
    : public ColumnFactoryTest,
      public testing::WithParamInterface<cudf::type_id> {};

// All non-fixed types should throw
TEST_P(NonFixedWidthFactoryTest, NonFixedWidthThrow) {
  auto construct = [this]() {
    auto column = cudf::make_fixed_width_column(
        cudf::data_type{GetParam()}, this->size(),
        cudf::mask_state::UNALLOCATED, this->stream(), this->mr());
  };
  EXPECT_THROW(construct(), cudf::logic_error);
}

INSTANTIATE_TEST_CASE_P(NonFixedWidth, NonFixedWidthFactoryTest,
                        testing::ValuesIn(cudf::test::non_fixed_width_type_ids));                        
=======
}
>>>>>>> d206d35f
<|MERGE_RESOLUTION|>--- conflicted
+++ resolved
@@ -177,7 +177,6 @@
                         testing::ValuesIn(cudf::test::non_numeric_type_ids));
 
 template <typename T>
-<<<<<<< HEAD
 class FixedWidthFactoryTest : public ColumnFactoryTest {};
 
 TYPED_TEST_CASE(FixedWidthFactoryTest, cudf::test::FixedWidthTypes);
@@ -188,7 +187,9 @@
       cudf::mask_state::UNALLOCATED, this->stream(), this->mr());
   EXPECT_EQ(column->type(),
             cudf::data_type{cudf::experimental::type_to_id<TypeParam>()});
-=======
+}
+
+template <typename T>
 class EmptyFactoryTest : public ColumnFactoryTest {};
 
 TYPED_TEST_CASE(EmptyFactoryTest, cudf::test::AllTypes);
@@ -197,13 +198,11 @@
   auto type = cudf::data_type{cudf::experimental::type_to_id<TypeParam>()};
   auto column = cudf::make_empty_column(type);
   EXPECT_EQ(type, column->type());
->>>>>>> d206d35f
-  EXPECT_EQ(column->size(), 0);
-  EXPECT_EQ(0, column->null_count());
-  EXPECT_FALSE(column->nullable());
-  EXPECT_FALSE(column->has_nulls());
-  EXPECT_EQ(0, column->num_children());
-<<<<<<< HEAD
+  EXPECT_EQ(column->size(), 0);
+  EXPECT_EQ(0, column->null_count());
+  EXPECT_FALSE(column->nullable());
+  EXPECT_FALSE(column->has_nulls());
+  EXPECT_EQ(0, column->num_children());
 }
 
 TYPED_TEST(FixedWidthFactoryTest, EmptyAllValidMask) {
@@ -326,7 +325,4 @@
 }
 
 INSTANTIATE_TEST_CASE_P(NonFixedWidth, NonFixedWidthFactoryTest,
-                        testing::ValuesIn(cudf::test::non_fixed_width_type_ids));                        
-=======
-}
->>>>>>> d206d35f
+                        testing::ValuesIn(cudf::test::non_fixed_width_type_ids));                        