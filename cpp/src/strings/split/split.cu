/*
 * Copyright (c) 2019-2020, NVIDIA CORPORATION.
 *
 * Licensed under the Apache License, Version 2.0 (the "License");
 * you may not use this file except in compliance with the License.
 * You may obtain a copy of the License at
 *
 *     http://www.apache.org/licenses/LICENSE-2.0
 *
 * Unless required by applicable law or agreed to in writing, software
 * distributed under the License is distributed on an "AS IS" BASIS,
 * WITHOUT WARRANTIES OR CONDITIONS OF ANY KIND, either express or implied.
 * See the License for the specific language governing permissions and
 * limitations under the License.
 */

#include <cudf/column/column.hpp>
#include <cudf/column/column_device_view.cuh>
#include <cudf/column/column_factories.hpp>
#include <cudf/detail/nvtx/ranges.hpp>
#include <cudf/detail/utilities/cuda.cuh>
#include <cudf/detail/utilities/integer_utils.hpp>
#include <cudf/strings/detail/utilities.hpp>
#include <cudf/strings/split/split.hpp>
#include <cudf/strings/string_view.cuh>
#include <cudf/strings/strings_column_view.hpp>
#include <cudf/utilities/error.hpp>
<<<<<<< HEAD
#include <cudf/detail/nvtx/ranges.hpp>
=======
>>>>>>> cee2d2f9

#include <thrust/transform.h>
<<<<<<< HEAD
#include <thrust/copy.h>
#include <thrust/binary_search.h>
#include <thrust/count.h>
#include <thrust/extrema.h>
=======
#include <vector>
>>>>>>> cee2d2f9

namespace cudf {
namespace strings {
namespace detail {

<<<<<<< HEAD
using string_index_pair = thrust::pair<const char*,size_type>;
using position_pair = thrust::pair<size_type,size_type>;
=======
using string_index_pair = thrust::pair<const char*, size_type>;
>>>>>>> cee2d2f9

namespace {

<<<<<<< HEAD
=======
/**
 * @brief Common token counter for all split methods in this file.
 */
struct token_counter_fn {
  column_device_view const d_strings;
  string_view const d_delimiter;
  size_type tokens;

  // returns the number of possible tokens in each string
  __device__ size_type operator()(size_type idx) const {
    if (d_strings.is_null(idx)) return 0;
    string_view d_str = d_strings.element<string_view>(idx);
    if (d_str.empty()) return 1;
    size_type delim_count = 0;
    auto delim_length     = d_delimiter.length();
    auto pos              = d_str.find(d_delimiter);
    while (pos >= 0) {
      ++delim_count;
      pos = d_str.find(d_delimiter, pos + delim_length);
    }
    size_type rtn = delim_count + 1;
    if ((tokens > 0) && (rtn > tokens)) rtn = tokens;
    return rtn;
  }
};

>>>>>>> cee2d2f9
//
// This will create new columns by splitting the array of strings vertically.
// All the first tokens go in the first column, all the second tokens go in the second column, etc.
// It is comparable to Pandas split with expand=True but the rows/columns are transposed.
// Example:
//   import pandas as pd
//   pd_series = pd.Series(['', None, 'a_b', '_a_b_', '__aa__bb__', '_a__bbb___c', '_aa_b__ccc__'])
//   print(pd_series.str.split(pat='_', expand=True))
//            0     1     2     3     4     5     6
//      0    ''  None  None  None  None  None  None
//      1  None  None  None  None  None  None  None
//      2     a     b  None  None  None  None  None
//      3    ''     a     b    ''  None  None  None
//      4    ''    ''    aa    ''    bb    ''    ''
//      5    ''     a    ''   bbb    ''    ''     c
//      6    ''    aa     b    ''   ccc    ''    ''
//
//   print(pd_series.str.split(pat='_', n=1, expand=True))
//            0            1
//      0    ''         None
//      1  None         None
//      2     a            b
//      3    ''         a_b_
//      4    ''    _aa__bb__
//      5    ''   a__bbb___c
//      6    ''  aa_b__ccc__
//
//   print(pd_series.str.split(pat='_', n=2, expand=True))
//            0     1         2
//      0    ''  None      None
//      1  None  None      None
//      2     a     b      None
//      3    ''     a        b_
//      4    ''        aa__bb__
//      5    ''     a  _bbb___c
//      6    ''    aa  b__ccc__
//
<<<<<<< HEAD

/**
 * @brief Base class for delimiter-based tokenizers.
 *
 * These are common methods used by both split and rsplit tokenizer functors.
 */
struct base_split_tokenizer
{
    __device__ const char* get_base_ptr() const
    { return d_strings.child(strings_column_view::chars_column_index).data<char>(); }

    __device__ string_view const get_string(size_type idx) const
    { return d_strings.element<string_view>(idx); }

    __device__ bool is_valid(size_type idx) const
    { return d_strings.is_valid(idx); }

    /**
     * @brief Initialize token elements for all strings.
     *
     * The process_tokens() only handles creating tokens for strings that contain
     * delimiters. This function will initialize the output tokens for all
     * strings by assigning null entries for null and empty strings and the
     * string itself for strings with no delimiters.
     *
     * @param idx Index of string in column
     * @param column_count Number of columns in output
     * @param d_all_tokens Tokens vector for all strings
     */
    __device__ void init_tokens( size_type idx,
                                 size_type column_count,
                                 string_index_pair* d_all_tokens ) const
    {
        auto d_tokens = d_all_tokens + (idx * column_count);
        if( is_valid(idx) )
        {
            auto d_str = get_string(idx);
            *d_tokens++ = string_index_pair{d_str.data(),d_str.size_bytes()};
            --column_count;
        }
        thrust::fill( thrust::seq, d_tokens, d_tokens + column_count, string_index_pair{nullptr,0} );
    }

    base_split_tokenizer( column_device_view const& d_strings, string_view const& d_delimiter, size_type max_tokens )
    : d_strings(d_strings), d_delimiter(d_delimiter), max_tokens(max_tokens) {}

protected:
    column_device_view const d_strings;  // strings to split
    string_view const d_delimiter;       // delimiter for split
    size_type max_tokens;
=======
struct split_tokenizer_fn {
  column_device_view const d_strings;  // strings to split
  string_view const d_delimiter;       // delimiter for split

  __device__ string_index_pair operator()(size_type idx,
                                          size_type col_idx,
                                          size_type column_count,
                                          size_type const* d_token_counts) const {
    // token_count already includes the max-split value
    size_type token_count = d_token_counts[idx];
    if (col_idx >= token_count || d_strings.is_null(idx)) return string_index_pair{nullptr, 0};
    string_view d_str = d_strings.element<string_view>(idx);
    auto delim_nchars = d_delimiter.length();
    size_type spos    = 0;
    size_type nchars  = d_str.length();
    size_type epos    = nchars;
    // skip delimiters until we reach the col_idx or the token_count
    for (size_type c = 0; c < (token_count - 1); ++c) {
      epos = d_str.find(d_delimiter, spos);
      if (c == col_idx)  // found our column
        break;
      spos = epos + delim_nchars;
      epos = nchars;
    }
    // this will be the string for this column
    string_index_pair result{d_str.data(), 0};  // init to empty string
    if (spos < epos) {
      spos   = d_str.byte_offset(spos);  // convert character pos
      epos   = d_str.byte_offset(epos);  // to byte offset
      result = string_index_pair{d_str.data() + spos, (epos - spos)};
    }
    return result;
  }
>>>>>>> cee2d2f9
};

/**
 * @brief The tokenizer functions for split().
 *
 * The methods here count delimiters, tokens, and output token elements
 * for each string in a strings column.
 */
<<<<<<< HEAD
struct split_tokenizer_fn : base_split_tokenizer
{
    /**
     * @brief This will create tokens around each delimiter honoring the string boundaries
     * in which the delimiter resides.
     *
     * @param idx Index of the delimiter in the chars column
     * @param column_count Number of output columns
     * @param d_token_counts Token counts for each string
     * @param d_positions The beginning byte position of each delimiter
     * @param positions_count Number of delimiters
     * @param d_indexes Indices of the strings for each delimiter
     * @param d_all_tokens All output tokens for the strings column
     */
    __device__ void process_tokens(size_type idx,
                                   size_type column_count,
                                   size_type const* d_token_counts,
                                   size_type const* d_positions,
                                   size_type positions_count,
                                   size_type const* d_indexes,
                                   string_index_pair* d_all_tokens ) const
    {
        size_type str_idx = d_indexes[idx];
        if( (idx > 0) && d_indexes[idx-1]==str_idx )
            return; // the first delimiter for the string rules them all
        --str_idx; // all of these are off by 1 from the upper_bound call
        string_view d_str = get_string(str_idx);
        size_type token_count = d_token_counts[str_idx]; // max_tokens already included
        auto d_tokens = d_all_tokens + (str_idx * column_count); // point to this string's tokens output
        const char* const base_ptr = get_base_ptr(); // d_positions values are based on this ptr
        const char* str_ptr = d_str.data();                     // beginning of the string
        const char* const str_end_ptr = str_ptr + d_str.size_bytes(); // end of the string
        // build the index-pair of each token for this string
        for( size_type col=0; col < token_count; ++col )
        {
            auto next_delim = ((idx+col) < positions_count) // boundary check for delims in last string
                              ? (base_ptr + d_positions[idx+col]) // start of next delimiter
                              : str_end_ptr;                      // or end of this string
            auto eptr = (next_delim < str_end_ptr)   // make sure delimiter is inside this string
                         && (col+1 < token_count)    // and this is not the last token
                        ? next_delim : str_end_ptr;
            // store the token into the output vector
            d_tokens[col] = string_index_pair{ str_ptr, static_cast<size_type>(eptr-str_ptr)};
            str_ptr = eptr + d_delimiter.size_bytes();
        }
    }

    /**
     * @brief Returns `true` if the byte at `idx` is the start of the delimiter.
     *
     * @param idx Index of a byte in the chars column.
     * @param d_offsets Offsets values to locate the chars ranges.
     * @param chars_bytes Total number of characters to process.
     * @return true if delimiter is found starting at position `idx`
     */
    __device__ bool is_delimiter( size_type idx,  // chars index
                                  int32_t const* d_offsets,
                                  size_type chars_bytes ) const
    {
        auto d_chars = get_base_ptr() + d_offsets[0];
        if( idx + d_delimiter.size_bytes() > chars_bytes )
            return false;
        return d_delimiter.compare(d_chars+idx,d_delimiter.size_bytes())==0;
    }

    /**
     * @brief This counts the tokens for strings that contain delimiters.
     *
     * @param idx Index of a delimiter
     * @param d_positions Start positions of all the delimiters
     * @param positions_count The number of delimiters
     * @param d_indexes Indices of the strings for each delimiter
     * @param d_counts The token counts for all the strings
     */
    __device__ void count_tokens(size_type idx, // delimiter index
                                 size_type const* d_positions,
                                 size_type positions_count,
                                 size_type const* d_indexes,
                                 size_type* d_counts ) const
    {
        size_type str_idx = d_indexes[idx];
        if( (idx > 0) && d_indexes[idx-1]==str_idx )
            return; // first delimiter found handles all of them for this string
        auto const delim_length = d_delimiter.size_bytes();
        string_view const d_str = get_string(str_idx-1);
        const char* const base_ptr = get_base_ptr();
        size_type delim_count = 0; // re-count delimiters to compute the token-count
        size_type last_pos = d_positions[idx] - delim_length;
        while( (idx < positions_count) && (d_indexes[idx] == str_idx) )
        {
            // make sure the whole delimiter is inside the string before counting it
            auto d_pos = d_positions[idx];
            if( ((base_ptr + d_pos + delim_length -1) < (d_str.data() + d_str.size_bytes()))
                && ((d_pos - last_pos) >= delim_length) )
            {
                ++delim_count;    // only count if the delimiter fits
                last_pos = d_pos; // overlapping delimiters are ignored too
            }
            ++idx;
        }
        // the number of tokens is delim_count+1 but capped to max_tokens
        d_counts[str_idx-1] = ((max_tokens > 0) && (delim_count+1 > max_tokens))
                              ? max_tokens : delim_count+1;
    }

    split_tokenizer_fn( column_device_view const& d_strings, string_view const& d_delimiter, size_type max_tokens )
    : base_split_tokenizer(d_strings,d_delimiter,max_tokens) {}
=======
struct rsplit_tokenizer_fn {
  column_device_view const d_strings;  // strings to split
  string_view const d_delimiter;       // delimiter for split

  __device__ string_index_pair operator()(size_type idx,
                                          size_type col_idx,
                                          size_type column_count,
                                          size_type const* d_token_counts) const {
    // token_count already includes the max-split value
    size_type token_count = d_token_counts[idx];
    if (col_idx >= token_count || d_strings.is_null(idx)) return string_index_pair{nullptr, 0};
    string_view d_str = d_strings.element<string_view>(idx);
    auto delim_nchars = d_delimiter.length();
    size_type spos    = 0;
    size_type nchars  = d_str.length();
    size_type epos    = nchars;
    // skip delimiters until we reach col-idx or token_count
    for (auto c = (token_count - 1); c > 0; --c) {
      spos = d_str.rfind(d_delimiter, 0, epos);
      if (c == col_idx)  // found our column
      {
        spos += delim_nchars;  // do not include delimiter
        break;
      }
      epos = spos;
      spos = 0;
    }
    // this will be the string for this column
    string_index_pair result{d_str.data(), 0};  // init to empty string
    if (spos < epos) {
      spos   = d_str.byte_offset(spos);  // convert char pos
      epos   = d_str.byte_offset(epos);  // to byte offset
      result = string_index_pair{d_str.data() + spos, (epos - spos)};
    }
    return result;
  }
>>>>>>> cee2d2f9
};

/**
 * @brief The tokenizer functions for split().
 *
 * The methods here count delimiters, tokens, and output token elements
 * for each string in a strings column.
 * 
 * Same as split_tokenizer_fn except tokens are counted from the end of each string.
 */
<<<<<<< HEAD
struct rsplit_tokenizer_fn : base_split_tokenizer
{
    /**
     * @brief This will create tokens around each delimiter honoring the string boundaries
     * in which the delimiter resides.
     *
     * The tokens are processed from the end of each string so the `max_tokens`
     * is honored correctly.
     *
     * @param idx Index of the delimiter in the chars column
     * @param column_count Number of output columns
     * @param d_token_counts Token counts for each string
     * @param d_positions The ending byte position of each delimiter
     * @param positions_count Number of delimiters
     * @param d_indexes Indices of the strings for each delimiter
     * @param d_all_tokens All output tokens for the strings column
     */
    __device__ void process_tokens(size_type idx, // delimiter position index
                                   size_type column_count, // number of output columns
                                   size_type const* d_token_counts, // token counts for each string
                                   size_type const* d_positions, // end of each delimiter
                                   size_type positions_count, // total number of delimiters
                                   size_type const* d_indexes, // string indices for each delimiter
                                   string_index_pair* d_all_tokens ) const
    {
        size_type str_idx = d_indexes[idx];
        if( (idx+1 < positions_count) && d_indexes[idx+1]==str_idx )
            return; // the last delimiter for the string rules them all
        --str_idx; // all of these are off by 1 from the upper_bound call
        size_type token_count = d_token_counts[str_idx]; // max_tokens already included
        auto d_tokens = d_all_tokens + (str_idx * column_count); // point to this string's tokens output
        const char* const base_ptr = get_base_ptr(); // d_positions values are based on this ptr
        const string_view d_str = get_string(str_idx);
        const char* const str_begin_ptr = d_str.data(); // beginning of the string
        const char* str_ptr = str_begin_ptr + d_str.size_bytes(); // end of the string
        // build the index-pair of each token for this string
        for( size_type col=0; col < token_count; ++col )
        {
            auto prev_delim = (idx >= col) // boundary check for delims in first string
                              ? (base_ptr + d_positions[idx-col] +1) // end of prev delimiter
                              : str_begin_ptr;                       // or the start of this string
            auto sptr = (prev_delim > str_begin_ptr)  // make sure delimiter is inside the string
                         && (col+1 < token_count)     // and this is not the last token
                        ? prev_delim : str_begin_ptr;
            // store the token into the output -- building the array backwards
            d_tokens[token_count-1-col] = string_index_pair{ sptr, static_cast<size_type>(str_ptr-sptr)};
            str_ptr = sptr - d_delimiter.size_bytes(); // get ready for the next prev token
        }
    }

    /**
     * @brief Returns `true` if the byte at `idx` is the end of the delimiter.
     *
     * @param idx Index of a byte in the chars column.
     * @param d_offsets Offsets values to locate the chars ranges.
     * @param chars_bytes Total number of characters to process.
     * @return true if delimiter is found ending at position `idx`
     */
    __device__ bool is_delimiter( size_type idx,
                                  int32_t const* d_offsets,
                                  size_type chars_bytes ) const
    {
        auto delim_length = d_delimiter.size_bytes();
        if( idx < delim_length-1 )
            return false;
        auto d_chars = get_base_ptr() + d_offsets[0];
        return d_delimiter.compare(d_chars+idx-(delim_length-1),delim_length)==0;
    }

    /**
     * @brief This counts the tokens for strings that contain delimiters.
     *
     * Token counting starts at the end of the string to honor the `max_tokens`
     * appropriately.
     *
     * @param idx Index of a delimiter
     * @param d_positions End positions of all the delimiters
     * @param positions_count The number of delimiters
     * @param d_indexes Indices of the strings for each delimiter
     * @param d_counts The token counts for all the strings
     */
    __device__ void count_tokens(size_type idx,
                                 size_type const* d_positions,
                                 size_type positions_count,
                                 size_type const* d_indexes,
                                 size_type* d_counts ) const
    {
        size_type str_idx = d_indexes[idx];
        if( (idx > 0) && d_indexes[idx-1]==str_idx )
            return; // first delimiter found handles all of them for this string
        auto const delim_length = d_delimiter.size_bytes();
        string_view const d_str = get_string(str_idx-1);
        const char* const base_ptr = get_base_ptr();
        size_type delim_count = 0;
        size_type last_pos = d_positions[idx] - delim_length;
        while( (idx < positions_count) && (d_indexes[idx] == str_idx) )
        {
            // make sure the whole delimiter is inside the string before counting it
            auto d_pos = d_positions[idx];
            if( ((base_ptr + d_pos + 1 - delim_length) >= d_str.data())
                && ((d_pos - last_pos) >= delim_length) )
            {
                ++delim_count;    // only count if the delimiter fits
                last_pos = d_pos; // overlapping delimiters are also ignored
            }
            ++idx;
        }
        // the number of tokens is delim_count+1 but capped to max_tokens
        d_counts[str_idx-1] = ((max_tokens > 0) && (delim_count+1 > max_tokens))
                              ? max_tokens : delim_count+1;
    }

    rsplit_tokenizer_fn( column_device_view const& d_strings, string_view const& d_delimiter, size_type max_tokens )
    : base_split_tokenizer(d_strings,d_delimiter,max_tokens) {}
=======
struct whitespace_token_counter_fn {
  column_device_view const d_strings;
  size_type tokens;  // maximum number of tokens

  // count the 'words' only between non-whitespace characters
  __device__ size_type operator()(size_type idx) const {
    if (d_strings.is_null(idx)) return 0;
    string_view d_str = d_strings.element<string_view>(idx);
    size_type dcount  = 0;
    bool spaces       = true;  // need to treat a run of whitespace as a single delimiter
    auto itr          = d_str.begin();
    while (itr != d_str.end()) {
      char_utf8 ch = *itr;
      if (spaces == (ch <= ' '))
        itr++;
      else {
        dcount += static_cast<size_type>(spaces);
        spaces = !spaces;
      }
    }
    if (tokens && (dcount > tokens)) dcount = tokens;
    if (dcount == 0) dcount = 1;  // always allow empty string
    return dcount;
  }
>>>>>>> cee2d2f9
};

/**
 * @brief Generic split function called by split() and rsplit().
 *
 * This function will first count the number of delimiters in the entire strings
 * column. Next it records the position of all the delimiters. These positions
 * are used for the remainder of the code to build string_index_pair elements
 * for each output column.
 *
 * The number of tokens for each string is computed by analyzing the delimiter
 * position values and mapping them to each string.
 * The number of output columns is determined by the string with the most tokens.
 * Next the string_index_pairs for the entire column is created using the
 * delimiter positions and their string indices vector.
 *
 * Finally, each column is built by creating a vector of tokens (string_index_pairs)
 * according to their position in each string. The first token from each string goes
 * into the first output column, the 2nd token from each string goes into the 2nd
 * output column, etc.
 *
 * @tparam Tokenizer provides unique functions for split/rsplit.
 * @param strings_column The strings to split
 * @param tokenizer Tokenizer for counting and producing tokens
 * @return table of columns for the output of the split
 */
template<typename Tokenizer>
std::unique_ptr<experimental::table> split_fn( strings_column_view const& strings_column,
                                               Tokenizer tokenizer,
                                               rmm::mr::device_memory_resource* mr,
                                               cudaStream_t stream )
{
    std::vector<std::unique_ptr<column>> results;
    auto strings_count = strings_column.size();
    if( strings_count == 0 )
    {
        results.push_back(make_empty_strings_column(mr,stream));
        return std::make_unique<experimental::table>(std::move(results));
    }

    auto execpol = rmm::exec_policy(stream);
    auto d_offsets = strings_column.offsets().data<int32_t>();
    d_offsets += strings_column.offset(); // nvbug-2808421 : do not combine with the previous line
    auto chars_bytes = thrust::device_pointer_cast(d_offsets)[strings_count]
                     - thrust::device_pointer_cast(d_offsets)[0];

    // count the number of delimiters in the entire column
    size_type delimiter_count = thrust::count_if( execpol->on(stream),
        thrust::make_counting_iterator<size_type>(0),
        thrust::make_counting_iterator<size_type>(chars_bytes),
        [tokenizer, d_offsets, chars_bytes] __device__ (size_type idx) {
            return tokenizer.is_delimiter(idx,d_offsets,chars_bytes);
        });

    // create vector of every delimiter position in the chars column
    rmm::device_vector<size_type> delimiter_positions(delimiter_count);
    auto d_positions = delimiter_positions.data().get();
    auto copy_end = thrust::copy_if( execpol->on(stream), thrust::make_counting_iterator<size_type>(0),
        thrust::make_counting_iterator<size_type>(chars_bytes), delimiter_positions.begin(),
        [tokenizer, d_offsets, chars_bytes] __device__ (size_type idx) {
            return tokenizer.is_delimiter(idx,d_offsets,chars_bytes);
        });

    // create vector of string indices for each delimiter
    rmm::device_vector<size_type> string_indices(delimiter_count); // these will be strings that
    auto d_string_indices = string_indices.data().get();           // only contain delimiters
    thrust::upper_bound( execpol->on(stream),
        d_offsets, d_offsets + strings_count,
        delimiter_positions.begin(), copy_end, string_indices.begin() );

    // compute the number of tokens per string
    rmm::device_vector<size_type> token_counts(strings_count);
    auto d_token_counts = token_counts.data().get();
    // first, initialize token counts for strings without delimiters in them
    thrust::transform( execpol->on(stream),
        thrust::make_counting_iterator<size_type>(0),
        thrust::make_counting_iterator<size_type>(strings_count),
        d_token_counts,
        [tokenizer] __device__ (size_type idx) {
            // null are 0, all others 1
            return static_cast<size_type>(tokenizer.is_valid(idx));
        } );
    // now compute the number of tokens in each string
    thrust::for_each_n( execpol->on(stream),
        thrust::make_counting_iterator<size_type>(0), delimiter_count,
        [tokenizer, d_positions, delimiter_count, d_string_indices, d_token_counts] __device__(size_type idx) {
            tokenizer.count_tokens(idx,d_positions,delimiter_count,d_string_indices,d_token_counts);
        } );

    // the columns_count is the maximum number of tokens for any string
    size_type columns_count =
        *thrust::max_element(execpol->on(stream), token_counts.begin(), token_counts.end() );
    // boundary case: if no columns, return one null column (custrings issue #119)
    if( columns_count==0 )
    {
        results.push_back(std::make_unique<column>( data_type{STRING}, strings_count,
                          rmm::device_buffer{0,stream,mr}, // no data
                          create_null_mask(strings_count, mask_state::ALL_NULL, stream, mr), strings_count ));
    }

    // create working area to hold token positions
    rmm::device_vector<string_index_pair> tokens( columns_count * strings_count );
    string_index_pair* d_tokens = tokens.data().get();
    // initialize the token positions -- accounts for nulls, empty, and strings with no delimiter in them
    thrust::for_each_n(execpol->on(stream),
        thrust::make_counting_iterator<size_type>(0), strings_count,
        [tokenizer, columns_count, d_tokens] __device__ (size_type idx) {
            tokenizer.init_tokens(idx,columns_count,d_tokens);
        });

    // get the positions for every token using the delimiter positions
    thrust::for_each_n(execpol->on(stream),
        thrust::make_counting_iterator<size_type>(0), delimiter_count,
        [tokenizer, columns_count, d_token_counts, d_positions, delimiter_count, d_string_indices, d_tokens] __device__ (size_type idx) {
            tokenizer.process_tokens(idx,columns_count,d_token_counts,d_positions,delimiter_count,d_string_indices,d_tokens );
        });

    // Create each column.
    // Build a vector of string_index_pair's for each column.
    // Each pair points to the strings for that column for each row.
    // Create the strings column from the vector using the strings factory.
    for( size_type col=0; col < columns_count; ++col )
    {
        rmm::device_vector<string_index_pair> indexes(strings_count);
        string_index_pair* d_indexes = indexes.data().get();
        thrust::transform(execpol->on(stream),
            thrust::make_counting_iterator<size_type>(0),
            thrust::make_counting_iterator<size_type>(strings_count),
            d_indexes,
            [col, columns_count, d_tokens] __device__ (size_type idx) {
                return d_tokens[ col + (idx * columns_count) ];
            });
        auto column = make_strings_column(indexes,stream,mr);
        results.emplace_back(std::move(column));
    }
    return std::make_unique<experimental::table>(std::move(results));
}

//
// This section is the whitespace-delimiter version of the column split function.
// Like the one above, it can be compared to Pandas split with expand=True but
// with the rows/columns transposed.
//
// The main difference between whitespace tokenizing and delimiter-based tokenizing
// is that all contiguous whitespace is treated as a single delimiter and leading
// and trailing whitespace is ignored (mostly).
//
//  import pandas as pd
//  pd_series = pd.Series(['', None, 'a b', ' a b ', '  aa  bb  ', ' a  bbb   c', ' aa b  ccc  '])
//  print(pd_series.str.split(pat=None, expand=True))
//            0     1     2
//      0  None  None  None
//      1  None  None  None
//      2     a     b  None
//      3     a     b  None
//      4    aa    bb  None
//      5     a   bbb     c
//      6    aa     b   ccc
//
//  print(pd_series.str.split(pat=None, n=1, expand=True))
//            0         1
//      0  None      None
//      1  None      None
//      2     a         b
//      3     a        b
//      4    aa      bb
//      5     a   bbb   c
//      6    aa  b  ccc
//
//  print(pd_series.str.split(pat=None, n=2, expand=True))
//            0     1      2
//      0  None  None   None
//      1  None  None   None
//      2     a     b   None
//      3     a     b   None
//      4    aa    bb   None
//      5     a   bbb      c
//      6    aa     b  ccc
//
//
<<<<<<< HEAD

/**
 * @brief Base class for whitespace tokenizers.
 *
 * These are common methods used by both split and rsplit tokenizer functors.
 */
struct base_whitespace_split_tokenizer
{
    // count the 'words' only between non-whitespace characters
    __device__ size_type count_tokens(size_type idx) const
    {
        if( d_strings.is_null(idx) )
            return 0;
        string_view d_str = d_strings.element<string_view>(idx);
        size_type token_count = 0;
        bool spaces = true; // need to treat a run of whitespace as a single delimiter
        auto itr = d_str.begin();
        while( itr != d_str.end() )
        {
            char_utf8 ch = *itr;
            if( spaces == (ch <= ' ') )
                itr++;
            else
            {
                token_count += static_cast<size_type>(spaces);
                spaces = !spaces;
            }
        }
        if( max_tokens && (token_count > max_tokens) )
            token_count = max_tokens;
        if( token_count==0 )
            token_count = 1; // always at least 1 token
        //printf(" tokens[%d]=%d\n",idx,token_count);
        return token_count;
    }

    base_whitespace_split_tokenizer( column_device_view const& d_strings, size_type max_tokens )
    : d_strings(d_strings), max_tokens(max_tokens) {}

protected:
    column_device_view const d_strings;
    size_type max_tokens; // maximum number of tokens
=======
struct whitespace_split_tokenizer_fn {
  column_device_view const d_strings;  // strings to split
  size_type tokens;                    // maximum number of tokens

  __device__ string_index_pair operator()(size_type idx,
                                          size_type col_idx,
                                          size_type column_count,
                                          size_type const* d_token_counts) const {
    size_type token_count = d_token_counts[idx];
    if (col_idx >= token_count || d_strings.is_null(idx)) return string_index_pair{nullptr, 0};
    string_view d_str = d_strings.element<string_view>(idx);
    size_type c       = 0;
    size_type nchars  = d_str.length();
    size_type spos    = 0;
    size_type epos    = nchars;
    bool spaces       = true;  // need to treat a run of whitespace as a single delimiter
    for (size_type pos = 0; pos < nchars; ++pos) {
      char_utf8 ch = d_str[pos];
      if (spaces == (ch <= ' ')) {
        if (spaces)
          spos = pos + 1;
        else
          epos = pos + 1;
        continue;
      }
      if (!spaces) {
        epos = nchars;
        if ((c + 1) == tokens)  // hit max tokens
          break;
        epos = pos;
        if (c == col_idx)  // found our column
          break;
        spos = pos + 1;
        epos = nchars;
        ++c;
      }
      spaces = !spaces;
    }
    // this is the string for this column
    string_index_pair result{nullptr, 0};  // init to null string
    if (spos < epos) {
      spos   = d_str.byte_offset(spos);  // convert char pos
      epos   = d_str.byte_offset(epos);  // to byte offset
      result = string_index_pair{d_str.data() + spos, (epos - spos)};
    }
    return result;
  }
>>>>>>> cee2d2f9
};

/**
 * @brief Instantiated for each string to manage navigating tokens from
 * the beginning or the end of that string.
 */
<<<<<<< HEAD
struct whitespace_string_tokenizer
{
    /**
     * @brief Identifies the position range of the next token in the given
     * string at the specified iterator position.
     *
     * Tokens are delimited by one or more whitespace characters.
     *
     * @return true if a token has been found
     */
    __device__ bool next_token()
    {
        if( itr != d_str.begin() )
        {   // skip these 2 lines the first time through
            start_position = end_position + 1;
            ++itr;
        }
        if( start_position >= d_str.length() )
            return false;
        // continue search for the next token
        end_position = d_str.length();
        for( ; itr < d_str.end(); ++itr )
        {
            if( spaces == (*itr <= ' ') )
            {
                if( spaces )
                    start_position = itr.position()+1;
                else
                    end_position = itr.position()+1;
                continue;
            }
            spaces = !spaces;
            if( spaces )
            {
                end_position = itr.position();
                break;
            }
        }
        return start_position < end_position;
    }

    /**
     * @brief Identifies the position range of the previous token in the given
     * string at the specified iterator position.
     *
     * Tokens are delimited by one or more whitespace characters.
     *
     * @return true if a token has been found
     */
    __device__ bool prev_token()
    {
        end_position = start_position - 1;
        --itr;
        if( end_position <= 0 )
            return false;
        // continue search for the next token
        start_position = 0;
        for( ; itr >= d_str.begin(); --itr )
        {
            if( spaces == (*itr <= ' ') )
            {
                if( spaces )
                    end_position = itr.position();
                else
                    start_position = itr.position();
                continue;
            }
            spaces = !spaces;
            if( spaces )
            {
                start_position = itr.position()+1;
                break;
            }
        }
        return start_position < end_position;
=======
struct whitespace_rsplit_tokenizer_fn {
  column_device_view const d_strings;  // strings to split
  size_type tokens;                    // maximum number of tokens

  __device__ string_index_pair operator()(size_type idx,
                                          size_type col_idx,
                                          size_type column_count,
                                          size_type const* d_token_counts) const {
    size_type token_count = d_token_counts[idx];
    if (col_idx >= token_count || d_strings.is_null(idx)) return string_index_pair{nullptr, 0};
    string_view d_str = d_strings.element<string_view>(idx);
    size_type c       = (token_count - 1);
    size_type nchars  = d_str.length();
    size_type spos    = 0;
    size_type epos    = nchars;
    bool spaces       = true;  // need to treat a run of whitespace as a single delimiter
    for (int pos = nchars; pos > 0; --pos) {
      char_utf8 ch = d_str[pos - 1];
      if (spaces == (ch <= ' ')) {
        if (spaces)
          epos = pos - 1;
        else
          spos = pos - 1;
        continue;
      }
      if (!spaces) {
        spos = 0;
        if ((column_count - c) == tokens)  // hit max tokens
          break;
        spos = pos;
        if (c == col_idx)  // found our column
          break;
        epos = pos - 1;
        spos = 0;
        --c;
      }
      spaces = !spaces;
    }
    // this is the string for this column
    string_index_pair result{nullptr, 0};  // init to null string
    if (spos < epos) {
      spos   = d_str.byte_offset(spos);  // convert char pos
      epos   = d_str.byte_offset(epos);  // to byte offset
      result = string_index_pair{d_str.data() + spos, (epos - spos)};
    }
    return result;
  }
};

// align all column size allocations to this boundary so that all output column buffers
// start at that alignment.
static constexpr size_type split_align = 64;

__device__ size_type compute_memory_size(size_type token_count, size_type token_size_sum) {
  return cudf::experimental::detail::round_up_pow2(token_size_sum, split_align) +
         cudf::experimental::detail::round_up_pow2(
           (token_count + 1) * static_cast<size_type>(sizeof(size_type)), split_align);
}

struct copy_info {
  size_type idx{};
  size_type token_count{};
  size_type token_size_sum{};
  void* memory_ptr{};
};

enum class Dir { FORWARD, BACKWARD };

/**
 * @brief Compute the number of tokens, the total byte sizes of the tokens, and
 * required memory size for the `idx'th` string element of `d_strings`.
 */
template <Dir dir>
struct token_reader_fn {
  column_device_view const d_strings;  // strings to split
  string_view const d_delimiter;       // delimiter for split
  size_type const max_tokens = std::numeric_limits<size_type>::max();
  bool const has_validity    = false;

  template <bool last>
  __device__ size_type compute_token_char_bytes(string_view const& d_str,
                                                size_type start_pos,
                                                size_type end_pos,
                                                size_type delimiter_pos) const {
    if (last) {
      return dir == Dir::FORWARD ? d_str.byte_offset(end_pos) - d_str.byte_offset(start_pos)
                                 : d_str.byte_offset(end_pos);
    } else {
      return dir == Dir::FORWARD ? d_str.byte_offset(delimiter_pos) - d_str.byte_offset(start_pos)
                                 : d_str.byte_offset(end_pos) -
                                     d_str.byte_offset(delimiter_pos + d_delimiter.length());
>>>>>>> cee2d2f9
    }

<<<<<<< HEAD
    __device__ position_pair token_byte_positions()
    {
        return position_pair{d_str.byte_offset(start_position),
                             d_str.byte_offset(end_position)};
    }
=======
  // returns a tuple of token count, sum of token sizes in bytes, and required
  // memory block size
  __device__ thrust::tuple<size_type, size_type, size_type> operator()(size_type idx) const {
    if (has_validity && d_strings.is_null(idx)) {
      return thrust::make_tuple<size_type, size_type, size_type>(0, 0, 0);
    }

    auto const d_str         = d_strings.element<string_view>(idx);
    size_type token_count    = 0;
    size_type token_size_sum = 0;
    size_type start_pos      = 0;               // updates only if moving forward
    auto end_pos             = d_str.length();  // updates only if moving backward
    while (token_count < max_tokens - 1) {
      auto const delimiter_pos = dir == Dir::FORWARD ? d_str.find(d_delimiter, start_pos)
                                                     : d_str.rfind(d_delimiter, start_pos, end_pos);
      if (delimiter_pos != -1) {
        token_count++;
        token_size_sum += compute_token_char_bytes<false>(d_str, start_pos, end_pos, delimiter_pos);
        if (dir == Dir::FORWARD) {
          start_pos = delimiter_pos + d_delimiter.length();
        } else {
          end_pos = delimiter_pos;
        }
      } else {
        break;
      }
    }
    token_count++;
    token_size_sum += compute_token_char_bytes<true>(d_str, start_pos, end_pos, -1);
>>>>>>> cee2d2f9

    __device__ whitespace_string_tokenizer( string_view const& d_str, bool reverse = false )
    : d_str{d_str}, spaces(true),
      start_position{reverse ? d_str.length()+1 : 0}, end_position{d_str.length()},
      itr{ reverse ? d_str.end() : d_str.begin()} {}

private:
    string_view const d_str;
    bool spaces; // true if current position is whitespace
    cudf::string_view::const_iterator itr;
    size_type start_position;
    size_type end_position;
};

/**
 * @brief The tokenizer functions for split() with whitespace.
 *
 * The whitespace tokenizer has no delimiter and handles one or more
 * consecutive whitespace characters as a single delimiter.
 */
<<<<<<< HEAD
struct whitespace_split_tokenizer_fn : base_whitespace_split_tokenizer
{
    /**
     * @brief This will create tokens around each runs of whitespace characters.
     *
     * @param idx Index of the string to process
     * @param column_count Number of output columns
     * @param d_token_counts Token counts for each string
     * @param d_all_tokens All output tokens for the strings column
     */
    __device__ void process_tokens(size_type idx,
                                   size_type column_count,
                                   size_type const* d_token_counts,
                                   string_index_pair* d_all_tokens ) const
    {
        string_index_pair* d_tokens = d_all_tokens + (idx * column_count);
        thrust::fill( thrust::seq, d_tokens, d_tokens + column_count, string_index_pair{nullptr,0} );
        if( d_strings.is_null(idx) )
            return;
        string_view const d_str = d_strings.element<cudf::string_view>(idx);
        if( d_str.empty() )
            return;
        whitespace_string_tokenizer tokenizer(d_str);
        size_type token_count = d_token_counts[idx];
        size_type token_idx = 0;
        position_pair token{0,0};
        while( tokenizer.next_token() && (token_idx < token_count) )
        {
            token = tokenizer.token_byte_positions();
            d_tokens[token_idx++] = string_index_pair{ d_str.data() + token.first, (token.second-token.first) };
        }
        if( token_count == max_tokens )
            d_tokens[--token_idx] = string_index_pair{ d_str.data() + token.first, (d_str.size_bytes()-token.first) };
    }

    whitespace_split_tokenizer_fn( column_device_view const& d_strings, size_type max_tokens )
    : base_whitespace_split_tokenizer(d_strings,max_tokens) {}
=======
template <Dir dir>
struct token_copier_fn {
  column_device_view const d_strings;  // strings to split
  string_view const d_delimiter;       // delimiter for split
  bool const has_validity = false;

  template <bool last>
  __device__ thrust::pair<size_type, size_type> compute_src_byte_offset_and_token_char_bytes(
    string_view const& d_str,
    size_type start_pos,
    size_type end_pos,
    size_type delimiter_pos) const {
    if (last) {
      auto const src_byte_offset  = dir == Dir::FORWARD ? d_str.byte_offset(start_pos) : 0;
      auto const token_char_bytes = dir == Dir::FORWARD
                                      ? d_str.byte_offset(end_pos) - src_byte_offset
                                      : d_str.byte_offset(end_pos);
      return thrust::make_pair<size_type, size_type>(src_byte_offset, token_char_bytes);
    } else {
      auto const src_byte_offset = dir == Dir::FORWARD
                                     ? d_str.byte_offset(start_pos)
                                     : d_str.byte_offset(delimiter_pos + d_delimiter.length());
      auto const token_char_bytes = dir == Dir::FORWARD
                                      ? d_str.byte_offset(delimiter_pos) - src_byte_offset
                                      : d_str.byte_offset(end_pos) - src_byte_offset;
      return thrust::make_pair<size_type, size_type>(src_byte_offset, token_char_bytes);
    }
  }

  __device__ void operator()(copy_info const info) const {
    if (info.token_count == 0) { return; }

    auto memory_ptr = static_cast<char*>(info.memory_ptr);

    auto const char_buf_size =
      cudf::experimental::detail::round_up_pow2(info.token_size_sum, split_align);
    auto const char_buf_ptr = memory_ptr;
    memory_ptr += char_buf_size;
    auto const offset_buf_ptr = reinterpret_cast<size_type*>(memory_ptr);

    auto const d_str            = d_strings.element<string_view>(info.idx);
    size_type token_idx         = 0;
    size_type char_bytes_copied = 0;
    size_type start_pos         = 0;               // updates only if moving forward
    auto end_pos                = d_str.length();  // updates only if moving backward
    while (token_idx < info.token_count - 1) {
      auto const delimiter_pos = dir == Dir::FORWARD ? d_str.find(d_delimiter, start_pos)
                                                     : d_str.rfind(d_delimiter, start_pos, end_pos);
      if (delimiter_pos != -1) {
        auto const offset_size_pair = compute_src_byte_offset_and_token_char_bytes<false>(
          d_str, start_pos, end_pos, delimiter_pos);
        if (dir == Dir::FORWARD) {
          thrust::copy(thrust::seq,
                       d_str.data() + offset_size_pair.first,
                       d_str.data() + offset_size_pair.first + offset_size_pair.second,
                       char_buf_ptr + char_bytes_copied);
          offset_buf_ptr[token_idx] = char_bytes_copied;
        } else {
          auto const char_buf_offset =
            info.token_size_sum - char_bytes_copied - offset_size_pair.second;
          thrust::copy(thrust::seq,
                       d_str.data() + offset_size_pair.first,
                       d_str.data() + offset_size_pair.first + offset_size_pair.second,
                       char_buf_ptr + char_buf_offset);
          offset_buf_ptr[info.token_count - 1 - token_idx] = char_buf_offset;
        }
        token_idx++;
        char_bytes_copied += offset_size_pair.second;
        if (dir == Dir::FORWARD) {
          start_pos = delimiter_pos + d_delimiter.length();
        } else {
          end_pos = delimiter_pos;
        }
      } else {
        break;
      }
    }

    auto const offset_size_pair =
      compute_src_byte_offset_and_token_char_bytes<true>(d_str, start_pos, end_pos, -1);
    if (dir == Dir::FORWARD) {
      thrust::copy(thrust::seq,
                   d_str.data() + offset_size_pair.first,
                   d_str.data() + offset_size_pair.first + offset_size_pair.second,
                   char_buf_ptr + char_bytes_copied);
      offset_buf_ptr[token_idx] = char_bytes_copied;
    } else {
      thrust::copy(thrust::seq, d_str.data(), d_str.data() + offset_size_pair.second, char_buf_ptr);
      offset_buf_ptr[0] = 0;
    }
    offset_buf_ptr[info.token_count] = info.token_size_sum;
  }
>>>>>>> cee2d2f9
};

/**
 * @brief The tokenizer functions for rsplit() with whitespace.
 *
 * The whitespace tokenizer has no delimiter and handles one or more
 * consecutive whitespace characters as a single delimiter.
 * 
 * This one processes tokens from the end of each string.
 */
<<<<<<< HEAD
struct whitespace_rsplit_tokenizer_fn : base_whitespace_split_tokenizer
{
    /**
     * @brief This will create tokens around each runs of whitespace characters.
     * 
     * @param idx Index of the string to process
     * @param column_count Number of output columns
     * @param d_token_counts Token counts for each string
     * @param d_all_tokens All output tokens for the strings column
     */
    __device__ void process_tokens(size_type idx, // string position index
                                   size_type column_count,
                                   size_type const* d_token_counts,
                                   string_index_pair* d_all_tokens ) const
    {
        string_index_pair* d_tokens = d_all_tokens + (idx * column_count);
        thrust::fill( thrust::seq, d_tokens, d_tokens + column_count, string_index_pair{nullptr,0} );
        if( d_strings.is_null(idx) )
            return;
        string_view const d_str = d_strings.element<cudf::string_view>(idx);
        if( d_str.empty() )
            return;
        whitespace_string_tokenizer tokenizer(d_str,true);
        size_type token_count = d_token_counts[idx];
        size_type token_idx = 0;
        position_pair token{0,0};
        while( tokenizer.prev_token() && (token_idx < token_count) )
        {
            token = tokenizer.token_byte_positions();
            //printf(" %d(%d): (%d,%d)\n",idx,token_idx,token.first,token.second);
            d_tokens[token_count-1-token_idx] = string_index_pair{ d_str.data() + token.first, (token.second-token.first) };
            ++token_idx;
        }
        if( token_count == max_tokens )
            d_tokens[token_count-token_idx] = string_index_pair{ d_str.data(), token.second };
=======
template <Dir dir>
struct whitespace_token_reader_fn {
  column_device_view const d_strings;  // strings to split
  size_type const max_tokens = std::numeric_limits<size_type>::max();
  bool const has_validity    = false;

  template <bool last>
  __device__ size_type compute_token_char_bytes(string_view const& d_str,
                                                size_type cur_pos,
                                                size_type to_token_pos) const {
    if (last) {
      return dir == Dir::FORWARD
               ? d_str.byte_offset(d_str.length()) - d_str.byte_offset(to_token_pos)
               : d_str.byte_offset(to_token_pos + 1) - d_str.byte_offset(0);
    } else {
      return dir == Dir::FORWARD
               ? d_str.byte_offset(cur_pos) - d_str.byte_offset(to_token_pos)
               : d_str.byte_offset(to_token_pos + 1) - d_str.byte_offset(cur_pos + 1);
    }
  }

  __device__ thrust::tuple<size_type, size_type, size_type> operator()(size_type idx) const {
    if (has_validity && d_strings.is_null(idx)) {
      return thrust::make_tuple<size_type, size_type, size_type>(0, 0, 0);
    }

    auto const d_str         = d_strings.element<string_view>(idx);
    size_type token_count    = 0;
    size_type token_size_sum = 0;
    auto spaces              = true;
    auto reached_max_tokens  = false;
    size_type to_token_pos   = 0;
    for (size_type i = 0; i < d_str.length(); ++i) {
      auto const cur_pos = dir == Dir::FORWARD ? i : d_str.length() - 1 - i;
      auto const ch      = d_str[cur_pos];
      if (spaces != (ch <= ' ')) {
        if (spaces) {  // from whitespace(s) to a new token
          to_token_pos = cur_pos;
        } else {  // from a token to whiltespace(s)
          if (token_count < max_tokens - 1) {
            token_count++;
            token_size_sum += compute_token_char_bytes<false>(d_str, cur_pos, to_token_pos);
          } else {
            reached_max_tokens = true;
            break;
          }
        }
        spaces = !spaces;
      }
    }
    if (reached_max_tokens || !spaces) {
      token_count++;
      token_size_sum += compute_token_char_bytes<true>(d_str, -1, to_token_pos);
    }

    if (token_count == 0) {  // note that pandas.Series.str.split("", pat=" ")
                             // returns one token (i.e. "") while
                             // pandas.Series.str.split("") returns 0 token.
      return thrust::make_tuple<size_type, size_type, size_type>(0, 0, 0);
>>>>>>> cee2d2f9
    }

    whitespace_rsplit_tokenizer_fn( column_device_view const& d_strings, size_type max_tokens )
    : base_whitespace_split_tokenizer(d_strings,max_tokens) {}
};

/**
 * @brief Generic split function called by split() and rsplit() using whitespace as a delimiter.
 *
 * The number of tokens for each string is computed by counting consecutive characters
 * between runs of whitespace in each string. The number of output columns is determined
 * by the string with the most tokens. Next the string_index_pairs for the entire column
 * is created.
 *
 * Finally, each column is built by creating a vector of tokens (string_index_pairs)
 * according to their position in each string. The first token from each string goes
 * into the first output column, the 2nd token from each string goes into the 2nd
 * output column, etc.
 *
 * @tparam Tokenizer provides unique functions for split/rsplit.
 * @param strings_count The number of strings in the column
 * @param tokenizer Tokenizer for counting and producing tokens
 * @return table of columns for the output of the split
 */
<<<<<<< HEAD
template<typename Tokenizer>
std::unique_ptr<experimental::table> whitespace_split_fn( size_type strings_count,
                                                          Tokenizer tokenizer,
                                                          rmm::mr::device_memory_resource* mr,
                                                          cudaStream_t stream )
{
    auto execpol = rmm::exec_policy(stream);

    // compute the number of tokens per string
    size_type columns_count = 0;
    rmm::device_vector<size_type> token_counts(strings_count);
    auto d_token_counts = token_counts.data().get();
    if( strings_count > 0 )
    {
        thrust::transform( execpol->on(stream),
            thrust::make_counting_iterator<size_type>(0),
            thrust::make_counting_iterator<size_type>(strings_count),
            d_token_counts,
            [tokenizer] __device__ (size_type idx) { return tokenizer.count_tokens(idx); });
        // column count is the maximum number of tokens for any string
        columns_count = *thrust::max_element(execpol->on(stream),
                                             token_counts.begin(), token_counts.end() );
    }

    std::vector<std::unique_ptr<column>> results;
    // boundary case: if no columns, return one null column (issue #119)
    if( columns_count==0 )
    {
        results.push_back(std::make_unique<column>( data_type{STRING}, strings_count,
                          rmm::device_buffer{0,stream,mr}, // no data
                          create_null_mask(strings_count, mask_state::ALL_NULL, stream, mr), strings_count ));
    }

    // get the positions for every token
    rmm::device_vector<string_index_pair> tokens( columns_count * strings_count );
    string_index_pair* d_tokens = tokens.data().get();
    thrust::for_each_n(execpol->on(stream),
        thrust::make_counting_iterator<size_type>(0), strings_count,
        [tokenizer, columns_count, d_token_counts, d_tokens] __device__ (size_type idx) {
            tokenizer.process_tokens(idx,columns_count,d_token_counts,d_tokens );
        });

    // Create each column.
    // Build a vector of string_index_pair's for each column.
    // Each pair points to a string for that column for each row.
    // Create the strings column from the vector using the strings factory.
    for( size_type col=0; col < columns_count; ++col )
    {
        rmm::device_vector<string_index_pair> indexes(strings_count);
        string_index_pair* d_indexes = indexes.data().get();
        thrust::transform(execpol->on(stream),
            thrust::make_counting_iterator<size_type>(0),
            thrust::make_counting_iterator<size_type>(strings_count),
            d_indexes,
            [col, columns_count, d_tokens] __device__ (size_type idx) {
                return d_tokens[ col + (idx * columns_count) ];
            });
        auto column = make_strings_column(indexes,stream,mr);
        results.emplace_back(std::move(column));
    }
    return std::make_unique<experimental::table>(std::move(results));
}

} // namespace
=======
template <Dir dir>
struct whitespace_token_copier_fn {
  column_device_view const d_strings;  // strings to split
  bool const has_validity = false;

  template <bool last>
  __device__ thrust::pair<size_type, size_type> compute_src_byte_offset_and_token_char_bytes(
    string_view const& d_str,
    size_type cur_pos,
    size_type to_token_pos,
    size_type remaining_bytes) const {
    if (last) {
      auto const token_char_bytes = remaining_bytes;
      auto const src_byte_offset  = dir == Dir::FORWARD
                                     ? d_str.byte_offset(to_token_pos)
                                     : d_str.byte_offset(to_token_pos + 1) - token_char_bytes;
      return thrust::make_pair<size_type, size_type>(src_byte_offset, token_char_bytes);
    } else {
      auto const src_byte_offset =
        dir == Dir::FORWARD ? d_str.byte_offset(to_token_pos) : d_str.byte_offset(cur_pos + 1);
      auto const token_char_bytes = dir == Dir::FORWARD
                                      ? d_str.byte_offset(cur_pos) - src_byte_offset
                                      : d_str.byte_offset(to_token_pos + 1) - src_byte_offset;
      return thrust::make_pair<size_type, size_type>(src_byte_offset, token_char_bytes);
    }
  }

  __device__ void operator()(copy_info const info) const {
    if (info.token_count == 0) { return; }

    auto memory_ptr = static_cast<char*>(info.memory_ptr);

    auto const char_buf_size =
      cudf::experimental::detail::round_up_pow2(info.token_size_sum, split_align);
    auto const char_buf_ptr = memory_ptr;
    memory_ptr += char_buf_size;
    auto const offset_buf_ptr = reinterpret_cast<size_type*>(memory_ptr);

    auto const d_str            = d_strings.element<string_view>(info.idx);
    size_type token_idx         = 0;
    size_type char_bytes_copied = 0;
    auto spaces                 = true;
    size_type to_token_pos      = 0;
    for (size_type i = 0; i < d_str.length(); ++i) {
      auto const cur_pos = dir == Dir::FORWARD ? i : d_str.length() - 1 - i;
      auto const ch      = d_str[cur_pos];
      if (spaces != (ch <= ' ')) {
        if (spaces) {  // from whitespace(s) to a new token
          to_token_pos = cur_pos;
        } else {  // from a token to whiltespace(s)
          if (token_idx < info.token_count - 1) {
            auto const offset_size_pair = compute_src_byte_offset_and_token_char_bytes<false>(
              d_str, cur_pos, to_token_pos, info.token_size_sum - char_bytes_copied);
            if (dir == Dir::FORWARD) {
              thrust::copy(thrust::seq,
                           d_str.data() + offset_size_pair.first,
                           d_str.data() + offset_size_pair.first + offset_size_pair.second,
                           char_buf_ptr + char_bytes_copied);
              offset_buf_ptr[token_idx] = char_bytes_copied;
            } else {
              auto const char_buf_offset =
                info.token_size_sum - char_bytes_copied - offset_size_pair.second;
              thrust::copy(thrust::seq,
                           d_str.data() + offset_size_pair.first,
                           d_str.data() + offset_size_pair.first + offset_size_pair.second,
                           char_buf_ptr + char_buf_offset);
              offset_buf_ptr[info.token_count - 1 - token_idx] = char_buf_offset;
            }
            token_idx++;
            char_bytes_copied += offset_size_pair.second;
          } else {
            break;
          }
        }
        spaces = !spaces;
      }
    }
    if (token_idx < info.token_count) {
      auto const offset_size_pair = compute_src_byte_offset_and_token_char_bytes<true>(
        d_str, -1, to_token_pos, info.token_size_sum - char_bytes_copied);
      if (dir == Dir::FORWARD) {
        thrust::copy(thrust::seq,
                     d_str.data() + offset_size_pair.first,
                     d_str.data() + offset_size_pair.first + offset_size_pair.second,
                     char_buf_ptr + char_bytes_copied);
        offset_buf_ptr[token_idx] = char_bytes_copied;
      } else {
        thrust::copy(thrust::seq,
                     d_str.data() + offset_size_pair.first,
                     d_str.data() + offset_size_pair.first + offset_size_pair.second,
                     char_buf_ptr);
        offset_buf_ptr[0] = 0;
      }
    }
    offset_buf_ptr[info.token_count] = info.token_size_sum;
  }
};

// Generic split function used by split and rsplit
template <typename TokenCounter, typename Tokenizer>
std::unique_ptr<experimental::table> split_fn(size_type strings_count,
                                              TokenCounter counter,
                                              Tokenizer tokenizer,
                                              rmm::mr::device_memory_resource* mr,
                                              cudaStream_t stream) {
  auto execpol = rmm::exec_policy(stream);
  // compute the number of tokens per string
  size_type columns_count = 0;
  rmm::device_vector<size_type> token_counts(strings_count);
  auto d_token_counts = token_counts.data().get();
  if (strings_count > 0) {
    thrust::transform(execpol->on(stream),
                      thrust::make_counting_iterator<size_type>(0),
                      thrust::make_counting_iterator<size_type>(strings_count),
                      d_token_counts,
                      counter);
    // column count is the maximum number of tokens for any string
    columns_count =
      *thrust::max_element(execpol->on(stream), token_counts.begin(), token_counts.end());
  }
  std::vector<std::unique_ptr<column>> results;
  // boundary case: if no columns, return one null column (issue #119)
  if (columns_count == 0) {
    results.push_back(
      std::make_unique<column>(data_type{STRING},
                               strings_count,
                               rmm::device_buffer{0, stream, mr},  // no data
                               create_null_mask(strings_count, mask_state::ALL_NULL, stream, mr),
                               strings_count));
  }

  // Create each column.
  // Build a vector of pair<char*,int>'s' for each column.
  // Each pair points to a string for this column for each row.
  // Create the strings column using the strings factory.
  for (size_type col = 0; col < columns_count; ++col) {
    rmm::device_vector<string_index_pair> indexes(strings_count);
    string_index_pair* d_indexes = indexes.data().get();
    thrust::transform(execpol->on(stream),
                      thrust::make_counting_iterator<size_type>(0),
                      thrust::make_counting_iterator<size_type>(strings_count),
                      d_indexes,
                      [tokenizer, col, columns_count, d_token_counts] __device__(size_type idx) {
                        return tokenizer(idx, col, columns_count, d_token_counts);
                      });
    auto column = make_strings_column(indexes, stream, mr);
    results.emplace_back(std::move(column));
  }
  return std::make_unique<experimental::table>(std::move(results));
}

// Generic split function used by split_record and rsplit_record
template <typename TokenReader, typename TokenCopier>
contiguous_split_record_result contiguous_split_record_fn(strings_column_view const& strings,
                                                          TokenReader reader,
                                                          TokenCopier copier,
                                                          rmm::mr::device_memory_resource* mr,
                                                          cudaStream_t stream) {
  // read each string element of the input column to count the number of tokens
  // and compute the memory offsets

  auto strings_count = strings.size();
  rmm::device_vector<size_type> d_token_counts(strings_count);
  rmm::device_vector<size_type> d_token_size_sums(strings_count);
  rmm::device_vector<size_type> d_memory_offsets(strings_count + 1);

  thrust::transform(rmm::exec_policy(stream)->on(stream),
                    thrust::make_counting_iterator(0),
                    thrust::make_counting_iterator(strings_count),
                    thrust::make_zip_iterator(thrust::make_tuple(
                      d_token_counts.begin(), d_token_size_sums.begin(), d_memory_offsets.begin())),
                    reader);

  thrust::exclusive_scan(rmm::exec_policy(stream)->on(stream),
                         d_memory_offsets.begin(),
                         d_memory_offsets.end(),
                         d_memory_offsets.begin());

  // allocate and copy

  thrust::host_vector<size_type> h_token_counts    = d_token_counts;
  thrust::host_vector<size_type> h_token_size_sums = d_token_size_sums;
  thrust::host_vector<size_type> h_memory_offsets  = d_memory_offsets;

  auto memory_size  = h_memory_offsets.back();
  auto all_data_ptr = std::make_unique<rmm::device_buffer>(memory_size, stream, mr);

  auto d_all_data_ptr        = reinterpret_cast<char*>(all_data_ptr->data());
  auto d_token_counts_ptr    = d_token_counts.data().get();
  auto d_memory_offsets_ptr  = d_memory_offsets.data().get();
  auto d_token_size_sums_ptr = d_token_size_sums.data().get();
  auto copy_info_begin       = thrust::make_transform_iterator(
    thrust::make_counting_iterator(0),
    [d_all_data_ptr, d_token_counts_ptr, d_memory_offsets_ptr, d_token_size_sums_ptr] __device__(
      auto i) {
      return copy_info{i,
                       d_token_counts_ptr[i],
                       d_token_size_sums_ptr[i],
                       d_all_data_ptr + d_memory_offsets_ptr[i]};
    });

  thrust::for_each(
    rmm::exec_policy(stream)->on(stream), copy_info_begin, copy_info_begin + strings_count, copier);

  // update column_view objects

  std::vector<column_view> column_views{};
  for (size_type i = 0; i < strings_count; ++i) {
    if (h_token_counts[i] == 0) {
      column_views.emplace_back(strings.parent().type(), 0, nullptr);
    } else {
      auto memory_ptr    = d_all_data_ptr + h_memory_offsets[i];
      auto char_buf_size = cudf::util::round_up_safe(h_token_size_sums[i], split_align);

      auto char_buf_ptr = memory_ptr;
      memory_ptr += char_buf_size;
      auto offset_buf_ptr = reinterpret_cast<size_type*>(memory_ptr);

      column_views.emplace_back(
        strings.parent().type(),
        h_token_counts[i],
        nullptr,
        nullptr,
        UNKNOWN_NULL_COUNT,
        0,
        std::vector<column_view>{
          column_view(strings.offsets().type(), h_token_counts[i] + 1, offset_buf_ptr),
          column_view(strings.chars().type(), h_token_size_sums[i], char_buf_ptr)});
    }
  }

  CUDA_TRY(cudaStreamSynchronize(stream));

  return contiguous_split_record_result{std::move(column_views), std::move(all_data_ptr)};
}

}  // namespace
>>>>>>> cee2d2f9

std::unique_ptr<experimental::table> split(
  strings_column_view const& strings,
  string_scalar const& delimiter      = string_scalar(""),
  size_type maxsplit                  = -1,
  rmm::mr::device_memory_resource* mr = rmm::mr::get_default_resource(),
  cudaStream_t stream                 = 0) {
  CUDF_EXPECTS(delimiter.is_valid(), "Parameter delimiter must be valid");

<<<<<<< HEAD
std::unique_ptr<experimental::table> split( strings_column_view const& strings_column,
                                            string_scalar const& delimiter = string_scalar(""),
                                            size_type maxsplit=-1,
                                            rmm::mr::device_memory_resource* mr = rmm::mr::get_default_resource(),
                                            cudaStream_t stream = 0 )
{
    CUDF_EXPECTS( delimiter.is_valid(), "Parameter delimiter must be valid");

    size_type max_tokens = 0;
    if( maxsplit > 0 )
        max_tokens = maxsplit + 1; // makes consistent with Pandas

    auto strings_device_view = column_device_view::create(strings_column.parent(),stream);
    if( delimiter.size()==0 )
    {
        return whitespace_split_fn( strings_column.size(),
                                    whitespace_split_tokenizer_fn{*strings_device_view,max_tokens},
                                    mr, stream);
    }

    string_view d_delimiter( delimiter.data(), delimiter.size() );
    return split_fn( strings_column, split_tokenizer_fn{*strings_device_view,d_delimiter,max_tokens},
                     mr, stream);
}

std::unique_ptr<experimental::table> rsplit( strings_column_view const& strings_column,
                                             string_scalar const& delimiter = string_scalar(""),
                                             size_type maxsplit=-1,
                                             rmm::mr::device_memory_resource* mr = rmm::mr::get_default_resource(),
                                             cudaStream_t stream = 0 )
{
    CUDF_EXPECTS( delimiter.is_valid(), "Parameter delimiter must be valid");

    size_type max_tokens = 0;
    if( maxsplit > 0 )
        max_tokens = maxsplit + 1; // makes consistent with Pandas

    auto strings_device_view = column_device_view::create(strings_column.parent(),stream);
    if( delimiter.size()==0 )
    {
        return whitespace_split_fn( strings_column.size(),
                                    whitespace_rsplit_tokenizer_fn{*strings_device_view,max_tokens},
                                    mr, stream);
    }

    string_view d_delimiter( delimiter.data(), delimiter.size() );
    return split_fn( strings_column, rsplit_tokenizer_fn{*strings_device_view,d_delimiter,max_tokens},
                     mr, stream);
}

} // namespace detail

// external APIs

std::unique_ptr<experimental::table> split( strings_column_view const& strings_column,
                                            string_scalar const& delimiter,
                                            size_type maxsplit,
                                            rmm::mr::device_memory_resource* mr )
{
    CUDF_FUNC_RANGE();
    return detail::split( strings_column, delimiter, maxsplit, mr );
}

std::unique_ptr<experimental::table> rsplit( strings_column_view const& strings_column,
                                             string_scalar const& delimiter,
                                             size_type maxsplit,
                                             rmm::mr::device_memory_resource* mr)
{
    CUDF_FUNC_RANGE();
    return detail::rsplit( strings_column, delimiter, maxsplit, mr );
=======
  size_type max_tokens = 0;
  if (maxsplit > 0) max_tokens = maxsplit + 1;  // makes consistent with Pandas

  auto strings_column = column_device_view::create(strings.parent(), stream);
  if (delimiter.size() == 0) {
    return split_fn(strings.size(),
                    whitespace_token_counter_fn{*strings_column, max_tokens},
                    whitespace_split_tokenizer_fn{*strings_column, max_tokens},
                    mr,
                    stream);
  }

  string_view d_delimiter(delimiter.data(), delimiter.size());
  return split_fn(strings.size(),
                  token_counter_fn{*strings_column, d_delimiter, max_tokens},
                  split_tokenizer_fn{*strings_column, d_delimiter},
                  mr,
                  stream);
}

std::unique_ptr<experimental::table> rsplit(
  strings_column_view const& strings,
  string_scalar const& delimiter      = string_scalar(""),
  size_type maxsplit                  = -1,
  rmm::mr::device_memory_resource* mr = rmm::mr::get_default_resource(),
  cudaStream_t stream                 = 0) {
  CUDF_EXPECTS(delimiter.is_valid(), "Parameter delimiter must be valid");

  size_type max_tokens = 0;
  if (maxsplit > 0) max_tokens = maxsplit + 1;  // makes consistent with Pandas

  auto strings_column = column_device_view::create(strings.parent(), stream);
  if (delimiter.size() == 0) {
    return split_fn(strings.size(),
                    whitespace_token_counter_fn{*strings_column, max_tokens},
                    whitespace_rsplit_tokenizer_fn{*strings_column, max_tokens},
                    mr,
                    stream);
  }

  string_view d_delimiter(delimiter.data(), delimiter.size());
  return split_fn(strings.size(),
                  token_counter_fn{*strings_column, d_delimiter, max_tokens},
                  rsplit_tokenizer_fn{*strings_column, d_delimiter},
                  mr,
                  stream);
}

template <Dir dir>
contiguous_split_record_result contiguous_split_record(
  strings_column_view const& strings,
  string_scalar const& delimiter      = string_scalar(""),
  size_type maxsplit                  = -1,
  rmm::mr::device_memory_resource* mr = rmm::mr::get_default_resource(),
  cudaStream_t stream                 = 0) {
  CUDF_EXPECTS(delimiter.is_valid(), "Parameter delimiter must be valid");

  // makes consistent with Pandas
  size_type max_tokens = maxsplit > 0 ? maxsplit + 1 : std::numeric_limits<size_type>::max();
  auto has_validity    = strings.parent().nullable();

  auto d_strings_column_ptr = column_device_view::create(strings.parent(), stream);
  if (delimiter.size() == 0) {
    return contiguous_split_record_fn(
      strings,
      whitespace_token_reader_fn<dir>{*d_strings_column_ptr, max_tokens, has_validity},
      whitespace_token_copier_fn<dir>{*d_strings_column_ptr, has_validity},
      mr,
      stream);
  } else {
    string_view d_delimiter(delimiter.data(), delimiter.size());
    return contiguous_split_record_fn(
      strings,
      token_reader_fn<dir>{*d_strings_column_ptr, d_delimiter, max_tokens, has_validity},
      token_copier_fn<dir>{*d_strings_column_ptr, d_delimiter, has_validity},
      mr,
      stream);
  }
}

}  // namespace detail

// external APIs

std::unique_ptr<experimental::table> split(strings_column_view const& strings,
                                           string_scalar const& delimiter,
                                           size_type maxsplit,
                                           rmm::mr::device_memory_resource* mr) {
  CUDF_FUNC_RANGE();
  return detail::split(strings, delimiter, maxsplit, mr);
}

std::unique_ptr<experimental::table> rsplit(strings_column_view const& strings,
                                            string_scalar const& delimiter,
                                            size_type maxsplit,
                                            rmm::mr::device_memory_resource* mr) {
  CUDF_FUNC_RANGE();
  return detail::rsplit(strings, delimiter, maxsplit, mr);
}

contiguous_split_record_result contiguous_split_record(strings_column_view const& strings,
                                                       string_scalar const& delimiter,
                                                       size_type maxsplit,
                                                       rmm::mr::device_memory_resource* mr) {
  CUDF_FUNC_RANGE();
  return detail::contiguous_split_record<detail::Dir::FORWARD>(strings, delimiter, maxsplit, mr, 0);
}

contiguous_split_record_result contiguous_rsplit_record(strings_column_view const& strings,
                                                        string_scalar const& delimiter,
                                                        size_type maxsplit,
                                                        rmm::mr::device_memory_resource* mr) {
  CUDF_FUNC_RANGE();
  return detail::contiguous_split_record<detail::Dir::BACKWARD>(
    strings, delimiter, maxsplit, mr, 0);
>>>>>>> cee2d2f9
}

}  // namespace strings
}  // namespace cudf<|MERGE_RESOLUTION|>--- conflicted
+++ resolved
@@ -25,63 +25,22 @@
 #include <cudf/strings/string_view.cuh>
 #include <cudf/strings/strings_column_view.hpp>
 #include <cudf/utilities/error.hpp>
-<<<<<<< HEAD
-#include <cudf/detail/nvtx/ranges.hpp>
-=======
->>>>>>> cee2d2f9
-
-#include <thrust/transform.h>
-<<<<<<< HEAD
+
+#include <thrust/binary_search.h>
 #include <thrust/copy.h>
-#include <thrust/binary_search.h>
 #include <thrust/count.h>
 #include <thrust/extrema.h>
-=======
-#include <vector>
->>>>>>> cee2d2f9
+#include <thrust/transform.h>
 
 namespace cudf {
 namespace strings {
 namespace detail {
 
-<<<<<<< HEAD
-using string_index_pair = thrust::pair<const char*,size_type>;
-using position_pair = thrust::pair<size_type,size_type>;
-=======
 using string_index_pair = thrust::pair<const char*, size_type>;
->>>>>>> cee2d2f9
+using position_pair     = thrust::pair<size_type, size_type>;
 
 namespace {
 
-<<<<<<< HEAD
-=======
-/**
- * @brief Common token counter for all split methods in this file.
- */
-struct token_counter_fn {
-  column_device_view const d_strings;
-  string_view const d_delimiter;
-  size_type tokens;
-
-  // returns the number of possible tokens in each string
-  __device__ size_type operator()(size_type idx) const {
-    if (d_strings.is_null(idx)) return 0;
-    string_view d_str = d_strings.element<string_view>(idx);
-    if (d_str.empty()) return 1;
-    size_type delim_count = 0;
-    auto delim_length     = d_delimiter.length();
-    auto pos              = d_str.find(d_delimiter);
-    while (pos >= 0) {
-      ++delim_count;
-      pos = d_str.find(d_delimiter, pos + delim_length);
-    }
-    size_type rtn = delim_count + 1;
-    if ((tokens > 0) && (rtn > tokens)) rtn = tokens;
-    return rtn;
-  }
-};
-
->>>>>>> cee2d2f9
 //
 // This will create new columns by splitting the array of strings vertically.
 // All the first tokens go in the first column, all the second tokens go in the second column, etc.
@@ -119,25 +78,24 @@
 //      5    ''     a  _bbb___c
 //      6    ''    aa  b__ccc__
 //
-<<<<<<< HEAD
 
 /**
  * @brief Base class for delimiter-based tokenizers.
  *
  * These are common methods used by both split and rsplit tokenizer functors.
  */
-struct base_split_tokenizer
-{
-    __device__ const char* get_base_ptr() const
-    { return d_strings.child(strings_column_view::chars_column_index).data<char>(); }
-
-    __device__ string_view const get_string(size_type idx) const
-    { return d_strings.element<string_view>(idx); }
-
-    __device__ bool is_valid(size_type idx) const
-    { return d_strings.is_valid(idx); }
-
-    /**
+struct base_split_tokenizer {
+  __device__ const char* get_base_ptr() const {
+    return d_strings.child(strings_column_view::chars_column_index).data<char>();
+  }
+
+  __device__ string_view const get_string(size_type idx) const {
+    return d_strings.element<string_view>(idx);
+  }
+
+  __device__ bool is_valid(size_type idx) const { return d_strings.is_valid(idx); }
+
+  /**
      * @brief Initialize token elements for all strings.
      *
      * The process_tokens() only handles creating tokens for strings that contain
@@ -149,62 +107,27 @@
      * @param column_count Number of columns in output
      * @param d_all_tokens Tokens vector for all strings
      */
-    __device__ void init_tokens( size_type idx,
-                                 size_type column_count,
-                                 string_index_pair* d_all_tokens ) const
-    {
-        auto d_tokens = d_all_tokens + (idx * column_count);
-        if( is_valid(idx) )
-        {
-            auto d_str = get_string(idx);
-            *d_tokens++ = string_index_pair{d_str.data(),d_str.size_bytes()};
-            --column_count;
-        }
-        thrust::fill( thrust::seq, d_tokens, d_tokens + column_count, string_index_pair{nullptr,0} );
-    }
-
-    base_split_tokenizer( column_device_view const& d_strings, string_view const& d_delimiter, size_type max_tokens )
+  __device__ void init_tokens(size_type idx,
+                              size_type column_count,
+                              string_index_pair* d_all_tokens) const {
+    auto d_tokens = d_all_tokens + (idx * column_count);
+    if (is_valid(idx)) {
+      auto d_str  = get_string(idx);
+      *d_tokens++ = string_index_pair{d_str.data(), d_str.size_bytes()};
+      --column_count;
+    }
+    thrust::fill(thrust::seq, d_tokens, d_tokens + column_count, string_index_pair{nullptr, 0});
+  }
+
+  base_split_tokenizer(column_device_view const& d_strings,
+                       string_view const& d_delimiter,
+                       size_type max_tokens)
     : d_strings(d_strings), d_delimiter(d_delimiter), max_tokens(max_tokens) {}
 
-protected:
-    column_device_view const d_strings;  // strings to split
-    string_view const d_delimiter;       // delimiter for split
-    size_type max_tokens;
-=======
-struct split_tokenizer_fn {
+ protected:
   column_device_view const d_strings;  // strings to split
   string_view const d_delimiter;       // delimiter for split
-
-  __device__ string_index_pair operator()(size_type idx,
-                                          size_type col_idx,
-                                          size_type column_count,
-                                          size_type const* d_token_counts) const {
-    // token_count already includes the max-split value
-    size_type token_count = d_token_counts[idx];
-    if (col_idx >= token_count || d_strings.is_null(idx)) return string_index_pair{nullptr, 0};
-    string_view d_str = d_strings.element<string_view>(idx);
-    auto delim_nchars = d_delimiter.length();
-    size_type spos    = 0;
-    size_type nchars  = d_str.length();
-    size_type epos    = nchars;
-    // skip delimiters until we reach the col_idx or the token_count
-    for (size_type c = 0; c < (token_count - 1); ++c) {
-      epos = d_str.find(d_delimiter, spos);
-      if (c == col_idx)  // found our column
-        break;
-      spos = epos + delim_nchars;
-      epos = nchars;
-    }
-    // this will be the string for this column
-    string_index_pair result{d_str.data(), 0};  // init to empty string
-    if (spos < epos) {
-      spos   = d_str.byte_offset(spos);  // convert character pos
-      epos   = d_str.byte_offset(epos);  // to byte offset
-      result = string_index_pair{d_str.data() + spos, (epos - spos)};
-    }
-    return result;
-  }
->>>>>>> cee2d2f9
+  size_type max_tokens;
 };
 
 /**
@@ -213,10 +136,8 @@
  * The methods here count delimiters, tokens, and output token elements
  * for each string in a strings column.
  */
-<<<<<<< HEAD
-struct split_tokenizer_fn : base_split_tokenizer
-{
-    /**
+struct split_tokenizer_fn : base_split_tokenizer {
+  /**
      * @brief This will create tokens around each delimiter honoring the string boundaries
      * in which the delimiter resides.
      *
@@ -228,40 +149,40 @@
      * @param d_indexes Indices of the strings for each delimiter
      * @param d_all_tokens All output tokens for the strings column
      */
-    __device__ void process_tokens(size_type idx,
-                                   size_type column_count,
-                                   size_type const* d_token_counts,
-                                   size_type const* d_positions,
-                                   size_type positions_count,
-                                   size_type const* d_indexes,
-                                   string_index_pair* d_all_tokens ) const
-    {
-        size_type str_idx = d_indexes[idx];
-        if( (idx > 0) && d_indexes[idx-1]==str_idx )
-            return; // the first delimiter for the string rules them all
-        --str_idx; // all of these are off by 1 from the upper_bound call
-        string_view d_str = get_string(str_idx);
-        size_type token_count = d_token_counts[str_idx]; // max_tokens already included
-        auto d_tokens = d_all_tokens + (str_idx * column_count); // point to this string's tokens output
-        const char* const base_ptr = get_base_ptr(); // d_positions values are based on this ptr
-        const char* str_ptr = d_str.data();                     // beginning of the string
-        const char* const str_end_ptr = str_ptr + d_str.size_bytes(); // end of the string
-        // build the index-pair of each token for this string
-        for( size_type col=0; col < token_count; ++col )
-        {
-            auto next_delim = ((idx+col) < positions_count) // boundary check for delims in last string
-                              ? (base_ptr + d_positions[idx+col]) // start of next delimiter
-                              : str_end_ptr;                      // or end of this string
-            auto eptr = (next_delim < str_end_ptr)   // make sure delimiter is inside this string
-                         && (col+1 < token_count)    // and this is not the last token
-                        ? next_delim : str_end_ptr;
-            // store the token into the output vector
-            d_tokens[col] = string_index_pair{ str_ptr, static_cast<size_type>(eptr-str_ptr)};
-            str_ptr = eptr + d_delimiter.size_bytes();
-        }
-    }
-
-    /**
+  __device__ void process_tokens(size_type idx,
+                                 size_type column_count,
+                                 size_type const* d_token_counts,
+                                 size_type const* d_positions,
+                                 size_type positions_count,
+                                 size_type const* d_indexes,
+                                 string_index_pair* d_all_tokens) const {
+    size_type str_idx = d_indexes[idx];
+    if ((idx > 0) && d_indexes[idx - 1] == str_idx)
+      return;   // the first delimiter for the string rules them all
+    --str_idx;  // all of these are off by 1 from the upper_bound call
+    string_view d_str     = get_string(str_idx);
+    size_type token_count = d_token_counts[str_idx];  // max_tokens already included
+    auto d_tokens =
+      d_all_tokens + (str_idx * column_count);       // point to this string's tokens output
+    const char* const base_ptr    = get_base_ptr();  // d_positions values are based on this ptr
+    const char* str_ptr           = d_str.data();    // beginning of the string
+    const char* const str_end_ptr = str_ptr + d_str.size_bytes();  // end of the string
+    // build the index-pair of each token for this string
+    for (size_type col = 0; col < token_count; ++col) {
+      auto next_delim = ((idx + col) < positions_count)  // boundary check for delims in last string
+                          ? (base_ptr + d_positions[idx + col])  // start of next delimiter
+                          : str_end_ptr;                         // or end of this string
+      auto eptr = (next_delim < str_end_ptr)      // make sure delimiter is inside this string
+                      && (col + 1 < token_count)  // and this is not the last token
+                    ? next_delim
+                    : str_end_ptr;
+      // store the token into the output vector
+      d_tokens[col] = string_index_pair{str_ptr, static_cast<size_type>(eptr - str_ptr)};
+      str_ptr       = eptr + d_delimiter.size_bytes();
+    }
+  }
+
+  /**
      * @brief Returns `true` if the byte at `idx` is the start of the delimiter.
      *
      * @param idx Index of a byte in the chars column.
@@ -269,17 +190,15 @@
      * @param chars_bytes Total number of characters to process.
      * @return true if delimiter is found starting at position `idx`
      */
-    __device__ bool is_delimiter( size_type idx,  // chars index
-                                  int32_t const* d_offsets,
-                                  size_type chars_bytes ) const
-    {
-        auto d_chars = get_base_ptr() + d_offsets[0];
-        if( idx + d_delimiter.size_bytes() > chars_bytes )
-            return false;
-        return d_delimiter.compare(d_chars+idx,d_delimiter.size_bytes())==0;
-    }
-
-    /**
+  __device__ bool is_delimiter(size_type idx,  // chars index
+                               int32_t const* d_offsets,
+                               size_type chars_bytes) const {
+    auto d_chars = get_base_ptr() + d_offsets[0];
+    if (idx + d_delimiter.size_bytes() > chars_bytes) return false;
+    return d_delimiter.compare(d_chars + idx, d_delimiter.size_bytes()) == 0;
+  }
+
+  /**
      * @brief This counts the tokens for strings that contain delimiters.
      *
      * @param idx Index of a delimiter
@@ -288,77 +207,38 @@
      * @param d_indexes Indices of the strings for each delimiter
      * @param d_counts The token counts for all the strings
      */
-    __device__ void count_tokens(size_type idx, // delimiter index
-                                 size_type const* d_positions,
-                                 size_type positions_count,
-                                 size_type const* d_indexes,
-                                 size_type* d_counts ) const
-    {
-        size_type str_idx = d_indexes[idx];
-        if( (idx > 0) && d_indexes[idx-1]==str_idx )
-            return; // first delimiter found handles all of them for this string
-        auto const delim_length = d_delimiter.size_bytes();
-        string_view const d_str = get_string(str_idx-1);
-        const char* const base_ptr = get_base_ptr();
-        size_type delim_count = 0; // re-count delimiters to compute the token-count
-        size_type last_pos = d_positions[idx] - delim_length;
-        while( (idx < positions_count) && (d_indexes[idx] == str_idx) )
-        {
-            // make sure the whole delimiter is inside the string before counting it
-            auto d_pos = d_positions[idx];
-            if( ((base_ptr + d_pos + delim_length -1) < (d_str.data() + d_str.size_bytes()))
-                && ((d_pos - last_pos) >= delim_length) )
-            {
-                ++delim_count;    // only count if the delimiter fits
-                last_pos = d_pos; // overlapping delimiters are ignored too
-            }
-            ++idx;
-        }
-        // the number of tokens is delim_count+1 but capped to max_tokens
-        d_counts[str_idx-1] = ((max_tokens > 0) && (delim_count+1 > max_tokens))
-                              ? max_tokens : delim_count+1;
-    }
-
-    split_tokenizer_fn( column_device_view const& d_strings, string_view const& d_delimiter, size_type max_tokens )
-    : base_split_tokenizer(d_strings,d_delimiter,max_tokens) {}
-=======
-struct rsplit_tokenizer_fn {
-  column_device_view const d_strings;  // strings to split
-  string_view const d_delimiter;       // delimiter for split
-
-  __device__ string_index_pair operator()(size_type idx,
-                                          size_type col_idx,
-                                          size_type column_count,
-                                          size_type const* d_token_counts) const {
-    // token_count already includes the max-split value
-    size_type token_count = d_token_counts[idx];
-    if (col_idx >= token_count || d_strings.is_null(idx)) return string_index_pair{nullptr, 0};
-    string_view d_str = d_strings.element<string_view>(idx);
-    auto delim_nchars = d_delimiter.length();
-    size_type spos    = 0;
-    size_type nchars  = d_str.length();
-    size_type epos    = nchars;
-    // skip delimiters until we reach col-idx or token_count
-    for (auto c = (token_count - 1); c > 0; --c) {
-      spos = d_str.rfind(d_delimiter, 0, epos);
-      if (c == col_idx)  // found our column
-      {
-        spos += delim_nchars;  // do not include delimiter
-        break;
+  __device__ void count_tokens(size_type idx,  // delimiter index
+                               size_type const* d_positions,
+                               size_type positions_count,
+                               size_type const* d_indexes,
+                               size_type* d_counts) const {
+    size_type str_idx = d_indexes[idx];
+    if ((idx > 0) && d_indexes[idx - 1] == str_idx)
+      return;  // first delimiter found handles all of them for this string
+    auto const delim_length    = d_delimiter.size_bytes();
+    string_view const d_str    = get_string(str_idx - 1);
+    const char* const base_ptr = get_base_ptr();
+    size_type delim_count      = 0;  // re-count delimiters to compute the token-count
+    size_type last_pos         = d_positions[idx] - delim_length;
+    while ((idx < positions_count) && (d_indexes[idx] == str_idx)) {
+      // make sure the whole delimiter is inside the string before counting it
+      auto d_pos = d_positions[idx];
+      if (((base_ptr + d_pos + delim_length - 1) < (d_str.data() + d_str.size_bytes())) &&
+          ((d_pos - last_pos) >= delim_length)) {
+        ++delim_count;     // only count if the delimiter fits
+        last_pos = d_pos;  // overlapping delimiters are ignored too
       }
-      epos = spos;
-      spos = 0;
-    }
-    // this will be the string for this column
-    string_index_pair result{d_str.data(), 0};  // init to empty string
-    if (spos < epos) {
-      spos   = d_str.byte_offset(spos);  // convert char pos
-      epos   = d_str.byte_offset(epos);  // to byte offset
-      result = string_index_pair{d_str.data() + spos, (epos - spos)};
-    }
-    return result;
-  }
->>>>>>> cee2d2f9
+      ++idx;
+    }
+    // the number of tokens is delim_count+1 but capped to max_tokens
+    d_counts[str_idx - 1] =
+      ((max_tokens > 0) && (delim_count + 1 > max_tokens)) ? max_tokens : delim_count + 1;
+  }
+
+  split_tokenizer_fn(column_device_view const& d_strings,
+                     string_view const& d_delimiter,
+                     size_type max_tokens)
+    : base_split_tokenizer(d_strings, d_delimiter, max_tokens) {}
 };
 
 /**
@@ -369,10 +249,8 @@
  * 
  * Same as split_tokenizer_fn except tokens are counted from the end of each string.
  */
-<<<<<<< HEAD
-struct rsplit_tokenizer_fn : base_split_tokenizer
-{
-    /**
+struct rsplit_tokenizer_fn : base_split_tokenizer {
+  /**
      * @brief This will create tokens around each delimiter honoring the string boundaries
      * in which the delimiter resides.
      *
@@ -387,40 +265,41 @@
      * @param d_indexes Indices of the strings for each delimiter
      * @param d_all_tokens All output tokens for the strings column
      */
-    __device__ void process_tokens(size_type idx, // delimiter position index
-                                   size_type column_count, // number of output columns
-                                   size_type const* d_token_counts, // token counts for each string
-                                   size_type const* d_positions, // end of each delimiter
-                                   size_type positions_count, // total number of delimiters
-                                   size_type const* d_indexes, // string indices for each delimiter
-                                   string_index_pair* d_all_tokens ) const
-    {
-        size_type str_idx = d_indexes[idx];
-        if( (idx+1 < positions_count) && d_indexes[idx+1]==str_idx )
-            return; // the last delimiter for the string rules them all
-        --str_idx; // all of these are off by 1 from the upper_bound call
-        size_type token_count = d_token_counts[str_idx]; // max_tokens already included
-        auto d_tokens = d_all_tokens + (str_idx * column_count); // point to this string's tokens output
-        const char* const base_ptr = get_base_ptr(); // d_positions values are based on this ptr
-        const string_view d_str = get_string(str_idx);
-        const char* const str_begin_ptr = d_str.data(); // beginning of the string
-        const char* str_ptr = str_begin_ptr + d_str.size_bytes(); // end of the string
-        // build the index-pair of each token for this string
-        for( size_type col=0; col < token_count; ++col )
-        {
-            auto prev_delim = (idx >= col) // boundary check for delims in first string
-                              ? (base_ptr + d_positions[idx-col] +1) // end of prev delimiter
-                              : str_begin_ptr;                       // or the start of this string
-            auto sptr = (prev_delim > str_begin_ptr)  // make sure delimiter is inside the string
-                         && (col+1 < token_count)     // and this is not the last token
-                        ? prev_delim : str_begin_ptr;
-            // store the token into the output -- building the array backwards
-            d_tokens[token_count-1-col] = string_index_pair{ sptr, static_cast<size_type>(str_ptr-sptr)};
-            str_ptr = sptr - d_delimiter.size_bytes(); // get ready for the next prev token
-        }
-    }
-
-    /**
+  __device__ void process_tokens(size_type idx,                    // delimiter position index
+                                 size_type column_count,           // number of output columns
+                                 size_type const* d_token_counts,  // token counts for each string
+                                 size_type const* d_positions,     // end of each delimiter
+                                 size_type positions_count,        // total number of delimiters
+                                 size_type const* d_indexes,  // string indices for each delimiter
+                                 string_index_pair* d_all_tokens) const {
+    size_type str_idx = d_indexes[idx];
+    if ((idx + 1 < positions_count) && d_indexes[idx + 1] == str_idx)
+      return;   // the last delimiter for the string rules them all
+    --str_idx;  // all of these are off by 1 from the upper_bound call
+    size_type token_count = d_token_counts[str_idx];  // max_tokens already included
+    auto d_tokens =
+      d_all_tokens + (str_idx * column_count);         // point to this string's tokens output
+    const char* const base_ptr      = get_base_ptr();  // d_positions values are based on this ptr
+    const string_view d_str         = get_string(str_idx);
+    const char* const str_begin_ptr = d_str.data();  // beginning of the string
+    const char* str_ptr             = str_begin_ptr + d_str.size_bytes();  // end of the string
+    // build the index-pair of each token for this string
+    for (size_type col = 0; col < token_count; ++col) {
+      auto prev_delim = (idx >= col)  // boundary check for delims in first string
+                          ? (base_ptr + d_positions[idx - col] + 1)  // end of prev delimiter
+                          : str_begin_ptr;                           // or the start of this string
+      auto sptr = (prev_delim > str_begin_ptr)    // make sure delimiter is inside the string
+                      && (col + 1 < token_count)  // and this is not the last token
+                    ? prev_delim
+                    : str_begin_ptr;
+      // store the token into the output -- building the array backwards
+      d_tokens[token_count - 1 - col] =
+        string_index_pair{sptr, static_cast<size_type>(str_ptr - sptr)};
+      str_ptr = sptr - d_delimiter.size_bytes();  // get ready for the next prev token
+    }
+  }
+
+  /**
      * @brief Returns `true` if the byte at `idx` is the end of the delimiter.
      *
      * @param idx Index of a byte in the chars column.
@@ -428,18 +307,16 @@
      * @param chars_bytes Total number of characters to process.
      * @return true if delimiter is found ending at position `idx`
      */
-    __device__ bool is_delimiter( size_type idx,
-                                  int32_t const* d_offsets,
-                                  size_type chars_bytes ) const
-    {
-        auto delim_length = d_delimiter.size_bytes();
-        if( idx < delim_length-1 )
-            return false;
-        auto d_chars = get_base_ptr() + d_offsets[0];
-        return d_delimiter.compare(d_chars+idx-(delim_length-1),delim_length)==0;
-    }
-
-    /**
+  __device__ bool is_delimiter(size_type idx,
+                               int32_t const* d_offsets,
+                               size_type chars_bytes) const {
+    auto delim_length = d_delimiter.size_bytes();
+    if (idx < delim_length - 1) return false;
+    auto d_chars = get_base_ptr() + d_offsets[0];
+    return d_delimiter.compare(d_chars + idx - (delim_length - 1), delim_length) == 0;
+  }
+
+  /**
      * @brief This counts the tokens for strings that contain delimiters.
      *
      * Token counting starts at the end of the string to honor the `max_tokens`
@@ -451,65 +328,38 @@
      * @param d_indexes Indices of the strings for each delimiter
      * @param d_counts The token counts for all the strings
      */
-    __device__ void count_tokens(size_type idx,
-                                 size_type const* d_positions,
-                                 size_type positions_count,
-                                 size_type const* d_indexes,
-                                 size_type* d_counts ) const
-    {
-        size_type str_idx = d_indexes[idx];
-        if( (idx > 0) && d_indexes[idx-1]==str_idx )
-            return; // first delimiter found handles all of them for this string
-        auto const delim_length = d_delimiter.size_bytes();
-        string_view const d_str = get_string(str_idx-1);
-        const char* const base_ptr = get_base_ptr();
-        size_type delim_count = 0;
-        size_type last_pos = d_positions[idx] - delim_length;
-        while( (idx < positions_count) && (d_indexes[idx] == str_idx) )
-        {
-            // make sure the whole delimiter is inside the string before counting it
-            auto d_pos = d_positions[idx];
-            if( ((base_ptr + d_pos + 1 - delim_length) >= d_str.data())
-                && ((d_pos - last_pos) >= delim_length) )
-            {
-                ++delim_count;    // only count if the delimiter fits
-                last_pos = d_pos; // overlapping delimiters are also ignored
-            }
-            ++idx;
-        }
-        // the number of tokens is delim_count+1 but capped to max_tokens
-        d_counts[str_idx-1] = ((max_tokens > 0) && (delim_count+1 > max_tokens))
-                              ? max_tokens : delim_count+1;
-    }
-
-    rsplit_tokenizer_fn( column_device_view const& d_strings, string_view const& d_delimiter, size_type max_tokens )
-    : base_split_tokenizer(d_strings,d_delimiter,max_tokens) {}
-=======
-struct whitespace_token_counter_fn {
-  column_device_view const d_strings;
-  size_type tokens;  // maximum number of tokens
-
-  // count the 'words' only between non-whitespace characters
-  __device__ size_type operator()(size_type idx) const {
-    if (d_strings.is_null(idx)) return 0;
-    string_view d_str = d_strings.element<string_view>(idx);
-    size_type dcount  = 0;
-    bool spaces       = true;  // need to treat a run of whitespace as a single delimiter
-    auto itr          = d_str.begin();
-    while (itr != d_str.end()) {
-      char_utf8 ch = *itr;
-      if (spaces == (ch <= ' '))
-        itr++;
-      else {
-        dcount += static_cast<size_type>(spaces);
-        spaces = !spaces;
+  __device__ void count_tokens(size_type idx,
+                               size_type const* d_positions,
+                               size_type positions_count,
+                               size_type const* d_indexes,
+                               size_type* d_counts) const {
+    size_type str_idx = d_indexes[idx];
+    if ((idx > 0) && d_indexes[idx - 1] == str_idx)
+      return;  // first delimiter found handles all of them for this string
+    auto const delim_length    = d_delimiter.size_bytes();
+    string_view const d_str    = get_string(str_idx - 1);
+    const char* const base_ptr = get_base_ptr();
+    size_type delim_count      = 0;
+    size_type last_pos         = d_positions[idx] - delim_length;
+    while ((idx < positions_count) && (d_indexes[idx] == str_idx)) {
+      // make sure the whole delimiter is inside the string before counting it
+      auto d_pos = d_positions[idx];
+      if (((base_ptr + d_pos + 1 - delim_length) >= d_str.data()) &&
+          ((d_pos - last_pos) >= delim_length)) {
+        ++delim_count;     // only count if the delimiter fits
+        last_pos = d_pos;  // overlapping delimiters are also ignored
       }
-    }
-    if (tokens && (dcount > tokens)) dcount = tokens;
-    if (dcount == 0) dcount = 1;  // always allow empty string
-    return dcount;
-  }
->>>>>>> cee2d2f9
+      ++idx;
+    }
+    // the number of tokens is delim_count+1 but capped to max_tokens
+    d_counts[str_idx - 1] =
+      ((max_tokens > 0) && (delim_count + 1 > max_tokens)) ? max_tokens : delim_count + 1;
+  }
+
+  rsplit_tokenizer_fn(column_device_view const& d_strings,
+                      string_view const& d_delimiter,
+                      size_type max_tokens)
+    : base_split_tokenizer(d_strings, d_delimiter, max_tokens) {}
 };
 
 /**
@@ -536,116 +386,138 @@
  * @param tokenizer Tokenizer for counting and producing tokens
  * @return table of columns for the output of the split
  */
-template<typename Tokenizer>
-std::unique_ptr<experimental::table> split_fn( strings_column_view const& strings_column,
-                                               Tokenizer tokenizer,
-                                               rmm::mr::device_memory_resource* mr,
-                                               cudaStream_t stream )
-{
-    std::vector<std::unique_ptr<column>> results;
-    auto strings_count = strings_column.size();
-    if( strings_count == 0 )
-    {
-        results.push_back(make_empty_strings_column(mr,stream));
-        return std::make_unique<experimental::table>(std::move(results));
-    }
-
-    auto execpol = rmm::exec_policy(stream);
-    auto d_offsets = strings_column.offsets().data<int32_t>();
-    d_offsets += strings_column.offset(); // nvbug-2808421 : do not combine with the previous line
-    auto chars_bytes = thrust::device_pointer_cast(d_offsets)[strings_count]
-                     - thrust::device_pointer_cast(d_offsets)[0];
-
-    // count the number of delimiters in the entire column
-    size_type delimiter_count = thrust::count_if( execpol->on(stream),
-        thrust::make_counting_iterator<size_type>(0),
-        thrust::make_counting_iterator<size_type>(chars_bytes),
-        [tokenizer, d_offsets, chars_bytes] __device__ (size_type idx) {
-            return tokenizer.is_delimiter(idx,d_offsets,chars_bytes);
-        });
-
-    // create vector of every delimiter position in the chars column
-    rmm::device_vector<size_type> delimiter_positions(delimiter_count);
-    auto d_positions = delimiter_positions.data().get();
-    auto copy_end = thrust::copy_if( execpol->on(stream), thrust::make_counting_iterator<size_type>(0),
-        thrust::make_counting_iterator<size_type>(chars_bytes), delimiter_positions.begin(),
-        [tokenizer, d_offsets, chars_bytes] __device__ (size_type idx) {
-            return tokenizer.is_delimiter(idx,d_offsets,chars_bytes);
-        });
-
-    // create vector of string indices for each delimiter
-    rmm::device_vector<size_type> string_indices(delimiter_count); // these will be strings that
-    auto d_string_indices = string_indices.data().get();           // only contain delimiters
-    thrust::upper_bound( execpol->on(stream),
-        d_offsets, d_offsets + strings_count,
-        delimiter_positions.begin(), copy_end, string_indices.begin() );
-
-    // compute the number of tokens per string
-    rmm::device_vector<size_type> token_counts(strings_count);
-    auto d_token_counts = token_counts.data().get();
-    // first, initialize token counts for strings without delimiters in them
-    thrust::transform( execpol->on(stream),
-        thrust::make_counting_iterator<size_type>(0),
-        thrust::make_counting_iterator<size_type>(strings_count),
-        d_token_counts,
-        [tokenizer] __device__ (size_type idx) {
-            // null are 0, all others 1
-            return static_cast<size_type>(tokenizer.is_valid(idx));
-        } );
-    // now compute the number of tokens in each string
-    thrust::for_each_n( execpol->on(stream),
-        thrust::make_counting_iterator<size_type>(0), delimiter_count,
-        [tokenizer, d_positions, delimiter_count, d_string_indices, d_token_counts] __device__(size_type idx) {
-            tokenizer.count_tokens(idx,d_positions,delimiter_count,d_string_indices,d_token_counts);
-        } );
-
-    // the columns_count is the maximum number of tokens for any string
-    size_type columns_count =
-        *thrust::max_element(execpol->on(stream), token_counts.begin(), token_counts.end() );
-    // boundary case: if no columns, return one null column (custrings issue #119)
-    if( columns_count==0 )
-    {
-        results.push_back(std::make_unique<column>( data_type{STRING}, strings_count,
-                          rmm::device_buffer{0,stream,mr}, // no data
-                          create_null_mask(strings_count, mask_state::ALL_NULL, stream, mr), strings_count ));
-    }
-
-    // create working area to hold token positions
-    rmm::device_vector<string_index_pair> tokens( columns_count * strings_count );
-    string_index_pair* d_tokens = tokens.data().get();
-    // initialize the token positions -- accounts for nulls, empty, and strings with no delimiter in them
-    thrust::for_each_n(execpol->on(stream),
-        thrust::make_counting_iterator<size_type>(0), strings_count,
-        [tokenizer, columns_count, d_tokens] __device__ (size_type idx) {
-            tokenizer.init_tokens(idx,columns_count,d_tokens);
-        });
-
-    // get the positions for every token using the delimiter positions
-    thrust::for_each_n(execpol->on(stream),
-        thrust::make_counting_iterator<size_type>(0), delimiter_count,
-        [tokenizer, columns_count, d_token_counts, d_positions, delimiter_count, d_string_indices, d_tokens] __device__ (size_type idx) {
-            tokenizer.process_tokens(idx,columns_count,d_token_counts,d_positions,delimiter_count,d_string_indices,d_tokens );
-        });
-
-    // Create each column.
-    // Build a vector of string_index_pair's for each column.
-    // Each pair points to the strings for that column for each row.
-    // Create the strings column from the vector using the strings factory.
-    for( size_type col=0; col < columns_count; ++col )
-    {
-        rmm::device_vector<string_index_pair> indexes(strings_count);
-        string_index_pair* d_indexes = indexes.data().get();
-        thrust::transform(execpol->on(stream),
-            thrust::make_counting_iterator<size_type>(0),
-            thrust::make_counting_iterator<size_type>(strings_count),
-            d_indexes,
-            [col, columns_count, d_tokens] __device__ (size_type idx) {
-                return d_tokens[ col + (idx * columns_count) ];
-            });
-        auto column = make_strings_column(indexes,stream,mr);
-        results.emplace_back(std::move(column));
-    }
+template <typename Tokenizer>
+std::unique_ptr<experimental::table> split_fn(strings_column_view const& strings_column,
+                                              Tokenizer tokenizer,
+                                              rmm::mr::device_memory_resource* mr,
+                                              cudaStream_t stream) {
+  std::vector<std::unique_ptr<column>> results;
+  auto strings_count = strings_column.size();
+  if (strings_count == 0) {
+    results.push_back(make_empty_strings_column(mr, stream));
     return std::make_unique<experimental::table>(std::move(results));
+  }
+
+  auto execpol   = rmm::exec_policy(stream);
+  auto d_offsets = strings_column.offsets().data<int32_t>();
+  d_offsets += strings_column.offset();  // nvbug-2808421 : do not combine with the previous line
+  auto chars_bytes = thrust::device_pointer_cast(d_offsets)[strings_count] -
+                     thrust::device_pointer_cast(d_offsets)[0];
+
+  // count the number of delimiters in the entire column
+  size_type delimiter_count =
+    thrust::count_if(execpol->on(stream),
+                     thrust::make_counting_iterator<size_type>(0),
+                     thrust::make_counting_iterator<size_type>(chars_bytes),
+                     [tokenizer, d_offsets, chars_bytes] __device__(size_type idx) {
+                       return tokenizer.is_delimiter(idx, d_offsets, chars_bytes);
+                     });
+
+  // create vector of every delimiter position in the chars column
+  rmm::device_vector<size_type> delimiter_positions(delimiter_count);
+  auto d_positions = delimiter_positions.data().get();
+  auto copy_end    = thrust::copy_if(execpol->on(stream),
+                                  thrust::make_counting_iterator<size_type>(0),
+                                  thrust::make_counting_iterator<size_type>(chars_bytes),
+                                  delimiter_positions.begin(),
+                                  [tokenizer, d_offsets, chars_bytes] __device__(size_type idx) {
+                                    return tokenizer.is_delimiter(idx, d_offsets, chars_bytes);
+                                  });
+
+  // create vector of string indices for each delimiter
+  rmm::device_vector<size_type> string_indices(delimiter_count);  // these will be strings that
+  auto d_string_indices = string_indices.data().get();            // only contain delimiters
+  thrust::upper_bound(execpol->on(stream),
+                      d_offsets,
+                      d_offsets + strings_count,
+                      delimiter_positions.begin(),
+                      copy_end,
+                      string_indices.begin());
+
+  // compute the number of tokens per string
+  rmm::device_vector<size_type> token_counts(strings_count);
+  auto d_token_counts = token_counts.data().get();
+  // first, initialize token counts for strings without delimiters in them
+  thrust::transform(execpol->on(stream),
+                    thrust::make_counting_iterator<size_type>(0),
+                    thrust::make_counting_iterator<size_type>(strings_count),
+                    d_token_counts,
+                    [tokenizer] __device__(size_type idx) {
+                      // null are 0, all others 1
+                      return static_cast<size_type>(tokenizer.is_valid(idx));
+                    });
+  // now compute the number of tokens in each string
+  thrust::for_each_n(
+    execpol->on(stream),
+    thrust::make_counting_iterator<size_type>(0),
+    delimiter_count,
+    [tokenizer, d_positions, delimiter_count, d_string_indices, d_token_counts] __device__(
+      size_type idx) {
+      tokenizer.count_tokens(idx, d_positions, delimiter_count, d_string_indices, d_token_counts);
+    });
+
+  // the columns_count is the maximum number of tokens for any string
+  size_type columns_count =
+    *thrust::max_element(execpol->on(stream), token_counts.begin(), token_counts.end());
+  // boundary case: if no columns, return one null column (custrings issue #119)
+  if (columns_count == 0) {
+    results.push_back(
+      std::make_unique<column>(data_type{STRING},
+                               strings_count,
+                               rmm::device_buffer{0, stream, mr},  // no data
+                               create_null_mask(strings_count, mask_state::ALL_NULL, stream, mr),
+                               strings_count));
+  }
+
+  // create working area to hold token positions
+  rmm::device_vector<string_index_pair> tokens(columns_count * strings_count);
+  string_index_pair* d_tokens = tokens.data().get();
+  // initialize the token positions -- accounts for nulls, empty, and strings with no delimiter in them
+  thrust::for_each_n(execpol->on(stream),
+                     thrust::make_counting_iterator<size_type>(0),
+                     strings_count,
+                     [tokenizer, columns_count, d_tokens] __device__(size_type idx) {
+                       tokenizer.init_tokens(idx, columns_count, d_tokens);
+                     });
+
+  // get the positions for every token using the delimiter positions
+  thrust::for_each_n(execpol->on(stream),
+                     thrust::make_counting_iterator<size_type>(0),
+                     delimiter_count,
+                     [tokenizer,
+                      columns_count,
+                      d_token_counts,
+                      d_positions,
+                      delimiter_count,
+                      d_string_indices,
+                      d_tokens] __device__(size_type idx) {
+                       tokenizer.process_tokens(idx,
+                                                columns_count,
+                                                d_token_counts,
+                                                d_positions,
+                                                delimiter_count,
+                                                d_string_indices,
+                                                d_tokens);
+                     });
+
+  // Create each column.
+  // Build a vector of string_index_pair's for each column.
+  // Each pair points to the strings for that column for each row.
+  // Create the strings column from the vector using the strings factory.
+  for (size_type col = 0; col < columns_count; ++col) {
+    rmm::device_vector<string_index_pair> indexes(strings_count);
+    string_index_pair* d_indexes = indexes.data().get();
+    thrust::transform(execpol->on(stream),
+                      thrust::make_counting_iterator<size_type>(0),
+                      thrust::make_counting_iterator<size_type>(strings_count),
+                      d_indexes,
+                      [col, columns_count, d_tokens] __device__(size_type idx) {
+                        return d_tokens[col + (idx * columns_count)];
+                      });
+    auto column = make_strings_column(indexes, stream, mr);
+    results.emplace_back(std::move(column));
+  }
+  return std::make_unique<experimental::table>(std::move(results));
 }
 
 //
@@ -690,108 +562,49 @@
 //      6    aa     b  ccc
 //
 //
-<<<<<<< HEAD
 
 /**
  * @brief Base class for whitespace tokenizers.
  *
  * These are common methods used by both split and rsplit tokenizer functors.
  */
-struct base_whitespace_split_tokenizer
-{
-    // count the 'words' only between non-whitespace characters
-    __device__ size_type count_tokens(size_type idx) const
-    {
-        if( d_strings.is_null(idx) )
-            return 0;
-        string_view d_str = d_strings.element<string_view>(idx);
-        size_type token_count = 0;
-        bool spaces = true; // need to treat a run of whitespace as a single delimiter
-        auto itr = d_str.begin();
-        while( itr != d_str.end() )
-        {
-            char_utf8 ch = *itr;
-            if( spaces == (ch <= ' ') )
-                itr++;
-            else
-            {
-                token_count += static_cast<size_type>(spaces);
-                spaces = !spaces;
-            }
-        }
-        if( max_tokens && (token_count > max_tokens) )
-            token_count = max_tokens;
-        if( token_count==0 )
-            token_count = 1; // always at least 1 token
-        //printf(" tokens[%d]=%d\n",idx,token_count);
-        return token_count;
-    }
-
-    base_whitespace_split_tokenizer( column_device_view const& d_strings, size_type max_tokens )
+struct base_whitespace_split_tokenizer {
+  // count the 'words' only between non-whitespace characters
+  __device__ size_type count_tokens(size_type idx) const {
+    if (d_strings.is_null(idx)) return 0;
+    string_view d_str     = d_strings.element<string_view>(idx);
+    size_type token_count = 0;
+    bool spaces           = true;  // need to treat a run of whitespace as a single delimiter
+    auto itr              = d_str.begin();
+    while (itr != d_str.end()) {
+      char_utf8 ch = *itr;
+      if (spaces == (ch <= ' '))
+        itr++;
+      else {
+        token_count += static_cast<size_type>(spaces);
+        spaces = !spaces;
+      }
+    }
+    if (max_tokens && (token_count > max_tokens)) token_count = max_tokens;
+    if (token_count == 0) token_count = 1;  // always at least 1 token
+    //printf(" tokens[%d]=%d\n",idx,token_count);
+    return token_count;
+  }
+
+  base_whitespace_split_tokenizer(column_device_view const& d_strings, size_type max_tokens)
     : d_strings(d_strings), max_tokens(max_tokens) {}
 
-protected:
-    column_device_view const d_strings;
-    size_type max_tokens; // maximum number of tokens
-=======
-struct whitespace_split_tokenizer_fn {
-  column_device_view const d_strings;  // strings to split
-  size_type tokens;                    // maximum number of tokens
-
-  __device__ string_index_pair operator()(size_type idx,
-                                          size_type col_idx,
-                                          size_type column_count,
-                                          size_type const* d_token_counts) const {
-    size_type token_count = d_token_counts[idx];
-    if (col_idx >= token_count || d_strings.is_null(idx)) return string_index_pair{nullptr, 0};
-    string_view d_str = d_strings.element<string_view>(idx);
-    size_type c       = 0;
-    size_type nchars  = d_str.length();
-    size_type spos    = 0;
-    size_type epos    = nchars;
-    bool spaces       = true;  // need to treat a run of whitespace as a single delimiter
-    for (size_type pos = 0; pos < nchars; ++pos) {
-      char_utf8 ch = d_str[pos];
-      if (spaces == (ch <= ' ')) {
-        if (spaces)
-          spos = pos + 1;
-        else
-          epos = pos + 1;
-        continue;
-      }
-      if (!spaces) {
-        epos = nchars;
-        if ((c + 1) == tokens)  // hit max tokens
-          break;
-        epos = pos;
-        if (c == col_idx)  // found our column
-          break;
-        spos = pos + 1;
-        epos = nchars;
-        ++c;
-      }
-      spaces = !spaces;
-    }
-    // this is the string for this column
-    string_index_pair result{nullptr, 0};  // init to null string
-    if (spos < epos) {
-      spos   = d_str.byte_offset(spos);  // convert char pos
-      epos   = d_str.byte_offset(epos);  // to byte offset
-      result = string_index_pair{d_str.data() + spos, (epos - spos)};
-    }
-    return result;
-  }
->>>>>>> cee2d2f9
+ protected:
+  column_device_view const d_strings;
+  size_type max_tokens;  // maximum number of tokens
 };
 
 /**
  * @brief Instantiated for each string to manage navigating tokens from
  * the beginning or the end of that string.
  */
-<<<<<<< HEAD
-struct whitespace_string_tokenizer
-{
-    /**
+struct whitespace_string_tokenizer {
+  /**
      * @brief Identifies the position range of the next token in the given
      * string at the specified iterator position.
      *
@@ -799,38 +612,32 @@
      *
      * @return true if a token has been found
      */
-    __device__ bool next_token()
-    {
-        if( itr != d_str.begin() )
-        {   // skip these 2 lines the first time through
-            start_position = end_position + 1;
-            ++itr;
-        }
-        if( start_position >= d_str.length() )
-            return false;
-        // continue search for the next token
-        end_position = d_str.length();
-        for( ; itr < d_str.end(); ++itr )
-        {
-            if( spaces == (*itr <= ' ') )
-            {
-                if( spaces )
-                    start_position = itr.position()+1;
-                else
-                    end_position = itr.position()+1;
-                continue;
-            }
-            spaces = !spaces;
-            if( spaces )
-            {
-                end_position = itr.position();
-                break;
-            }
-        }
-        return start_position < end_position;
-    }
-
-    /**
+  __device__ bool next_token() {
+    if (itr != d_str.begin()) {  // skip these 2 lines the first time through
+      start_position = end_position + 1;
+      ++itr;
+    }
+    if (start_position >= d_str.length()) return false;
+    // continue search for the next token
+    end_position = d_str.length();
+    for (; itr < d_str.end(); ++itr) {
+      if (spaces == (*itr <= ' ')) {
+        if (spaces)
+          start_position = itr.position() + 1;
+        else
+          end_position = itr.position() + 1;
+        continue;
+      }
+      spaces = !spaces;
+      if (spaces) {
+        end_position = itr.position();
+        break;
+      }
+    }
+    return start_position < end_position;
+  }
+
+  /**
      * @brief Identifies the position range of the previous token in the given
      * string at the specified iterator position.
      *
@@ -838,176 +645,46 @@
      *
      * @return true if a token has been found
      */
-    __device__ bool prev_token()
-    {
-        end_position = start_position - 1;
-        --itr;
-        if( end_position <= 0 )
-            return false;
-        // continue search for the next token
-        start_position = 0;
-        for( ; itr >= d_str.begin(); --itr )
-        {
-            if( spaces == (*itr <= ' ') )
-            {
-                if( spaces )
-                    end_position = itr.position();
-                else
-                    start_position = itr.position();
-                continue;
-            }
-            spaces = !spaces;
-            if( spaces )
-            {
-                start_position = itr.position()+1;
-                break;
-            }
-        }
-        return start_position < end_position;
-=======
-struct whitespace_rsplit_tokenizer_fn {
-  column_device_view const d_strings;  // strings to split
-  size_type tokens;                    // maximum number of tokens
-
-  __device__ string_index_pair operator()(size_type idx,
-                                          size_type col_idx,
-                                          size_type column_count,
-                                          size_type const* d_token_counts) const {
-    size_type token_count = d_token_counts[idx];
-    if (col_idx >= token_count || d_strings.is_null(idx)) return string_index_pair{nullptr, 0};
-    string_view d_str = d_strings.element<string_view>(idx);
-    size_type c       = (token_count - 1);
-    size_type nchars  = d_str.length();
-    size_type spos    = 0;
-    size_type epos    = nchars;
-    bool spaces       = true;  // need to treat a run of whitespace as a single delimiter
-    for (int pos = nchars; pos > 0; --pos) {
-      char_utf8 ch = d_str[pos - 1];
-      if (spaces == (ch <= ' ')) {
+  __device__ bool prev_token() {
+    end_position = start_position - 1;
+    --itr;
+    if (end_position <= 0) return false;
+    // continue search for the next token
+    start_position = 0;
+    for (; itr >= d_str.begin(); --itr) {
+      if (spaces == (*itr <= ' ')) {
         if (spaces)
-          epos = pos - 1;
+          end_position = itr.position();
         else
-          spos = pos - 1;
+          start_position = itr.position();
         continue;
       }
-      if (!spaces) {
-        spos = 0;
-        if ((column_count - c) == tokens)  // hit max tokens
-          break;
-        spos = pos;
-        if (c == col_idx)  // found our column
-          break;
-        epos = pos - 1;
-        spos = 0;
-        --c;
-      }
       spaces = !spaces;
-    }
-    // this is the string for this column
-    string_index_pair result{nullptr, 0};  // init to null string
-    if (spos < epos) {
-      spos   = d_str.byte_offset(spos);  // convert char pos
-      epos   = d_str.byte_offset(epos);  // to byte offset
-      result = string_index_pair{d_str.data() + spos, (epos - spos)};
-    }
-    return result;
-  }
-};
-
-// align all column size allocations to this boundary so that all output column buffers
-// start at that alignment.
-static constexpr size_type split_align = 64;
-
-__device__ size_type compute_memory_size(size_type token_count, size_type token_size_sum) {
-  return cudf::experimental::detail::round_up_pow2(token_size_sum, split_align) +
-         cudf::experimental::detail::round_up_pow2(
-           (token_count + 1) * static_cast<size_type>(sizeof(size_type)), split_align);
-}
-
-struct copy_info {
-  size_type idx{};
-  size_type token_count{};
-  size_type token_size_sum{};
-  void* memory_ptr{};
-};
-
-enum class Dir { FORWARD, BACKWARD };
-
-/**
- * @brief Compute the number of tokens, the total byte sizes of the tokens, and
- * required memory size for the `idx'th` string element of `d_strings`.
- */
-template <Dir dir>
-struct token_reader_fn {
-  column_device_view const d_strings;  // strings to split
-  string_view const d_delimiter;       // delimiter for split
-  size_type const max_tokens = std::numeric_limits<size_type>::max();
-  bool const has_validity    = false;
-
-  template <bool last>
-  __device__ size_type compute_token_char_bytes(string_view const& d_str,
-                                                size_type start_pos,
-                                                size_type end_pos,
-                                                size_type delimiter_pos) const {
-    if (last) {
-      return dir == Dir::FORWARD ? d_str.byte_offset(end_pos) - d_str.byte_offset(start_pos)
-                                 : d_str.byte_offset(end_pos);
-    } else {
-      return dir == Dir::FORWARD ? d_str.byte_offset(delimiter_pos) - d_str.byte_offset(start_pos)
-                                 : d_str.byte_offset(end_pos) -
-                                     d_str.byte_offset(delimiter_pos + d_delimiter.length());
->>>>>>> cee2d2f9
-    }
-
-<<<<<<< HEAD
-    __device__ position_pair token_byte_positions()
-    {
-        return position_pair{d_str.byte_offset(start_position),
-                             d_str.byte_offset(end_position)};
-    }
-=======
-  // returns a tuple of token count, sum of token sizes in bytes, and required
-  // memory block size
-  __device__ thrust::tuple<size_type, size_type, size_type> operator()(size_type idx) const {
-    if (has_validity && d_strings.is_null(idx)) {
-      return thrust::make_tuple<size_type, size_type, size_type>(0, 0, 0);
-    }
-
-    auto const d_str         = d_strings.element<string_view>(idx);
-    size_type token_count    = 0;
-    size_type token_size_sum = 0;
-    size_type start_pos      = 0;               // updates only if moving forward
-    auto end_pos             = d_str.length();  // updates only if moving backward
-    while (token_count < max_tokens - 1) {
-      auto const delimiter_pos = dir == Dir::FORWARD ? d_str.find(d_delimiter, start_pos)
-                                                     : d_str.rfind(d_delimiter, start_pos, end_pos);
-      if (delimiter_pos != -1) {
-        token_count++;
-        token_size_sum += compute_token_char_bytes<false>(d_str, start_pos, end_pos, delimiter_pos);
-        if (dir == Dir::FORWARD) {
-          start_pos = delimiter_pos + d_delimiter.length();
-        } else {
-          end_pos = delimiter_pos;
-        }
-      } else {
+      if (spaces) {
+        start_position = itr.position() + 1;
         break;
       }
     }
-    token_count++;
-    token_size_sum += compute_token_char_bytes<true>(d_str, start_pos, end_pos, -1);
->>>>>>> cee2d2f9
-
-    __device__ whitespace_string_tokenizer( string_view const& d_str, bool reverse = false )
-    : d_str{d_str}, spaces(true),
-      start_position{reverse ? d_str.length()+1 : 0}, end_position{d_str.length()},
-      itr{ reverse ? d_str.end() : d_str.begin()} {}
-
-private:
-    string_view const d_str;
-    bool spaces; // true if current position is whitespace
-    cudf::string_view::const_iterator itr;
-    size_type start_position;
-    size_type end_position;
+    return start_position < end_position;
+  }
+
+  __device__ position_pair token_byte_positions() {
+    return position_pair{d_str.byte_offset(start_position), d_str.byte_offset(end_position)};
+  }
+
+  __device__ whitespace_string_tokenizer(string_view const& d_str, bool reverse = false)
+    : d_str{d_str},
+      spaces(true),
+      start_position{reverse ? d_str.length() + 1 : 0},
+      end_position{d_str.length()},
+      itr{reverse ? d_str.end() : d_str.begin()} {}
+
+ private:
+  string_view const d_str;
+  bool spaces;  // true if current position is whitespace
+  cudf::string_view::const_iterator itr;
+  size_type start_position;
+  size_type end_position;
 };
 
 /**
@@ -1016,10 +693,8 @@
  * The whitespace tokenizer has no delimiter and handles one or more
  * consecutive whitespace characters as a single delimiter.
  */
-<<<<<<< HEAD
-struct whitespace_split_tokenizer_fn : base_whitespace_split_tokenizer
-{
-    /**
+struct whitespace_split_tokenizer_fn : base_whitespace_split_tokenizer {
+  /**
      * @brief This will create tokens around each runs of whitespace characters.
      *
      * @param idx Index of the string to process
@@ -1027,127 +702,31 @@
      * @param d_token_counts Token counts for each string
      * @param d_all_tokens All output tokens for the strings column
      */
-    __device__ void process_tokens(size_type idx,
-                                   size_type column_count,
-                                   size_type const* d_token_counts,
-                                   string_index_pair* d_all_tokens ) const
-    {
-        string_index_pair* d_tokens = d_all_tokens + (idx * column_count);
-        thrust::fill( thrust::seq, d_tokens, d_tokens + column_count, string_index_pair{nullptr,0} );
-        if( d_strings.is_null(idx) )
-            return;
-        string_view const d_str = d_strings.element<cudf::string_view>(idx);
-        if( d_str.empty() )
-            return;
-        whitespace_string_tokenizer tokenizer(d_str);
-        size_type token_count = d_token_counts[idx];
-        size_type token_idx = 0;
-        position_pair token{0,0};
-        while( tokenizer.next_token() && (token_idx < token_count) )
-        {
-            token = tokenizer.token_byte_positions();
-            d_tokens[token_idx++] = string_index_pair{ d_str.data() + token.first, (token.second-token.first) };
-        }
-        if( token_count == max_tokens )
-            d_tokens[--token_idx] = string_index_pair{ d_str.data() + token.first, (d_str.size_bytes()-token.first) };
-    }
-
-    whitespace_split_tokenizer_fn( column_device_view const& d_strings, size_type max_tokens )
-    : base_whitespace_split_tokenizer(d_strings,max_tokens) {}
-=======
-template <Dir dir>
-struct token_copier_fn {
-  column_device_view const d_strings;  // strings to split
-  string_view const d_delimiter;       // delimiter for split
-  bool const has_validity = false;
-
-  template <bool last>
-  __device__ thrust::pair<size_type, size_type> compute_src_byte_offset_and_token_char_bytes(
-    string_view const& d_str,
-    size_type start_pos,
-    size_type end_pos,
-    size_type delimiter_pos) const {
-    if (last) {
-      auto const src_byte_offset  = dir == Dir::FORWARD ? d_str.byte_offset(start_pos) : 0;
-      auto const token_char_bytes = dir == Dir::FORWARD
-                                      ? d_str.byte_offset(end_pos) - src_byte_offset
-                                      : d_str.byte_offset(end_pos);
-      return thrust::make_pair<size_type, size_type>(src_byte_offset, token_char_bytes);
-    } else {
-      auto const src_byte_offset = dir == Dir::FORWARD
-                                     ? d_str.byte_offset(start_pos)
-                                     : d_str.byte_offset(delimiter_pos + d_delimiter.length());
-      auto const token_char_bytes = dir == Dir::FORWARD
-                                      ? d_str.byte_offset(delimiter_pos) - src_byte_offset
-                                      : d_str.byte_offset(end_pos) - src_byte_offset;
-      return thrust::make_pair<size_type, size_type>(src_byte_offset, token_char_bytes);
-    }
-  }
-
-  __device__ void operator()(copy_info const info) const {
-    if (info.token_count == 0) { return; }
-
-    auto memory_ptr = static_cast<char*>(info.memory_ptr);
-
-    auto const char_buf_size =
-      cudf::experimental::detail::round_up_pow2(info.token_size_sum, split_align);
-    auto const char_buf_ptr = memory_ptr;
-    memory_ptr += char_buf_size;
-    auto const offset_buf_ptr = reinterpret_cast<size_type*>(memory_ptr);
-
-    auto const d_str            = d_strings.element<string_view>(info.idx);
-    size_type token_idx         = 0;
-    size_type char_bytes_copied = 0;
-    size_type start_pos         = 0;               // updates only if moving forward
-    auto end_pos                = d_str.length();  // updates only if moving backward
-    while (token_idx < info.token_count - 1) {
-      auto const delimiter_pos = dir == Dir::FORWARD ? d_str.find(d_delimiter, start_pos)
-                                                     : d_str.rfind(d_delimiter, start_pos, end_pos);
-      if (delimiter_pos != -1) {
-        auto const offset_size_pair = compute_src_byte_offset_and_token_char_bytes<false>(
-          d_str, start_pos, end_pos, delimiter_pos);
-        if (dir == Dir::FORWARD) {
-          thrust::copy(thrust::seq,
-                       d_str.data() + offset_size_pair.first,
-                       d_str.data() + offset_size_pair.first + offset_size_pair.second,
-                       char_buf_ptr + char_bytes_copied);
-          offset_buf_ptr[token_idx] = char_bytes_copied;
-        } else {
-          auto const char_buf_offset =
-            info.token_size_sum - char_bytes_copied - offset_size_pair.second;
-          thrust::copy(thrust::seq,
-                       d_str.data() + offset_size_pair.first,
-                       d_str.data() + offset_size_pair.first + offset_size_pair.second,
-                       char_buf_ptr + char_buf_offset);
-          offset_buf_ptr[info.token_count - 1 - token_idx] = char_buf_offset;
-        }
-        token_idx++;
-        char_bytes_copied += offset_size_pair.second;
-        if (dir == Dir::FORWARD) {
-          start_pos = delimiter_pos + d_delimiter.length();
-        } else {
-          end_pos = delimiter_pos;
-        }
-      } else {
-        break;
-      }
-    }
-
-    auto const offset_size_pair =
-      compute_src_byte_offset_and_token_char_bytes<true>(d_str, start_pos, end_pos, -1);
-    if (dir == Dir::FORWARD) {
-      thrust::copy(thrust::seq,
-                   d_str.data() + offset_size_pair.first,
-                   d_str.data() + offset_size_pair.first + offset_size_pair.second,
-                   char_buf_ptr + char_bytes_copied);
-      offset_buf_ptr[token_idx] = char_bytes_copied;
-    } else {
-      thrust::copy(thrust::seq, d_str.data(), d_str.data() + offset_size_pair.second, char_buf_ptr);
-      offset_buf_ptr[0] = 0;
-    }
-    offset_buf_ptr[info.token_count] = info.token_size_sum;
-  }
->>>>>>> cee2d2f9
+  __device__ void process_tokens(size_type idx,
+                                 size_type column_count,
+                                 size_type const* d_token_counts,
+                                 string_index_pair* d_all_tokens) const {
+    string_index_pair* d_tokens = d_all_tokens + (idx * column_count);
+    thrust::fill(thrust::seq, d_tokens, d_tokens + column_count, string_index_pair{nullptr, 0});
+    if (d_strings.is_null(idx)) return;
+    string_view const d_str = d_strings.element<cudf::string_view>(idx);
+    if (d_str.empty()) return;
+    whitespace_string_tokenizer tokenizer(d_str);
+    size_type token_count = d_token_counts[idx];
+    size_type token_idx   = 0;
+    position_pair token{0, 0};
+    while (tokenizer.next_token() && (token_idx < token_count)) {
+      token = tokenizer.token_byte_positions();
+      d_tokens[token_idx++] =
+        string_index_pair{d_str.data() + token.first, (token.second - token.first)};
+    }
+    if (token_count == max_tokens)
+      d_tokens[--token_idx] =
+        string_index_pair{d_str.data() + token.first, (d_str.size_bytes() - token.first)};
+  }
+
+  whitespace_split_tokenizer_fn(column_device_view const& d_strings, size_type max_tokens)
+    : base_whitespace_split_tokenizer(d_strings, max_tokens) {}
 };
 
 /**
@@ -1158,10 +737,8 @@
  * 
  * This one processes tokens from the end of each string.
  */
-<<<<<<< HEAD
-struct whitespace_rsplit_tokenizer_fn : base_whitespace_split_tokenizer
-{
-    /**
+struct whitespace_rsplit_tokenizer_fn : base_whitespace_split_tokenizer {
+  /**
      * @brief This will create tokens around each runs of whitespace characters.
      * 
      * @param idx Index of the string to process
@@ -1169,96 +746,32 @@
      * @param d_token_counts Token counts for each string
      * @param d_all_tokens All output tokens for the strings column
      */
-    __device__ void process_tokens(size_type idx, // string position index
-                                   size_type column_count,
-                                   size_type const* d_token_counts,
-                                   string_index_pair* d_all_tokens ) const
-    {
-        string_index_pair* d_tokens = d_all_tokens + (idx * column_count);
-        thrust::fill( thrust::seq, d_tokens, d_tokens + column_count, string_index_pair{nullptr,0} );
-        if( d_strings.is_null(idx) )
-            return;
-        string_view const d_str = d_strings.element<cudf::string_view>(idx);
-        if( d_str.empty() )
-            return;
-        whitespace_string_tokenizer tokenizer(d_str,true);
-        size_type token_count = d_token_counts[idx];
-        size_type token_idx = 0;
-        position_pair token{0,0};
-        while( tokenizer.prev_token() && (token_idx < token_count) )
-        {
-            token = tokenizer.token_byte_positions();
-            //printf(" %d(%d): (%d,%d)\n",idx,token_idx,token.first,token.second);
-            d_tokens[token_count-1-token_idx] = string_index_pair{ d_str.data() + token.first, (token.second-token.first) };
-            ++token_idx;
-        }
-        if( token_count == max_tokens )
-            d_tokens[token_count-token_idx] = string_index_pair{ d_str.data(), token.second };
-=======
-template <Dir dir>
-struct whitespace_token_reader_fn {
-  column_device_view const d_strings;  // strings to split
-  size_type const max_tokens = std::numeric_limits<size_type>::max();
-  bool const has_validity    = false;
-
-  template <bool last>
-  __device__ size_type compute_token_char_bytes(string_view const& d_str,
-                                                size_type cur_pos,
-                                                size_type to_token_pos) const {
-    if (last) {
-      return dir == Dir::FORWARD
-               ? d_str.byte_offset(d_str.length()) - d_str.byte_offset(to_token_pos)
-               : d_str.byte_offset(to_token_pos + 1) - d_str.byte_offset(0);
-    } else {
-      return dir == Dir::FORWARD
-               ? d_str.byte_offset(cur_pos) - d_str.byte_offset(to_token_pos)
-               : d_str.byte_offset(to_token_pos + 1) - d_str.byte_offset(cur_pos + 1);
-    }
-  }
-
-  __device__ thrust::tuple<size_type, size_type, size_type> operator()(size_type idx) const {
-    if (has_validity && d_strings.is_null(idx)) {
-      return thrust::make_tuple<size_type, size_type, size_type>(0, 0, 0);
-    }
-
-    auto const d_str         = d_strings.element<string_view>(idx);
-    size_type token_count    = 0;
-    size_type token_size_sum = 0;
-    auto spaces              = true;
-    auto reached_max_tokens  = false;
-    size_type to_token_pos   = 0;
-    for (size_type i = 0; i < d_str.length(); ++i) {
-      auto const cur_pos = dir == Dir::FORWARD ? i : d_str.length() - 1 - i;
-      auto const ch      = d_str[cur_pos];
-      if (spaces != (ch <= ' ')) {
-        if (spaces) {  // from whitespace(s) to a new token
-          to_token_pos = cur_pos;
-        } else {  // from a token to whiltespace(s)
-          if (token_count < max_tokens - 1) {
-            token_count++;
-            token_size_sum += compute_token_char_bytes<false>(d_str, cur_pos, to_token_pos);
-          } else {
-            reached_max_tokens = true;
-            break;
-          }
-        }
-        spaces = !spaces;
-      }
-    }
-    if (reached_max_tokens || !spaces) {
-      token_count++;
-      token_size_sum += compute_token_char_bytes<true>(d_str, -1, to_token_pos);
-    }
-
-    if (token_count == 0) {  // note that pandas.Series.str.split("", pat=" ")
-                             // returns one token (i.e. "") while
-                             // pandas.Series.str.split("") returns 0 token.
-      return thrust::make_tuple<size_type, size_type, size_type>(0, 0, 0);
->>>>>>> cee2d2f9
-    }
-
-    whitespace_rsplit_tokenizer_fn( column_device_view const& d_strings, size_type max_tokens )
-    : base_whitespace_split_tokenizer(d_strings,max_tokens) {}
+  __device__ void process_tokens(size_type idx,  // string position index
+                                 size_type column_count,
+                                 size_type const* d_token_counts,
+                                 string_index_pair* d_all_tokens) const {
+    string_index_pair* d_tokens = d_all_tokens + (idx * column_count);
+    thrust::fill(thrust::seq, d_tokens, d_tokens + column_count, string_index_pair{nullptr, 0});
+    if (d_strings.is_null(idx)) return;
+    string_view const d_str = d_strings.element<cudf::string_view>(idx);
+    if (d_str.empty()) return;
+    whitespace_string_tokenizer tokenizer(d_str, true);
+    size_type token_count = d_token_counts[idx];
+    size_type token_idx   = 0;
+    position_pair token{0, 0};
+    while (tokenizer.prev_token() && (token_idx < token_count)) {
+      token = tokenizer.token_byte_positions();
+      //printf(" %d(%d): (%d,%d)\n",idx,token_idx,token.first,token.second);
+      d_tokens[token_count - 1 - token_idx] =
+        string_index_pair{d_str.data() + token.first, (token.second - token.first)};
+      ++token_idx;
+    }
+    if (token_count == max_tokens)
+      d_tokens[token_count - token_idx] = string_index_pair{d_str.data(), token.second};
+  }
+
+  whitespace_rsplit_tokenizer_fn(column_device_view const& d_strings, size_type max_tokens)
+    : base_whitespace_split_tokenizer(d_strings, max_tokens) {}
 };
 
 /**
@@ -1279,192 +792,29 @@
  * @param tokenizer Tokenizer for counting and producing tokens
  * @return table of columns for the output of the split
  */
-<<<<<<< HEAD
-template<typename Tokenizer>
-std::unique_ptr<experimental::table> whitespace_split_fn( size_type strings_count,
-                                                          Tokenizer tokenizer,
-                                                          rmm::mr::device_memory_resource* mr,
-                                                          cudaStream_t stream )
-{
-    auto execpol = rmm::exec_policy(stream);
-
-    // compute the number of tokens per string
-    size_type columns_count = 0;
-    rmm::device_vector<size_type> token_counts(strings_count);
-    auto d_token_counts = token_counts.data().get();
-    if( strings_count > 0 )
-    {
-        thrust::transform( execpol->on(stream),
-            thrust::make_counting_iterator<size_type>(0),
-            thrust::make_counting_iterator<size_type>(strings_count),
-            d_token_counts,
-            [tokenizer] __device__ (size_type idx) { return tokenizer.count_tokens(idx); });
-        // column count is the maximum number of tokens for any string
-        columns_count = *thrust::max_element(execpol->on(stream),
-                                             token_counts.begin(), token_counts.end() );
-    }
-
-    std::vector<std::unique_ptr<column>> results;
-    // boundary case: if no columns, return one null column (issue #119)
-    if( columns_count==0 )
-    {
-        results.push_back(std::make_unique<column>( data_type{STRING}, strings_count,
-                          rmm::device_buffer{0,stream,mr}, // no data
-                          create_null_mask(strings_count, mask_state::ALL_NULL, stream, mr), strings_count ));
-    }
-
-    // get the positions for every token
-    rmm::device_vector<string_index_pair> tokens( columns_count * strings_count );
-    string_index_pair* d_tokens = tokens.data().get();
-    thrust::for_each_n(execpol->on(stream),
-        thrust::make_counting_iterator<size_type>(0), strings_count,
-        [tokenizer, columns_count, d_token_counts, d_tokens] __device__ (size_type idx) {
-            tokenizer.process_tokens(idx,columns_count,d_token_counts,d_tokens );
-        });
-
-    // Create each column.
-    // Build a vector of string_index_pair's for each column.
-    // Each pair points to a string for that column for each row.
-    // Create the strings column from the vector using the strings factory.
-    for( size_type col=0; col < columns_count; ++col )
-    {
-        rmm::device_vector<string_index_pair> indexes(strings_count);
-        string_index_pair* d_indexes = indexes.data().get();
-        thrust::transform(execpol->on(stream),
-            thrust::make_counting_iterator<size_type>(0),
-            thrust::make_counting_iterator<size_type>(strings_count),
-            d_indexes,
-            [col, columns_count, d_tokens] __device__ (size_type idx) {
-                return d_tokens[ col + (idx * columns_count) ];
-            });
-        auto column = make_strings_column(indexes,stream,mr);
-        results.emplace_back(std::move(column));
-    }
-    return std::make_unique<experimental::table>(std::move(results));
-}
-
-} // namespace
-=======
-template <Dir dir>
-struct whitespace_token_copier_fn {
-  column_device_view const d_strings;  // strings to split
-  bool const has_validity = false;
-
-  template <bool last>
-  __device__ thrust::pair<size_type, size_type> compute_src_byte_offset_and_token_char_bytes(
-    string_view const& d_str,
-    size_type cur_pos,
-    size_type to_token_pos,
-    size_type remaining_bytes) const {
-    if (last) {
-      auto const token_char_bytes = remaining_bytes;
-      auto const src_byte_offset  = dir == Dir::FORWARD
-                                     ? d_str.byte_offset(to_token_pos)
-                                     : d_str.byte_offset(to_token_pos + 1) - token_char_bytes;
-      return thrust::make_pair<size_type, size_type>(src_byte_offset, token_char_bytes);
-    } else {
-      auto const src_byte_offset =
-        dir == Dir::FORWARD ? d_str.byte_offset(to_token_pos) : d_str.byte_offset(cur_pos + 1);
-      auto const token_char_bytes = dir == Dir::FORWARD
-                                      ? d_str.byte_offset(cur_pos) - src_byte_offset
-                                      : d_str.byte_offset(to_token_pos + 1) - src_byte_offset;
-      return thrust::make_pair<size_type, size_type>(src_byte_offset, token_char_bytes);
-    }
-  }
-
-  __device__ void operator()(copy_info const info) const {
-    if (info.token_count == 0) { return; }
-
-    auto memory_ptr = static_cast<char*>(info.memory_ptr);
-
-    auto const char_buf_size =
-      cudf::experimental::detail::round_up_pow2(info.token_size_sum, split_align);
-    auto const char_buf_ptr = memory_ptr;
-    memory_ptr += char_buf_size;
-    auto const offset_buf_ptr = reinterpret_cast<size_type*>(memory_ptr);
-
-    auto const d_str            = d_strings.element<string_view>(info.idx);
-    size_type token_idx         = 0;
-    size_type char_bytes_copied = 0;
-    auto spaces                 = true;
-    size_type to_token_pos      = 0;
-    for (size_type i = 0; i < d_str.length(); ++i) {
-      auto const cur_pos = dir == Dir::FORWARD ? i : d_str.length() - 1 - i;
-      auto const ch      = d_str[cur_pos];
-      if (spaces != (ch <= ' ')) {
-        if (spaces) {  // from whitespace(s) to a new token
-          to_token_pos = cur_pos;
-        } else {  // from a token to whiltespace(s)
-          if (token_idx < info.token_count - 1) {
-            auto const offset_size_pair = compute_src_byte_offset_and_token_char_bytes<false>(
-              d_str, cur_pos, to_token_pos, info.token_size_sum - char_bytes_copied);
-            if (dir == Dir::FORWARD) {
-              thrust::copy(thrust::seq,
-                           d_str.data() + offset_size_pair.first,
-                           d_str.data() + offset_size_pair.first + offset_size_pair.second,
-                           char_buf_ptr + char_bytes_copied);
-              offset_buf_ptr[token_idx] = char_bytes_copied;
-            } else {
-              auto const char_buf_offset =
-                info.token_size_sum - char_bytes_copied - offset_size_pair.second;
-              thrust::copy(thrust::seq,
-                           d_str.data() + offset_size_pair.first,
-                           d_str.data() + offset_size_pair.first + offset_size_pair.second,
-                           char_buf_ptr + char_buf_offset);
-              offset_buf_ptr[info.token_count - 1 - token_idx] = char_buf_offset;
-            }
-            token_idx++;
-            char_bytes_copied += offset_size_pair.second;
-          } else {
-            break;
-          }
-        }
-        spaces = !spaces;
-      }
-    }
-    if (token_idx < info.token_count) {
-      auto const offset_size_pair = compute_src_byte_offset_and_token_char_bytes<true>(
-        d_str, -1, to_token_pos, info.token_size_sum - char_bytes_copied);
-      if (dir == Dir::FORWARD) {
-        thrust::copy(thrust::seq,
-                     d_str.data() + offset_size_pair.first,
-                     d_str.data() + offset_size_pair.first + offset_size_pair.second,
-                     char_buf_ptr + char_bytes_copied);
-        offset_buf_ptr[token_idx] = char_bytes_copied;
-      } else {
-        thrust::copy(thrust::seq,
-                     d_str.data() + offset_size_pair.first,
-                     d_str.data() + offset_size_pair.first + offset_size_pair.second,
-                     char_buf_ptr);
-        offset_buf_ptr[0] = 0;
-      }
-    }
-    offset_buf_ptr[info.token_count] = info.token_size_sum;
-  }
-};
-
-// Generic split function used by split and rsplit
-template <typename TokenCounter, typename Tokenizer>
-std::unique_ptr<experimental::table> split_fn(size_type strings_count,
-                                              TokenCounter counter,
-                                              Tokenizer tokenizer,
-                                              rmm::mr::device_memory_resource* mr,
-                                              cudaStream_t stream) {
+template <typename Tokenizer>
+std::unique_ptr<experimental::table> whitespace_split_fn(size_type strings_count,
+                                                         Tokenizer tokenizer,
+                                                         rmm::mr::device_memory_resource* mr,
+                                                         cudaStream_t stream) {
   auto execpol = rmm::exec_policy(stream);
+
   // compute the number of tokens per string
   size_type columns_count = 0;
   rmm::device_vector<size_type> token_counts(strings_count);
   auto d_token_counts = token_counts.data().get();
   if (strings_count > 0) {
-    thrust::transform(execpol->on(stream),
-                      thrust::make_counting_iterator<size_type>(0),
-                      thrust::make_counting_iterator<size_type>(strings_count),
-                      d_token_counts,
-                      counter);
+    thrust::transform(
+      execpol->on(stream),
+      thrust::make_counting_iterator<size_type>(0),
+      thrust::make_counting_iterator<size_type>(strings_count),
+      d_token_counts,
+      [tokenizer] __device__(size_type idx) { return tokenizer.count_tokens(idx); });
     // column count is the maximum number of tokens for any string
     columns_count =
       *thrust::max_element(execpol->on(stream), token_counts.begin(), token_counts.end());
   }
+
   std::vector<std::unique_ptr<column>> results;
   // boundary case: if no columns, return one null column (issue #119)
   if (columns_count == 0) {
@@ -1476,10 +826,21 @@
                                strings_count));
   }
 
+  // get the positions for every token
+  rmm::device_vector<string_index_pair> tokens(columns_count * strings_count);
+  string_index_pair* d_tokens = tokens.data().get();
+  thrust::for_each_n(
+    execpol->on(stream),
+    thrust::make_counting_iterator<size_type>(0),
+    strings_count,
+    [tokenizer, columns_count, d_token_counts, d_tokens] __device__(size_type idx) {
+      tokenizer.process_tokens(idx, columns_count, d_token_counts, d_tokens);
+    });
+
   // Create each column.
-  // Build a vector of pair<char*,int>'s' for each column.
-  // Each pair points to a string for this column for each row.
-  // Create the strings column using the strings factory.
+  // Build a vector of string_index_pair's for each column.
+  // Each pair points to a string for that column for each row.
+  // Create the strings column from the vector using the strings factory.
   for (size_type col = 0; col < columns_count; ++col) {
     rmm::device_vector<string_index_pair> indexes(strings_count);
     string_index_pair* d_indexes = indexes.data().get();
@@ -1487,8 +848,8 @@
                       thrust::make_counting_iterator<size_type>(0),
                       thrust::make_counting_iterator<size_type>(strings_count),
                       d_indexes,
-                      [tokenizer, col, columns_count, d_token_counts] __device__(size_type idx) {
-                        return tokenizer(idx, col, columns_count, d_token_counts);
+                      [col, columns_count, d_tokens] __device__(size_type idx) {
+                        return d_tokens[col + (idx * columns_count)];
                       });
     auto column = make_strings_column(indexes, stream, mr);
     results.emplace_back(std::move(column));
@@ -1496,196 +857,34 @@
   return std::make_unique<experimental::table>(std::move(results));
 }
 
-// Generic split function used by split_record and rsplit_record
-template <typename TokenReader, typename TokenCopier>
-contiguous_split_record_result contiguous_split_record_fn(strings_column_view const& strings,
-                                                          TokenReader reader,
-                                                          TokenCopier copier,
-                                                          rmm::mr::device_memory_resource* mr,
-                                                          cudaStream_t stream) {
-  // read each string element of the input column to count the number of tokens
-  // and compute the memory offsets
-
-  auto strings_count = strings.size();
-  rmm::device_vector<size_type> d_token_counts(strings_count);
-  rmm::device_vector<size_type> d_token_size_sums(strings_count);
-  rmm::device_vector<size_type> d_memory_offsets(strings_count + 1);
-
-  thrust::transform(rmm::exec_policy(stream)->on(stream),
-                    thrust::make_counting_iterator(0),
-                    thrust::make_counting_iterator(strings_count),
-                    thrust::make_zip_iterator(thrust::make_tuple(
-                      d_token_counts.begin(), d_token_size_sums.begin(), d_memory_offsets.begin())),
-                    reader);
-
-  thrust::exclusive_scan(rmm::exec_policy(stream)->on(stream),
-                         d_memory_offsets.begin(),
-                         d_memory_offsets.end(),
-                         d_memory_offsets.begin());
-
-  // allocate and copy
-
-  thrust::host_vector<size_type> h_token_counts    = d_token_counts;
-  thrust::host_vector<size_type> h_token_size_sums = d_token_size_sums;
-  thrust::host_vector<size_type> h_memory_offsets  = d_memory_offsets;
-
-  auto memory_size  = h_memory_offsets.back();
-  auto all_data_ptr = std::make_unique<rmm::device_buffer>(memory_size, stream, mr);
-
-  auto d_all_data_ptr        = reinterpret_cast<char*>(all_data_ptr->data());
-  auto d_token_counts_ptr    = d_token_counts.data().get();
-  auto d_memory_offsets_ptr  = d_memory_offsets.data().get();
-  auto d_token_size_sums_ptr = d_token_size_sums.data().get();
-  auto copy_info_begin       = thrust::make_transform_iterator(
-    thrust::make_counting_iterator(0),
-    [d_all_data_ptr, d_token_counts_ptr, d_memory_offsets_ptr, d_token_size_sums_ptr] __device__(
-      auto i) {
-      return copy_info{i,
-                       d_token_counts_ptr[i],
-                       d_token_size_sums_ptr[i],
-                       d_all_data_ptr + d_memory_offsets_ptr[i]};
-    });
-
-  thrust::for_each(
-    rmm::exec_policy(stream)->on(stream), copy_info_begin, copy_info_begin + strings_count, copier);
-
-  // update column_view objects
-
-  std::vector<column_view> column_views{};
-  for (size_type i = 0; i < strings_count; ++i) {
-    if (h_token_counts[i] == 0) {
-      column_views.emplace_back(strings.parent().type(), 0, nullptr);
-    } else {
-      auto memory_ptr    = d_all_data_ptr + h_memory_offsets[i];
-      auto char_buf_size = cudf::util::round_up_safe(h_token_size_sums[i], split_align);
-
-      auto char_buf_ptr = memory_ptr;
-      memory_ptr += char_buf_size;
-      auto offset_buf_ptr = reinterpret_cast<size_type*>(memory_ptr);
-
-      column_views.emplace_back(
-        strings.parent().type(),
-        h_token_counts[i],
-        nullptr,
-        nullptr,
-        UNKNOWN_NULL_COUNT,
-        0,
-        std::vector<column_view>{
-          column_view(strings.offsets().type(), h_token_counts[i] + 1, offset_buf_ptr),
-          column_view(strings.chars().type(), h_token_size_sums[i], char_buf_ptr)});
-    }
-  }
-
-  CUDA_TRY(cudaStreamSynchronize(stream));
-
-  return contiguous_split_record_result{std::move(column_views), std::move(all_data_ptr)};
-}
-
 }  // namespace
->>>>>>> cee2d2f9
 
 std::unique_ptr<experimental::table> split(
-  strings_column_view const& strings,
+  strings_column_view const& strings_column,
   string_scalar const& delimiter      = string_scalar(""),
   size_type maxsplit                  = -1,
   rmm::mr::device_memory_resource* mr = rmm::mr::get_default_resource(),
   cudaStream_t stream                 = 0) {
   CUDF_EXPECTS(delimiter.is_valid(), "Parameter delimiter must be valid");
 
-<<<<<<< HEAD
-std::unique_ptr<experimental::table> split( strings_column_view const& strings_column,
-                                            string_scalar const& delimiter = string_scalar(""),
-                                            size_type maxsplit=-1,
-                                            rmm::mr::device_memory_resource* mr = rmm::mr::get_default_resource(),
-                                            cudaStream_t stream = 0 )
-{
-    CUDF_EXPECTS( delimiter.is_valid(), "Parameter delimiter must be valid");
-
-    size_type max_tokens = 0;
-    if( maxsplit > 0 )
-        max_tokens = maxsplit + 1; // makes consistent with Pandas
-
-    auto strings_device_view = column_device_view::create(strings_column.parent(),stream);
-    if( delimiter.size()==0 )
-    {
-        return whitespace_split_fn( strings_column.size(),
-                                    whitespace_split_tokenizer_fn{*strings_device_view,max_tokens},
-                                    mr, stream);
-    }
-
-    string_view d_delimiter( delimiter.data(), delimiter.size() );
-    return split_fn( strings_column, split_tokenizer_fn{*strings_device_view,d_delimiter,max_tokens},
-                     mr, stream);
-}
-
-std::unique_ptr<experimental::table> rsplit( strings_column_view const& strings_column,
-                                             string_scalar const& delimiter = string_scalar(""),
-                                             size_type maxsplit=-1,
-                                             rmm::mr::device_memory_resource* mr = rmm::mr::get_default_resource(),
-                                             cudaStream_t stream = 0 )
-{
-    CUDF_EXPECTS( delimiter.is_valid(), "Parameter delimiter must be valid");
-
-    size_type max_tokens = 0;
-    if( maxsplit > 0 )
-        max_tokens = maxsplit + 1; // makes consistent with Pandas
-
-    auto strings_device_view = column_device_view::create(strings_column.parent(),stream);
-    if( delimiter.size()==0 )
-    {
-        return whitespace_split_fn( strings_column.size(),
-                                    whitespace_rsplit_tokenizer_fn{*strings_device_view,max_tokens},
-                                    mr, stream);
-    }
-
-    string_view d_delimiter( delimiter.data(), delimiter.size() );
-    return split_fn( strings_column, rsplit_tokenizer_fn{*strings_device_view,d_delimiter,max_tokens},
-                     mr, stream);
-}
-
-} // namespace detail
-
-// external APIs
-
-std::unique_ptr<experimental::table> split( strings_column_view const& strings_column,
-                                            string_scalar const& delimiter,
-                                            size_type maxsplit,
-                                            rmm::mr::device_memory_resource* mr )
-{
-    CUDF_FUNC_RANGE();
-    return detail::split( strings_column, delimiter, maxsplit, mr );
-}
-
-std::unique_ptr<experimental::table> rsplit( strings_column_view const& strings_column,
-                                             string_scalar const& delimiter,
-                                             size_type maxsplit,
-                                             rmm::mr::device_memory_resource* mr)
-{
-    CUDF_FUNC_RANGE();
-    return detail::rsplit( strings_column, delimiter, maxsplit, mr );
-=======
   size_type max_tokens = 0;
   if (maxsplit > 0) max_tokens = maxsplit + 1;  // makes consistent with Pandas
 
-  auto strings_column = column_device_view::create(strings.parent(), stream);
+  auto strings_device_view = column_device_view::create(strings_column.parent(), stream);
   if (delimiter.size() == 0) {
-    return split_fn(strings.size(),
-                    whitespace_token_counter_fn{*strings_column, max_tokens},
-                    whitespace_split_tokenizer_fn{*strings_column, max_tokens},
-                    mr,
-                    stream);
+    return whitespace_split_fn(strings_column.size(),
+                               whitespace_split_tokenizer_fn{*strings_device_view, max_tokens},
+                               mr,
+                               stream);
   }
 
   string_view d_delimiter(delimiter.data(), delimiter.size());
-  return split_fn(strings.size(),
-                  token_counter_fn{*strings_column, d_delimiter, max_tokens},
-                  split_tokenizer_fn{*strings_column, d_delimiter},
-                  mr,
-                  stream);
+  return split_fn(
+    strings_column, split_tokenizer_fn{*strings_device_view, d_delimiter, max_tokens}, mr, stream);
 }
 
 std::unique_ptr<experimental::table> rsplit(
-  strings_column_view const& strings,
+  strings_column_view const& strings_column,
   string_scalar const& delimiter      = string_scalar(""),
   size_type maxsplit                  = -1,
   rmm::mr::device_memory_resource* mr = rmm::mr::get_default_resource(),
@@ -1695,91 +894,37 @@
   size_type max_tokens = 0;
   if (maxsplit > 0) max_tokens = maxsplit + 1;  // makes consistent with Pandas
 
-  auto strings_column = column_device_view::create(strings.parent(), stream);
+  auto strings_device_view = column_device_view::create(strings_column.parent(), stream);
   if (delimiter.size() == 0) {
-    return split_fn(strings.size(),
-                    whitespace_token_counter_fn{*strings_column, max_tokens},
-                    whitespace_rsplit_tokenizer_fn{*strings_column, max_tokens},
-                    mr,
-                    stream);
+    return whitespace_split_fn(strings_column.size(),
+                               whitespace_rsplit_tokenizer_fn{*strings_device_view, max_tokens},
+                               mr,
+                               stream);
   }
 
   string_view d_delimiter(delimiter.data(), delimiter.size());
-  return split_fn(strings.size(),
-                  token_counter_fn{*strings_column, d_delimiter, max_tokens},
-                  rsplit_tokenizer_fn{*strings_column, d_delimiter},
-                  mr,
-                  stream);
+  return split_fn(
+    strings_column, rsplit_tokenizer_fn{*strings_device_view, d_delimiter, max_tokens}, mr, stream);
 }
 
-template <Dir dir>
-contiguous_split_record_result contiguous_split_record(
-  strings_column_view const& strings,
-  string_scalar const& delimiter      = string_scalar(""),
-  size_type maxsplit                  = -1,
-  rmm::mr::device_memory_resource* mr = rmm::mr::get_default_resource(),
-  cudaStream_t stream                 = 0) {
-  CUDF_EXPECTS(delimiter.is_valid(), "Parameter delimiter must be valid");
-
-  // makes consistent with Pandas
-  size_type max_tokens = maxsplit > 0 ? maxsplit + 1 : std::numeric_limits<size_type>::max();
-  auto has_validity    = strings.parent().nullable();
-
-  auto d_strings_column_ptr = column_device_view::create(strings.parent(), stream);
-  if (delimiter.size() == 0) {
-    return contiguous_split_record_fn(
-      strings,
-      whitespace_token_reader_fn<dir>{*d_strings_column_ptr, max_tokens, has_validity},
-      whitespace_token_copier_fn<dir>{*d_strings_column_ptr, has_validity},
-      mr,
-      stream);
-  } else {
-    string_view d_delimiter(delimiter.data(), delimiter.size());
-    return contiguous_split_record_fn(
-      strings,
-      token_reader_fn<dir>{*d_strings_column_ptr, d_delimiter, max_tokens, has_validity},
-      token_copier_fn<dir>{*d_strings_column_ptr, d_delimiter, has_validity},
-      mr,
-      stream);
-  }
-}
-
 }  // namespace detail
 
 // external APIs
 
-std::unique_ptr<experimental::table> split(strings_column_view const& strings,
+std::unique_ptr<experimental::table> split(strings_column_view const& strings_column,
                                            string_scalar const& delimiter,
                                            size_type maxsplit,
                                            rmm::mr::device_memory_resource* mr) {
   CUDF_FUNC_RANGE();
-  return detail::split(strings, delimiter, maxsplit, mr);
+  return detail::split(strings_column, delimiter, maxsplit, mr);
 }
 
-std::unique_ptr<experimental::table> rsplit(strings_column_view const& strings,
+std::unique_ptr<experimental::table> rsplit(strings_column_view const& strings_column,
                                             string_scalar const& delimiter,
                                             size_type maxsplit,
                                             rmm::mr::device_memory_resource* mr) {
   CUDF_FUNC_RANGE();
-  return detail::rsplit(strings, delimiter, maxsplit, mr);
-}
-
-contiguous_split_record_result contiguous_split_record(strings_column_view const& strings,
-                                                       string_scalar const& delimiter,
-                                                       size_type maxsplit,
-                                                       rmm::mr::device_memory_resource* mr) {
-  CUDF_FUNC_RANGE();
-  return detail::contiguous_split_record<detail::Dir::FORWARD>(strings, delimiter, maxsplit, mr, 0);
-}
-
-contiguous_split_record_result contiguous_rsplit_record(strings_column_view const& strings,
-                                                        string_scalar const& delimiter,
-                                                        size_type maxsplit,
-                                                        rmm::mr::device_memory_resource* mr) {
-  CUDF_FUNC_RANGE();
-  return detail::contiguous_split_record<detail::Dir::BACKWARD>(
-    strings, delimiter, maxsplit, mr, 0);
->>>>>>> cee2d2f9
+  return detail::rsplit(strings_column, delimiter, maxsplit, mr);
 }
 
 }  // namespace strings
