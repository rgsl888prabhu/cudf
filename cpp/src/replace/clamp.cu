/*
 * Copyright (c) 2019-2020, NVIDIA CORPORATION.
 *
 * Licensed under the Apache License, Version 2.0 (the "License");
 * you may not use this file except in compliance with the License.
 * You may obtain a copy of the License at
 *
 *     http://www.apache.org/licenses/LICENSE-2.0
 *
 * Unless required by applicable law or agreed to in writing, software
 * distributed under the License is distributed on an "AS IS" BASIS,
 * WITHOUT WARRANTIES OR CONDITIONS OF ANY KIND, either express or implied.
 * See the License for the specific language governing permissions and
 * limitations under the License.
 */

#include <cudf/column/column.hpp>
#include <cudf/column/column_device_view.cuh>
#include <cudf/column/column_factories.hpp>
#include <cudf/detail/copy.hpp>
#include <cudf/detail/iterator.cuh>
#include <cudf/detail/nvtx/ranges.hpp>
#include <cudf/replace.hpp>
#include <cudf/scalar/scalar.hpp>
#include <cudf/scalar/scalar_device_view.cuh>
#include <cudf/strings/detail/utilities.cuh>
#include <cudf/strings/detail/utilities.hpp>
#include <cudf/strings/strings_column_view.hpp>
#include <cudf/types.hpp>

namespace cudf {
namespace detail {
namespace {
template <typename Transformer>
std::pair<std::unique_ptr<column>, std::unique_ptr<column>> form_offsets_and_char_column(
  cudf::column_device_view input,
  size_type null_count,
  Transformer offsets_transformer,
  rmm::mr::device_memory_resource* mr,
  cudaStream_t stream)
{
  std::unique_ptr<column> offsets_column{};
  auto strings_count = input.size();

  if (input.nullable()) {
    auto input_begin =
      cudf::detail::make_null_replacement_iterator<string_view>(input, string_view{});
    auto offsets_transformer_itr =
      thrust::make_transform_iterator(input_begin, offsets_transformer);
    offsets_column = cudf::strings::detail::make_offsets_child_column(
      offsets_transformer_itr, offsets_transformer_itr + strings_count, mr, stream);
  } else {
    auto offsets_transformer_itr =
      thrust::make_transform_iterator(input.begin<string_view>(), offsets_transformer);
    offsets_column = cudf::strings::detail::make_offsets_child_column(
      offsets_transformer_itr, offsets_transformer_itr + strings_count, mr, stream);
  }

  auto d_offsets = offsets_column->view().template data<size_type>();
  // build chars column
  size_type bytes = thrust::device_pointer_cast(d_offsets)[strings_count];
  auto chars_column =
    cudf::strings::detail::create_chars_child_column(strings_count, null_count, bytes, mr, stream);

  return std::make_pair(std::move(offsets_column), std::move(chars_column));
}

template <typename ScalarIterator>
std::unique_ptr<cudf::column> clamp_string_column(strings_column_view const& input,
                                                  ScalarIterator const& lo_itr,
                                                  ScalarIterator const& lo_replace_itr,
                                                  ScalarIterator const& hi_itr,
                                                  ScalarIterator const& hi_replace_itr,
                                                  rmm::mr::device_memory_resource* mr,
                                                  cudaStream_t stream)
{
  auto input_device_column = column_device_view::create(input.parent(), stream);
  auto d_input             = *input_device_column;
  size_type null_count     = input.parent().null_count();

  // build offset column
  auto offsets_transformer = [lo_itr, hi_itr, lo_replace_itr, hi_replace_itr] __device__(
                               string_view element, bool is_valid = true) {
    const auto d_lo         = (*lo_itr).first;
    const auto d_hi         = (*hi_itr).first;
    const auto d_lo_replace = (*lo_replace_itr).first;
    const auto d_hi_replace = (*hi_replace_itr).first;
    const auto lo_valid     = (*lo_itr).second;
    const auto hi_valid     = (*hi_itr).second;
    size_type bytes         = 0;

    if (is_valid) {
      if (lo_valid and element < d_lo) {
        bytes = d_lo_replace.size_bytes();
      } else if (hi_valid and d_hi < element) {
        bytes = d_hi_replace.size_bytes();
      } else {
        bytes = element.size_bytes();
      }
    }
    return bytes;
  };

  auto offset_and_char =
    form_offsets_and_char_column(d_input, null_count, offsets_transformer, mr, stream);
  auto offsets_column(std::move(offset_and_char.first));
  auto chars_column(std::move(offset_and_char.second));

  auto d_offsets = offsets_column->view().template data<size_type>();
  auto d_chars   = chars_column->mutable_view().template data<char>();
  // fill in chars
  auto copy_transformer =
    [d_input, lo_itr, hi_itr, lo_replace_itr, hi_replace_itr, d_offsets, d_chars] __device__(
      size_type idx) {
      if (d_input.is_null(idx)) { return; }
      auto input_element      = d_input.element<string_view>(idx);
      const auto d_lo         = (*lo_itr).first;
      const auto d_hi         = (*hi_itr).first;
      const auto d_lo_replace = (*lo_replace_itr).first;
      const auto d_hi_replace = (*hi_replace_itr).first;
      const auto lo_valid     = (*lo_itr).second;
      const auto hi_valid     = (*hi_itr).second;

      if (lo_valid and input_element < d_lo) {
        memcpy(d_chars + d_offsets[idx], d_lo_replace.data(), d_lo_replace.size_bytes());
      } else if (hi_valid and d_hi < input_element) {
        memcpy(d_chars + d_offsets[idx], d_hi_replace.data(), d_hi_replace.size_bytes());
      } else {
        memcpy(d_chars + d_offsets[idx], input_element.data(), input_element.size_bytes());
      }
    };

  auto exec = rmm::exec_policy(stream);
  thrust::for_each_n(
    exec->on(stream), thrust::make_counting_iterator<size_type>(0), input.size(), copy_transformer);

  return make_strings_column(input.size(),
                             std::move(offsets_column),
                             std::move(chars_column),
                             input.null_count(),
                             std::move(copy_bitmask(input.parent())),
                             stream,
                             mr);
}

template <typename T, typename ScalarIterator>
std::enable_if_t<cudf::is_fixed_width<T>(), std::unique_ptr<cudf::column>> clamper(
  column_view const& input,
  ScalarIterator const& lo_itr,
  ScalarIterator const& lo_replace_itr,
  ScalarIterator const& hi_itr,
  ScalarIterator const& hi_replace_itr,
  rmm::mr::device_memory_resource* mr,
  cudaStream_t stream)
{
  auto output =
    detail::allocate_like(input, input.size(), mask_allocation_policy::NEVER, mr, stream);
  // mask will not change
  if (input.nullable()) { output->set_null_mask(copy_bitmask(input), input.null_count()); }

  auto output_device_view =
    cudf::mutable_column_device_view::create(output->mutable_view(), stream);
  auto input_device_view = cudf::column_device_view::create(input, stream);
  auto scalar_zip_itr =
    thrust::make_zip_iterator(thrust::make_tuple(lo_itr, lo_replace_itr, hi_itr, hi_replace_itr));

  auto trans = [] __device__(auto element_validity_pair, auto scalar_tuple) {
    if (element_validity_pair.second) {
      auto lo_validity_pair = thrust::get<0>(scalar_tuple);
      auto hi_validity_pair = thrust::get<2>(scalar_tuple);
      if (lo_validity_pair.second and (element_validity_pair.first < lo_validity_pair.first)) {
        return thrust::get<1>(scalar_tuple).first;
      } else if (hi_validity_pair.second and
                 (element_validity_pair.first > hi_validity_pair.first)) {
        return thrust::get<3>(scalar_tuple).first;
      }
    }

    return element_validity_pair.first;
  };

  if (input.has_nulls()) {
    auto input_pair_iterator = make_pair_iterator<T, true>(*input_device_view);
    thrust::transform(rmm::exec_policy(stream)->on(stream),
                      input_pair_iterator,
                      input_pair_iterator + input.size(),
                      scalar_zip_itr,
                      output_device_view->begin<T>(),
                      trans);
  } else {
    auto input_pair_iterator = make_pair_iterator<T, false>(*input_device_view);
    thrust::transform(rmm::exec_policy(stream)->on(stream),
                      input_pair_iterator,
                      input_pair_iterator + input.size(),
                      scalar_zip_itr,
                      output_device_view->begin<T>(),
                      trans);
  }

  return output;
}

template <typename T, typename ScalarIterator>
std::enable_if_t<std::is_same<T, string_view>::value, std::unique_ptr<cudf::column>> clamper(
  column_view const& input,
  ScalarIterator const& lo_itr,
  ScalarIterator const& lo_replace_itr,
  ScalarIterator const& hi_itr,
  ScalarIterator const& hi_replace_itr,
  rmm::mr::device_memory_resource* mr,
  cudaStream_t stream)
{
  return clamp_string_column(input, lo_itr, lo_replace_itr, hi_itr, hi_replace_itr, mr, stream);
}

template <typename T, typename ScalarIterator>
std::enable_if_t<std::is_same<T, dictionary32>::value, std::unique_ptr<cudf::column>> clamper(
  column_view const& input,
  ScalarIterator const& lo_itr,
  ScalarIterator const& lo_replace_itr,
  ScalarIterator const& hi_itr,
  ScalarIterator const& hi_replace_itr,
  rmm::mr::device_memory_resource* mr,
  cudaStream_t stream)
{
  CUDF_FAIL("dictionary type not supported");
}

template <typename T, typename ScalarIterator>
std::enable_if_t<std::is_same<T, list_view>::value, std::unique_ptr<cudf::column>> clamper(
  column_view const& input,
  ScalarIterator const& lo_itr,
  ScalarIterator const& lo_replace_itr,
  ScalarIterator const& hi_itr,
  ScalarIterator const& hi_replace_itr,
  rmm::mr::device_memory_resource* mr,
  cudaStream_t stream)
{
  CUDF_FAIL("list_view type not supported");
}

}  // namespace

template <typename T, typename ScalarIterator>
std::unique_ptr<column> clamp(column_view const& input,
                              ScalarIterator const& lo_itr,
                              ScalarIterator const& lo_replace_itr,
                              ScalarIterator const& hi_itr,
                              ScalarIterator const& hi_replace_itr,
                              rmm::mr::device_memory_resource* mr = rmm::mr::get_default_resource(),
                              cudaStream_t stream                 = 0)
{
  return clamper<T>(input, lo_itr, lo_replace_itr, hi_itr, hi_replace_itr, mr, stream);
}

struct dispatch_clamp {
  template <typename T>
  std::unique_ptr<column> operator()(
    column_view const& input,
    scalar const& lo,
    scalar const& lo_replace,
    scalar const& hi,
    scalar const& hi_replace,
    rmm::mr::device_memory_resource* mr = rmm::mr::get_default_resource(),
    cudaStream_t stream                 = 0)
  {
    auto lo_itr         = make_pair_iterator<T>(lo);
    auto hi_itr         = make_pair_iterator<T>(hi);
    auto lo_replace_itr = make_pair_iterator<T>(lo_replace);
    auto hi_replace_itr = make_pair_iterator<T>(hi_replace);

    return clamp<T>(input, lo_itr, lo_replace_itr, hi_itr, hi_replace_itr, mr, stream);
  }
};

template <>
std::unique_ptr<column> dispatch_clamp::operator()<cudf::list_view>(
  column_view const& input,
  scalar const& lo,
  scalar const& lo_replace,
  scalar const& hi,
  scalar const& hi_replace,
  rmm::mr::device_memory_resource* mr,
  cudaStream_t stream)
{
  CUDF_FAIL("clamp for list_view not supported");
}

template <>
std::unique_ptr<column> dispatch_clamp::operator()<numeric::decimal32>(
  column_view const& input,
  scalar const& lo,
  scalar const& lo_replace,
  scalar const& hi,
  scalar const& hi_replace,
  rmm::mr::device_memory_resource* mr,
  cudaStream_t stream)
{
  CUDF_FAIL("clamp for decimal32 not supported");
}

<<<<<<< HEAD
=======
template <>
std::unique_ptr<column> dispatch_clamp::operator()<numeric::decimal64>(
  column_view const& input,
  scalar const& lo,
  scalar const& lo_replace,
  scalar const& hi,
  scalar const& hi_replace,
  rmm::mr::device_memory_resource* mr,
  cudaStream_t stream)
{
  CUDF_FAIL("clamp for decimal32 not supported");
}

>>>>>>> 7759dfc3
/**
 * @copydoc cudf::clamp(column_view const& input,
                                      scalar const& lo,
                                      scalar const& lo_replace,
                                      scalar const& hi,
                                      scalar const& hi_replace,
                                      rmm::mr::device_memory_resource* mr);
 *
 * @param[in] stream CUDA stream used for device memory operations and kernel launches.
 */
std::unique_ptr<column> clamp(column_view const& input,
                              scalar const& lo,
                              scalar const& lo_replace,
                              scalar const& hi,
                              scalar const& hi_replace,
                              rmm::mr::device_memory_resource* mr = rmm::mr::get_default_resource(),
                              cudaStream_t stream                 = 0)
{
  CUDF_EXPECTS(lo.type() == hi.type(), "mismatching types of limit scalars");
  CUDF_EXPECTS(lo_replace.type() == hi_replace.type(), "mismatching types of replace scalars");
  CUDF_EXPECTS(lo.type() == lo_replace.type(), "mismatching types of limit and replace scalars");
  CUDF_EXPECTS(lo.type() == input.type(), "mismatching types of scalar and input");

  if ((not lo.is_valid(stream) and not hi.is_valid(stream)) or (input.is_empty())) {
    // There will be no change
    return std::make_unique<column>(input, stream, mr);
  }

  if (lo.is_valid(stream)) {
    CUDF_EXPECTS(lo_replace.is_valid(stream), "lo_replace can't be null if lo is not null");
  }
  if (hi.is_valid(stream)) {
    CUDF_EXPECTS(hi_replace.is_valid(stream), "hi_replace can't be null if hi is not null");
  }

  return cudf::type_dispatcher(
    input.type(), dispatch_clamp{}, input, lo, lo_replace, hi, hi_replace, mr, stream);
}

}  // namespace detail

// clamp input at lo and hi with lo_replace and hi_replace
std::unique_ptr<column> clamp(column_view const& input,
                              scalar const& lo,
                              scalar const& lo_replace,
                              scalar const& hi,
                              scalar const& hi_replace,
                              rmm::mr::device_memory_resource* mr)
{
  CUDF_FUNC_RANGE();
  return detail::clamp(input, lo, lo_replace, hi, hi_replace, mr);
}

// clamp input at lo and hi
std::unique_ptr<column> clamp(column_view const& input,
                              scalar const& lo,
                              scalar const& hi,
                              rmm::mr::device_memory_resource* mr)
{
  CUDF_FUNC_RANGE();
  return detail::clamp(input, lo, lo, hi, hi, mr);
}
}  // namespace cudf<|MERGE_RESOLUTION|>--- conflicted
+++ resolved
@@ -299,8 +299,6 @@
   CUDF_FAIL("clamp for decimal32 not supported");
 }
 
-<<<<<<< HEAD
-=======
 template <>
 std::unique_ptr<column> dispatch_clamp::operator()<numeric::decimal64>(
   column_view const& input,
@@ -314,7 +312,6 @@
   CUDF_FAIL("clamp for decimal32 not supported");
 }
 
->>>>>>> 7759dfc3
 /**
  * @copydoc cudf::clamp(column_view const& input,
                                       scalar const& lo,
