/*
 * Copyright (c) 2019-2020, NVIDIA CORPORATION.
 *
 * Licensed under the Apache License, Version 2.0 (the "License");
 * you may not use this file except in compliance with the License.
 * You may obtain a copy of the License at
 *
 *     http://www.apache.org/licenses/LICENSE-2.0
 *
 * Unless required by applicable law or agreed to in writing, software
 * distributed under the License is distributed on an "AS IS" BASIS,
 * WITHOUT WARRANTIES OR CONDITIONS OF ANY KIND, either express or implied.
 * See the License for the specific language governing permissions and
 * limitations under the License.
 */

#pragma once

#include "orc.h"
#include "orc_gpu.h"

#include <io/utilities/column_buffer.hpp>
#include <io/utilities/hostdevice_vector.hpp>

#include <cudf/io/datasource.hpp>
#include <cudf/io/detail/orc.hpp>
#include <cudf/io/orc.hpp>

#include <rmm/cuda_stream_view.hpp>

#include <memory>
#include <string>
#include <utility>
#include <vector>

namespace cudf {
namespace io {
namespace detail {
namespace orc {
using namespace cudf::io::orc;
using namespace cudf::io;

// Forward declarations
class metadata;
namespace {
struct orc_stream_info;
struct stripe_source_mapping;
}  // namespace
class aggregate_orc_metadata;

/**
 * @brief Keeps track of orc mapping and child column details.
 */
struct reader_column_meta {
  std::vector<std::vector<int32_t>>
    orc_col_map;                          // Mapping between column id in orc to processing order.
  std::vector<uint32_t> num_child_rows;   // number of rows in child columns
  std::vector<uint32_t> child_start_row;  // start row of child columns [stripe][column]
  std::vector<uint32_t>
    num_child_rows_per_stripe;  // number of rows of child columns [stripe][column]
  struct row_group_meta {
    uint32_t num_rows;   // number of rows in a column in a row group
    uint32_t start_row;  // start row in a column in a row group
  };
  // num_rowgroups * num_columns
  std::vector<row_group_meta> rwgrp_meta;  // rowgroup metadata [rowgroup][column]
};

/**
 * @brief Implementation for ORC reader
 */
class reader::impl {
 public:
  /**
   * @brief Constructor from a dataset source with reader options.
   *
   * @param source Dataset source
   * @param options Settings for controlling reading behavior
   * @param mr Device memory resource to use for device memory allocation
   */
  explicit impl(std::vector<std::unique_ptr<datasource>>&& sources,
                orc_reader_options const& options,
                rmm::mr::device_memory_resource* mr);

  /**
   * @brief Read an entire set or a subset of data and returns a set of columns
   *
   * @param skip_rows Number of rows to skip from the start
   * @param num_rows Number of rows to read
   * @param stripes Indices of individual stripes to load if non-empty
   * @param stream CUDA stream used for device memory operations and kernel launches.
   *
   * @return The set of columns along with metadata
   */
  table_with_metadata read(size_type skip_rows,
                           size_type num_rows,
                           const std::vector<std::vector<size_type>>& stripes,
                           rmm::cuda_stream_view stream);

 private:
  /**
   * @brief Decompresses the stripe data, at stream granularity
   *
   * @param chunks Vector of list of column chunk descriptors
   * @param stripe_data List of source stripe column data
   * @param decompressor Originally host decompressor
   * @param stream_info List of stream to column mappings
   * @param num_stripes Number of stripes making up column chunks
   * @param row_groups Vector of list of row index descriptors
   * @param row_index_stride Distance between each row index
   * @param use_base_stride Whether to use base stride obtained from meta or use the computed value
   * @param stream CUDA stream used for device memory operations and kernel launches.
   *
   * @return Device buffer to decompressed page data
   */
  rmm::device_buffer decompress_stripe_data(
    cudf::detail::hostdevice_2dvector<gpu::ColumnDesc>& chunks,
    const std::vector<rmm::device_buffer>& stripe_data,
    const OrcDecompressor* decompressor,
    std::vector<orc_stream_info>& stream_info,
    size_t num_stripes,
    cudf::detail::hostdevice_2dvector<gpu::RowGroup>& row_groups,
    size_t row_index_stride,
    bool use_base_stride,
    rmm::cuda_stream_view stream);

  /**
   * @brief Converts the stripe column data and outputs to columns
   *
   * @param chunks Vector of list of column chunk descriptors
   * @param num_dicts Number of dictionary entries required
   * @param skip_rows Number of rows to offset from start
   * @param tz_table Local time to UTC conversion table
   * @param row_groups Vector of list of row index descriptors
   * @param row_index_stride Distance between each row index
   * @param out_buffers Output columns' device buffers
   * @param level Current nesting level being processed
   * @param stream CUDA stream used for device memory operations and kernel launches.
   */
  void decode_stream_data(cudf::detail::hostdevice_2dvector<gpu::ColumnDesc>& chunks,
                          size_t num_dicts,
                          size_t skip_rows,
                          timezone_table_view tz_table,
                          cudf::detail::hostdevice_2dvector<gpu::RowGroup>& row_groups,
                          size_t row_index_stride,
                          std::vector<column_buffer>& out_buffers,
                          size_t level,
                          rmm::cuda_stream_view stream);

  /**
   * @brief Aggregate child metadata from parent column chunks.
   *
   * @param chunks Vector of list of parent column chunks.
   * @param chunks Vector of list of parent column row groups.
   * @param list_col Vector of column metadata of list type parent columns.
   * @param level Current nesting level being processed.
   */
  void aggregate_child_meta(cudf::detail::host_2dspan<gpu::ColumnDesc> chunks,
                            cudf::detail::host_2dspan<gpu::RowGroup> row_groups,
                            std::vector<orc_column_meta> const& list_col,
                            const int32_t level);

  /**
   * @brief Assemble the buffer with child columns.
   *
   * @param orc_col_id Column id in orc.
   * @param col_buffers Column buffers for columns and children.
   * @param level Current nesting level.
   */
  column_buffer&& assemble_buffer(const int32_t orc_col_id,
                                  std::vector<std::vector<column_buffer>>& col_buffers,
                                  const size_t level);

  /**
   * @brief Create columns and respective schema information from the buffer.
   *
   * @param col_buffers Column buffers for columns and children.
   * @param out_columns Vector of columns formed from column buffers.
   * @param schema_info Vector of schema information formed from column buffers.
   * @param stream CUDA stream used for device memory operations and kernel launches.
   */
  void create_columns(std::vector<std::vector<column_buffer>>&& col_buffers,
                      std::vector<std::unique_ptr<column>>& out_columns,
                      std::vector<column_name_info>& schema_info,
                      rmm::cuda_stream_view stream);

  /**
   * @brief Create empty columns and respective schema information from the buffer.
   *
   * @param col_buffers Column buffers for columns and children.
   * @param schema_info Vector of schema information formed from column buffers.
   * @param stream CUDA stream used for device memory operations and kernel launches.
   *
   * @return An empty column equivalent to orc column type.
   */
  std::unique_ptr<column> create_empty_column(int32_t orc_col_id,
                                              column_name_info& schema_info,
                                              rmm::cuda_stream_view stream);

 private:
  rmm::mr::device_memory_resource* _mr = nullptr;
  std::vector<std::unique_ptr<datasource>> _sources;
  std::unique_ptr<aggregate_orc_metadata> _metadata;
  // _output_columns associated schema indices
  std::vector<std::vector<orc_column_meta>> _selected_columns;

  bool _use_index            = true;
  bool _use_np_dtypes        = true;
  bool _has_timestamp_column = false;
<<<<<<< HEAD
  bool _has_list_column      = false;
=======
  std::vector<std::string> _decimal_cols_as_float;
>>>>>>> e2518036
  data_type _timestamp_type{type_id::EMPTY};
  reader_column_meta _col_meta;
};

}  // namespace orc
}  // namespace detail
}  // namespace io
}  // namespace cudf<|MERGE_RESOLUTION|>--- conflicted
+++ resolved
@@ -207,11 +207,8 @@
   bool _use_index            = true;
   bool _use_np_dtypes        = true;
   bool _has_timestamp_column = false;
-<<<<<<< HEAD
   bool _has_list_column      = false;
-=======
   std::vector<std::string> _decimal_cols_as_float;
->>>>>>> e2518036
   data_type _timestamp_type{type_id::EMPTY};
   reader_column_meta _col_meta;
 };
