--- conflicted
+++ resolved
@@ -579,36 +579,6 @@
  public:
   explicit metadata(datasource *const src);
 
-<<<<<<< HEAD
-  /**
-   * @brief Filters and reads the info of only a selection of stripes
-   *
-   * @param[in] stripes Lists of stripes to read, one per source
-   * @param[in] row_start Starting row of the selection
-   * @param[in,out] row_count Total number of rows selected
-   *
-   * @return List of stripe info and total number of selected rows
-   */
-  std::vector<stripe_source_mapping> select_stripes(const std::vector<size_type> &stripes,
-                                                    size_type &row_start,
-                                                    size_type &row_count);
-
-  /**
-   * @brief Filters and reduces down to a selection of columns
-   *
-   * @param[in] use_names List of column names to select
-   * @param[out] has_timestamp_column Whether there is a orc::TIMESTAMP column
-   * @param[out] has_list_column Whether there is a orc::LIST column
-   *
-   * @return Vector of list of ORC column meta
-   */
-  std::vector<std::vector<orc_column_meta>> select_columns(
-    std::vector<std::string> const &use_names,
-    bool &has_timestamp_column,
-    bool &has_list_column) const;
-
-=======
->>>>>>> 7206a74d
   size_t get_total_rows() const { return ff.numberOfRows; }
   int get_num_stripes() const { return ff.stripes.size(); }
   int get_num_columns() const { return ff.types.size(); }
