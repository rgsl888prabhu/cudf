--- conflicted
+++ resolved
@@ -15,14 +15,11 @@
  */
 
 #include <cudf/detail/nvtx/ranges.hpp>
-<<<<<<< HEAD
+#include <cudf/io/avro.hpp>
 #include <cudf/io/csv.hpp>
+#include <cudf/io/detail/avro.hpp>
 #include <cudf/io/detail/csv.hpp>
-=======
-#include <cudf/io/avro.hpp>
-#include <cudf/io/detail/avro.hpp>
 #include <cudf/io/detail/json.hpp>
->>>>>>> 8bafbb3e
 #include <cudf/io/detail/parquet.hpp>
 #include <cudf/io/functions.hpp>
 #include <cudf/io/json.hpp>
@@ -37,7 +34,6 @@
 
 namespace cudf {
 namespace io {
-<<<<<<< HEAD
 // Returns builder for csv_reader_options
 csv_reader_options_builder csv_reader_options::builder(source_info const& src)
 {
@@ -49,7 +45,8 @@
                                                        table_view const& table)
 {
   return csv_writer_options_builder{sink, table};
-=======
+}
+
 // Returns builder for avro_reader_options
 avro_reader_options_builder avro_reader_options::builder(source_info const& src)
 {
@@ -60,7 +57,6 @@
 json_reader_options_builder json_reader_options::builder(source_info const& src)
 {
   return json_reader_options_builder(src);
->>>>>>> 8bafbb3e
 }
 
 // Returns builder for parquet_reader_options
