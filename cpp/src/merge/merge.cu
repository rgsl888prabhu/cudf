/*
 * Copyright (c) 2020-2021, NVIDIA CORPORATION.
 *
 * Licensed under the Apache License, Version 2.0 (the "License");
 * you may not use this file except in compliance with the License.
 * You may obtain a copy of the License at
 *
 *     http://www.apache.org/licenses/LICENSE-2.0
 *
 * Unless required by applicable law or agreed to in writing, software
 * distributed under the License is distributed on an "AS IS" BASIS,
 * WITHOUT WARRANTIES OR CONDITIONS OF ANY KIND, either express or implied.
 * See the License for the specific language governing permissions and
 * limitations under the License.
 */
#include <cudf/copying.hpp>
#include <cudf/detail/copy.hpp>
#include <cudf/detail/iterator.cuh>
#include <cudf/detail/merge.cuh>
#include <cudf/detail/nvtx/ranges.hpp>
#include <cudf/detail/utilities/cuda.cuh>
#include <cudf/detail/utilities/vector_factories.hpp>
#include <cudf/dictionary/detail/merge.hpp>
#include <cudf/dictionary/detail/update_keys.hpp>
#include <cudf/strings/detail/merge.cuh>
#include <cudf/structs/structs_column_view.hpp>
#include <cudf/table/table.hpp>
#include <cudf/table/table_device_view.cuh>

#include <rmm/cuda_stream_view.hpp>
#include <rmm/device_uvector.hpp>
#include <rmm/exec_policy.hpp>

#include <thrust/iterator/constant_iterator.h>
#include <thrust/iterator/counting_iterator.h>
#include <thrust/merge.h>
#include <thrust/pair.h>

#include <queue>
#include <vector>
#include "cudf/utilities/traits.hpp"

namespace cudf {
namespace detail {
namespace {

using detail::side;
using index_type = detail::index_type;

/**
 * @brief Merges the bits of two validity bitmasks.
 *
 * Merges the bits from two column_device_views into the destination validity buffer
 * according to `merged_indices` map such that bit `i` in `out_validity`
 * will be equal to bit `thrust::get<1>(merged_indices[i])` from `left_dcol`
 * if `thrust::get<0>(merged_indices[i])` equals `side::LEFT`; otherwise,
 * from `right_dcol`.
 *
 * `left_dcol` and `right_dcol` must not overlap.
 *
 * @tparam left_have_valids Indicates whether left_dcol mask is unallocated (hence, ALL_VALID)
 * @tparam right_have_valids Indicates whether right_dcol mask is unallocated (hence ALL_VALID)
 * @param[in] left_dcol The left column_device_view whose bits will be merged
 * @param[in] right_dcol The right column_device_view whose bits will be merged
 * @param[out] out_validity The output validity buffer after merging the left and right buffers
 * @param[in] num_destination_rows The number of rows in the out_validity buffer
 * @param[in] merged_indices The map that indicates the source of the input and index
 * to be copied to the output. Length must be equal to `num_destination_rows`
 */
template <bool left_have_valids, bool right_have_valids>
__global__ void materialize_merged_bitmask_kernel(
  column_device_view left_dcol,
  column_device_view right_dcol,
  bitmask_type* out_validity,
  size_type const num_destination_rows,
  index_type const* const __restrict__ merged_indices)
{
  size_type destination_row = threadIdx.x + blockIdx.x * blockDim.x;

  auto active_threads = __ballot_sync(0xffffffff, destination_row < num_destination_rows);

  while (destination_row < num_destination_rows) {
    index_type const& merged_idx = merged_indices[destination_row];
    side const src_side          = thrust::get<0>(merged_idx);
    size_type const src_row      = thrust::get<1>(merged_idx);
    bool const from_left{src_side == side::LEFT};
    bool source_bit_is_valid{true};
    if (left_have_valids && from_left) {
      source_bit_is_valid = left_dcol.is_valid_nocheck(src_row);
    } else if (right_have_valids && !from_left) {
      source_bit_is_valid = right_dcol.is_valid_nocheck(src_row);
    }

    // Use ballot to find all valid bits in this warp and create the output
    // bitmask element
    bitmask_type const result_mask{__ballot_sync(active_threads, source_bit_is_valid)};

    // Only one thread writes output
    if (0 == threadIdx.x % warpSize) { out_validity[word_index(destination_row)] = result_mask; }

    destination_row += blockDim.x * gridDim.x;
    active_threads = __ballot_sync(active_threads, destination_row < num_destination_rows);
  }
}

void materialize_bitmask(column_view const& left_col,
                         column_view const& right_col,
                         bitmask_type* out_validity,
                         size_type num_elements,
                         index_type const* merged_indices,
                         rmm::cuda_stream_view stream)
{
  constexpr size_type BLOCK_SIZE{256};
  detail::grid_1d grid_config{num_elements, BLOCK_SIZE};

  auto p_left_dcol  = column_device_view::create(left_col);
  auto p_right_dcol = column_device_view::create(right_col);

  auto left_valid  = *p_left_dcol;
  auto right_valid = *p_right_dcol;

  if (left_col.has_nulls()) {
    if (right_col.has_nulls()) {
      materialize_merged_bitmask_kernel<true, true>
        <<<grid_config.num_blocks, grid_config.num_threads_per_block, 0, stream.value()>>>(
          left_valid, right_valid, out_validity, num_elements, merged_indices);
    } else {
      materialize_merged_bitmask_kernel<true, false>
        <<<grid_config.num_blocks, grid_config.num_threads_per_block, 0, stream.value()>>>(
          left_valid, right_valid, out_validity, num_elements, merged_indices);
    }
  } else {
    if (right_col.has_nulls()) {
      materialize_merged_bitmask_kernel<false, true>
        <<<grid_config.num_blocks, grid_config.num_threads_per_block, 0, stream.value()>>>(
          left_valid, right_valid, out_validity, num_elements, merged_indices);
    } else {
      CUDF_FAIL("materialize_merged_bitmask_kernel<false, false>() should never be called.");
    }
  }

  CHECK_CUDA(stream.value());
}

struct side_index_generator {
  side _side;

  __device__ index_type operator()(size_type i) const noexcept { return index_type{_side, i}; }
};

/**
 * @brief Generates the row indices and source side (left or right) in accordance with the index
 * columns.
 *
 *
 * @tparam index_type Indicates the type to be used to collect index and side information;
 * @param[in] left_table The left table_view to be merged
 * @param[in] right_table The right table_view to be merged
 * @param[in] column_order Sort order types of index columns
 * @param[in] null_precedence Array indicating the order of nulls with respect to non-nulls for the
 * index columns
 * @param[in] nullable Flag indicating if at least one of the table_view arguments has nulls
 * (defaults to true)
 * @param[in] stream CUDA stream used for device memory operations and kernel launches.
 *
 * @return A device_uvector of merged indices
 */
index_vector generate_merged_indices(table_view const& left_table,
                                     table_view const& right_table,
                                     std::vector<order> const& column_order,
                                     std::vector<null_order> const& null_precedence,
                                     bool nullable                = true,
                                     rmm::cuda_stream_view stream = rmm::cuda_stream_default)
{
  const size_type left_size  = left_table.num_rows();
  const size_type right_size = right_table.num_rows();
  const size_type total_size = left_size + right_size;

  auto left_gen    = side_index_generator{side::LEFT};
  auto right_gen   = side_index_generator{side::RIGHT};
  auto left_begin  = cudf::detail::make_counting_transform_iterator(0, left_gen);
  auto right_begin = cudf::detail::make_counting_transform_iterator(0, right_gen);

  index_vector merged_indices(total_size, stream);

  auto lhs_device_view = table_device_view::create(left_table, stream);
  auto rhs_device_view = table_device_view::create(right_table, stream);

  auto d_column_order = cudf::detail::make_device_uvector_async(column_order, stream);

  if (nullable) {
    auto d_null_precedence = cudf::detail::make_device_uvector_async(null_precedence, stream);

    auto ineq_op = detail::row_lexicographic_tagged_comparator<true>(
      *lhs_device_view, *rhs_device_view, d_column_order.data(), d_null_precedence.data());
    thrust::merge(rmm::exec_policy(stream),
                  left_begin,
                  left_begin + left_size,
                  right_begin,
                  right_begin + right_size,
                  merged_indices.begin(),
                  ineq_op);
  } else {
    auto ineq_op = detail::row_lexicographic_tagged_comparator<false>(
      *lhs_device_view, *rhs_device_view, d_column_order.data());
    thrust::merge(rmm::exec_policy(stream),
                  left_begin,
                  left_begin + left_size,
                  right_begin,
                  right_begin + right_size,
                  merged_indices.begin(),
                  ineq_op);
  }

  CHECK_CUDA(stream.value());

  return merged_indices;
}

/**
 * @brief Generate merged column given row-order of merged tables
 *  (ordered according to indices of key_cols) and the 2 columns to merge.
 */
struct column_merger {
  explicit column_merger(index_vector const& row_order) : row_order_(row_order) {}

  template <typename Element, CUDF_ENABLE_IF(not is_rep_layout_compatible<Element>())>
  std::unique_ptr<column> operator()(
    column_view const& lcol,
    column_view const& rcol,
    rmm::cuda_stream_view stream,
    rmm::mr::device_memory_resource* mr = rmm::mr::get_current_device_resource()) const
  {
    CUDF_FAIL("Unsupported type for merge.");
  }

  // column merger operator;
  //
  template <typename Element>
  std::enable_if_t<is_rep_layout_compatible<Element>(), std::unique_ptr<column>> operator()(
    column_view const& lcol,
    column_view const& rcol,
    rmm::cuda_stream_view stream,
    rmm::mr::device_memory_resource* mr = rmm::mr::get_current_device_resource()) const
  {
    auto lsz         = lcol.size();
    auto merged_size = lsz + rcol.size();
    auto merged_col  = cudf::detail::allocate_like(lcol.has_nulls() ? lcol : rcol,
                                                  merged_size,
                                                  cudf::mask_allocation_policy::RETAIN,
                                                  stream,
                                                  mr);

    //"gather" data from lcol, rcol according to row_order_ "map"
    //(directly calling gather() won't work because
    // lcol, rcol indices overlap!)
    //
    cudf::mutable_column_view merged_view = merged_col->mutable_view();

    // initialize null_mask to all valid:
    //
    // Note: this initialization in conjunction with
    // _conditionally_ calling materialize_bitmask() below covers
    // the case materialize_merged_bitmask_kernel<false, false>()
    // which won't be called anymore (because of the _condition_
    // below)
    //
    cudf::detail::set_null_mask(merged_view.null_mask(), 0, merged_view.size(), true, stream);

    // set the null count:
    //
    merged_col->set_null_count(lcol.null_count() + rcol.null_count());

    // to resolve view.data()'s types use: Element
    //
    auto const d_lcol = lcol.data<Element>();
    auto const d_rcol = rcol.data<Element>();

    // capture lcol, rcol
    // and "gather" into merged_view.data()[indx_merged]
    // from lcol or rcol, depending on side;
    //
    thrust::transform(rmm::exec_policy(stream),
                      row_order_.begin(),
                      row_order_.end(),
                      merged_view.begin<Element>(),
                      [d_lcol, d_rcol] __device__(index_type const& index_pair) {
                        auto side  = thrust::get<0>(index_pair);
                        auto index = thrust::get<1>(index_pair);
                        return side == side::LEFT ? d_lcol[index] : d_rcol[index];
                      });

    // CAVEAT: conditional call below is erroneous without
    // set_null_mask() call (see TODO above):
    //
    if (lcol.has_nulls() || rcol.has_nulls()) {
      // resolve null mask:
      //
      materialize_bitmask(
        lcol, rcol, merged_view.null_mask(), merged_view.size(), row_order_.data(), stream);
    }

    return merged_col;
  }

 private:
  index_vector const& row_order_;
};

// specialization for strings
template <>
std::unique_ptr<column> column_merger::operator()<cudf::string_view>(
  column_view const& lcol,
  column_view const& rcol,
  rmm::cuda_stream_view stream,
  rmm::mr::device_memory_resource* mr) const
{
  auto column = strings::detail::merge<index_type>(strings_column_view(lcol),
                                                   strings_column_view(rcol),
                                                   row_order_.begin(),
                                                   row_order_.end(),
                                                   stream,
                                                   mr);
  if (lcol.has_nulls() || rcol.has_nulls()) {
    auto merged_view = column->mutable_view();
    materialize_bitmask(
      lcol, rcol, merged_view.null_mask(), merged_view.size(), row_order_.data(), stream);
  }
  return column;
}

// specialization for dictionary
template <>
std::unique_ptr<column> column_merger::operator()<cudf::dictionary32>(
  column_view const& lcol,
  column_view const& rcol,
  rmm::cuda_stream_view stream,
  rmm::mr::device_memory_resource* mr) const
{
  auto result = cudf::dictionary::detail::merge(
    cudf::dictionary_column_view(lcol), cudf::dictionary_column_view(rcol), row_order_, stream, mr);

  // set the validity mask
  if (lcol.has_nulls() || rcol.has_nulls()) {
    auto merged_view = result->mutable_view();
    materialize_bitmask(
      lcol, rcol, merged_view.null_mask(), merged_view.size(), row_order_.data(), stream);
  }
  return result;
}

// specialization for structs
template <>
std::unique_ptr<column> column_merger::operator()<cudf::struct_view>(
  column_view const& lcol,
  column_view const& rcol,
  rmm::cuda_stream_view stream,
  rmm::mr::device_memory_resource* mr) const
{
  // merge each child.
<<<<<<< HEAD
  std::vector<std::unique_ptr<column>> merged_children;
  merged_children.reserve(lcol.num_children());

  structs_column_view lhs(lcol);
  structs_column_view rhs(rcol);

  column_merger merger{row_order_};
  auto iter = thrust::make_counting_iterator(0);
  std::transform(
    iter, iter + lhs.num_children(), std::back_inserter(merged_children), [&](size_type i) {
=======
  auto const lhs = structs_column_view{lcol};
  auto const rhs = structs_column_view{rcol};

  auto it = cudf::detail::make_counting_transform_iterator(
    0, [&, merger = column_merger{row_order_}](size_type i) {
>>>>>>> 7206a74d
      return cudf::type_dispatcher<dispatch_storage_type>(
        lhs.child(i).type(), merger, lhs.get_sliced_child(i), rhs.get_sliced_child(i), stream, mr);
    });

<<<<<<< HEAD
=======
  auto merged_children   = std::vector<std::unique_ptr<column>>(it, it + lhs.num_children());
>>>>>>> 7206a74d
  auto const merged_size = lcol.size() + rcol.size();

  // materialize the output buffer
  rmm::device_buffer validity =
    lcol.has_nulls() || rcol.has_nulls()
      ? create_null_mask(merged_size, mask_state::UNINITIALIZED, stream, mr)
      : rmm::device_buffer{};
  if (lcol.has_nulls() || rcol.has_nulls()) {
    materialize_bitmask(lcol,
                        rcol,
                        static_cast<bitmask_type*>(validity.data()),
                        merged_size,
                        row_order_.data(),
                        stream);
  }

  return make_structs_column(merged_size,
                             std::move(merged_children),
                             lcol.null_count() + rcol.null_count(),
                             std::move(validity),
                             stream,
                             mr);
}

using table_ptr_type = std::unique_ptr<cudf::table>;

table_ptr_type merge(cudf::table_view const& left_table,
                     cudf::table_view const& right_table,
                     std::vector<cudf::size_type> const& key_cols,
                     std::vector<cudf::order> const& column_order,
                     std::vector<cudf::null_order> const& null_precedence,
                     rmm::cuda_stream_view stream,
                     rmm::mr::device_memory_resource* mr)
{
  // collect index columns for lhs, rhs, resp.
  //
  cudf::table_view index_left_view{left_table.select(key_cols)};
  cudf::table_view index_right_view{right_table.select(key_cols)};
  bool const nullable = cudf::has_nulls(index_left_view) || cudf::has_nulls(index_right_view);

  // extract merged row order according to indices:
  //
  auto const merged_indices = generate_merged_indices(
    index_left_view, index_right_view, column_order, null_precedence, nullable);

  // create merged table:
  //
  auto const n_cols = left_table.num_columns();
  std::vector<std::unique_ptr<column>> merged_cols;
  merged_cols.reserve(n_cols);

  column_merger merger{merged_indices};
  transform(left_table.begin(),
            left_table.end(),
            right_table.begin(),
            std::back_inserter(merged_cols),
            [&](auto const& left_col, auto const& right_col) {
              return cudf::type_dispatcher<dispatch_storage_type>(
                left_col.type(), merger, left_col, right_col, stream, mr);
            });

  return std::make_unique<cudf::table>(std::move(merged_cols));
}

struct merge_queue_item {
  table_view view;
  table_ptr_type table;
  // Priority is a separate member to ensure that moving from an object
  // does not change its priority (which would ruin the queue invariant)
  cudf::size_type priority = 0;

  merge_queue_item(table_view const& view, table_ptr_type&& table)
    : view{view}, table{std::move(table)}, priority{-view.num_rows()}
  {
  }

  bool operator<(merge_queue_item const& other) const { return priority < other.priority; }
};

// Helper function to ensure that moving out of the priority_queue is "atomic"
template <typename T>
T top_and_pop(std::priority_queue<T>& q)
{
  auto moved = std::move(const_cast<T&>(q.top()));
  q.pop();
  return moved;
}

}  // anonymous namespace

table_ptr_type merge(std::vector<table_view> const& tables_to_merge,
                     std::vector<cudf::size_type> const& key_cols,
                     std::vector<cudf::order> const& column_order,
                     std::vector<cudf::null_order> const& null_precedence,
                     rmm::cuda_stream_view stream,
                     rmm::mr::device_memory_resource* mr)
{
  if (tables_to_merge.empty()) { return std::make_unique<cudf::table>(); }

  auto const& first_table = tables_to_merge.front();
  auto const n_cols       = first_table.num_columns();

  CUDF_EXPECTS(std::all_of(tables_to_merge.cbegin(),
                           tables_to_merge.cend(),
                           [n_cols](auto const& tbl) { return n_cols == tbl.num_columns(); }),
               "Mismatched number of columns");
  CUDF_EXPECTS(
    std::all_of(tables_to_merge.cbegin(),
                tables_to_merge.cend(),
                [&](auto const& tbl) { return cudf::have_same_types(first_table, tbl); }),
    "Mismatched column types");

  CUDF_EXPECTS(!key_cols.empty(), "Empty key_cols");
  CUDF_EXPECTS(key_cols.size() <= static_cast<size_t>(n_cols), "Too many values in key_cols");

  CUDF_EXPECTS(key_cols.size() == column_order.size(),
               "Mismatched size between key_cols and column_order");

  // This utility will ensure all corresponding dictionary columns have matching keys.
  // It will return any new dictionary columns created as well as updated table_views.
  auto matched = cudf::dictionary::detail::match_dictionaries(
    tables_to_merge, stream, rmm::mr::get_current_device_resource());
  auto merge_tables = matched.second;

  // A queue of (table view, table) pairs
  std::priority_queue<merge_queue_item> merge_queue;
  // The table pointer is null if we do not own the table (input tables)
  std::for_each(merge_tables.begin(), merge_tables.end(), [&](auto const& table) {
    if (table.num_rows() > 0) merge_queue.emplace(table, table_ptr_type());
  });

  // If there is only one non-empty table_view, return its copy
  if (merge_queue.size() == 1) { return std::make_unique<cudf::table>(merge_queue.top().view); }
  // No inputs have rows, return a table with same columns as the first one
  if (merge_queue.empty()) { return empty_like(first_table); }

  // Pick the two smallest tables and merge them
  // Until there is only one table left in the queue
  while (merge_queue.size() > 1) {
    // To delete the intermediate table at the end of the block
    auto const left_table = top_and_pop(merge_queue);
    // Deallocated at the end of the block
    auto const right_table = top_and_pop(merge_queue);

    // Only use mr for the output table
    auto const& new_tbl_mr = merge_queue.empty() ? mr : rmm::mr::get_current_device_resource();
    auto merged_table      = merge(left_table.view,
                              right_table.view,
                              key_cols,
                              column_order,
                              null_precedence,
                              stream,
                              new_tbl_mr);

    auto const merged_table_view = merged_table->view();
    merge_queue.emplace(merged_table_view, std::move(merged_table));
  }

  return std::move(top_and_pop(merge_queue).table);
}

}  // namespace detail

std::unique_ptr<cudf::table> merge(std::vector<table_view> const& tables_to_merge,
                                   std::vector<cudf::size_type> const& key_cols,
                                   std::vector<cudf::order> const& column_order,
                                   std::vector<cudf::null_order> const& null_precedence,
                                   rmm::mr::device_memory_resource* mr)
{
  CUDF_FUNC_RANGE();
  return detail::merge(
    tables_to_merge, key_cols, column_order, null_precedence, rmm::cuda_stream_default, mr);
}

}  // namespace cudf<|MERGE_RESOLUTION|>--- conflicted
+++ resolved
@@ -358,32 +358,16 @@
   rmm::mr::device_memory_resource* mr) const
 {
   // merge each child.
-<<<<<<< HEAD
-  std::vector<std::unique_ptr<column>> merged_children;
-  merged_children.reserve(lcol.num_children());
-
-  structs_column_view lhs(lcol);
-  structs_column_view rhs(rcol);
-
-  column_merger merger{row_order_};
-  auto iter = thrust::make_counting_iterator(0);
-  std::transform(
-    iter, iter + lhs.num_children(), std::back_inserter(merged_children), [&](size_type i) {
-=======
   auto const lhs = structs_column_view{lcol};
   auto const rhs = structs_column_view{rcol};
 
   auto it = cudf::detail::make_counting_transform_iterator(
     0, [&, merger = column_merger{row_order_}](size_type i) {
->>>>>>> 7206a74d
       return cudf::type_dispatcher<dispatch_storage_type>(
         lhs.child(i).type(), merger, lhs.get_sliced_child(i), rhs.get_sliced_child(i), stream, mr);
     });
 
-<<<<<<< HEAD
-=======
   auto merged_children   = std::vector<std::unique_ptr<column>>(it, it + lhs.num_children());
->>>>>>> 7206a74d
   auto const merged_size = lcol.size() + rcol.size();
 
   // materialize the output buffer
