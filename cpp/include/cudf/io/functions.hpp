/*
 * Copyright (c) 2019-2020, NVIDIA CORPORATION.
 *
 * Licensed under the Apache License, Version 2.0 (the "License");
 * you may not use this file except in compliance with the License.
 * You may obtain a copy of the License at
 *
 *     http://www.apache.org/licenses/LICENSE-2.0
 *
 * Unless required by applicable law or agreed to in writing, software
 * distributed under the License is distributed on an "AS IS" BASIS,
 * WITHOUT WARRANTIES OR CONDITIONS OF ANY KIND, either express or implied.
 * See the License for the specific language governing permissions and
 * limitations under the License.
 */

/**
 * @file functions.hpp
 * @brief cuDF-IO freeform API
 */

#pragma once

#include <iostream>
#include "types.hpp"

#include <cudf/io/writers.hpp>
#include <cudf/table/table_view.hpp>
#include <cudf/types.hpp>

#include <memory>
#include <string>
#include <unordered_map>
#include <vector>

//! cuDF interfaces
namespace cudf {
//! In-development features
namespace io {

/**
 * @brief Settings to use for `read_avro()`
 *
 * @ingroup io_readers
 */
struct read_avro_args {
  source_info source;

  /// Names of column to read; empty is all
  std::vector<std::string> columns;

  /// Rows to skip from the start; -1 is none
  size_type skip_rows = -1;
  /// Rows to read; -1 is all
  size_type num_rows = -1;

  read_avro_args() = default;

  explicit read_avro_args(source_info const& src) : source(src) {}
};

/**
 * @brief Reads an Avro dataset into a set of columns
 *
 * @ingroup io_readers
 *
 * The following code snippet demonstrates how to read a dataset from a file:
 * @code
 *  ...
 *  std::string filepath = "dataset.avro";
 *  cudf::read_avro_args args{cudf::source_info(filepath)};
 *  ...
 *  auto result = cudf::read_avro(args);
 * @endcode
 *
 * @param args Settings for controlling reading behavior
 * @param mr Device memory resource used to allocate device memory of the table in the returned
 * table_with_metadata
 *
 * @return The set of columns along with metadata
 */
table_with_metadata read_avro(
  read_avro_args const& args,
  rmm::mr::device_memory_resource* mr = rmm::mr::get_current_device_resource());

/**
 * @brief Input arguments to the `read_json` interface
 *
 * @ingroup io_readers
 *
 * Available parameters and are closely patterned after PANDAS' `read_json` API.
 * Not all parameters are unsupported. If the matching PANDAS' parameter
 * has a default value of `None`, then a default value of `-1` or `0` may be
 * used as the equivalent.
 *
 * Parameters in PANDAS that are unavailable or in cudf:
 *
 * | Name | Description |
 * | ---- | ----------- |
 * | `orient`             | currently fixed-format |
 * | `typ`                | data is always returned as a cudf::table |
 * | `convert_axes`       | use column functions for axes operations instead |
 * | `convert_dates`      | dates are detected automatically |
 * | `keep_default_dates` | dates are detected automatically |
 * | `numpy`              | data is always returned as a cudf::table |
 * | `precise_float`      | there is only one converter |
 * | `date_unit`          | only millisecond units are supported |
 * | `encoding`           | only ASCII-encoded data is supported |
 * | `chunksize`          | use `byte_range_xxx` for chunking instead |
 *
 */
struct read_json_args {
  source_info source;

  ///< Data types of the column; empty to infer dtypes
  std::vector<std::string> dtype;
  /// Specify the compression format of the source or infer from file extension
  compression_type compression = compression_type::AUTO;

  ///< Read the file as a json object per line
  bool lines = false;

  ///< Bytes to skip from the start
  size_t byte_range_offset = 0;
  ///< Bytes to read; always reads complete rows
  size_t byte_range_size = 0;

  /// Whether to parse dates as DD/MM versus MM/DD
  bool dayfirst = false;

  read_json_args() = default;

  explicit read_json_args(const source_info& src) : source(src) {}
};

/**
 * @brief Reads a JSON dataset into a set of columns
 *
 * @ingroup io_readers
 *
 * The following code snippet demonstrates how to read a dataset from a file:
 * @code
 *  ...
 *  std::string filepath = "dataset.json";
 *  cudf::read_json_args args{cudf::source_info(filepath)};
 *  ...
 *  auto result = cudf::read_json(args);
 * @endcode
 *
 * @param args Settings for controlling reading behavior
 * @param mr Device memory resource used to allocate device memory of the table in the returned
 * table_with_metadata
 *
 * @return The set of columns along with metadata
 */
table_with_metadata read_json(
  read_json_args const& args,
  rmm::mr::device_memory_resource* mr = rmm::mr::get_current_device_resource());

/**
 * @brief Settings to use for `read_csv()`
 *
 * @ingroup io_readers
 */
struct read_csv_args {
  source_info source;

  // Read settings

  /// Specify the compression format of the source or infer from file extension
  compression_type compression = compression_type::AUTO;
  /// Bytes to skip from the source start
  size_t byte_range_offset = 0;
  /// Bytes to read; always reads complete rows
  size_t byte_range_size = 0;
  /// Names of all the columns; if empty then names are auto-generated
  std::vector<std::string> names;
  /// If there is no header or names, prepend this to the column ID as the name
  std::string prefix;
  /// Whether to rename duplicate column names
  bool mangle_dupe_cols = true;

  // Filter settings

  /// Names of columns to read; empty is all columns
  std::vector<std::string> use_cols_names;
  /// Indexes of columns to read; empty is all columns
  std::vector<int> use_cols_indexes;
  /// Rows to read; -1 is all
  size_type nrows = -1;
  /// Rows to skip from the start; -1 is none
  size_type skiprows = -1;
  /// Rows to skip from the end; -1 is none
  size_type skipfooter = -1;
  /// Header row index
  size_type header = 0;

  // Parsing settings

  /// Line terminator
  char lineterminator = '\n';
  /// Field delimiter
  char delimiter = ',';
  /// Numeric data thousands seperator; cannot match delimiter
  char thousands = '\0';
  /// Decimal point character; cannot match delimiter
  char decimal = '.';
  /// Comment line start character
  char comment = '\0';
  /// Treat `\r\n` as line terminator
  bool windowslinetermination = false;
  /// Treat whitespace as field delimiter; overrides character delimiter
  bool delim_whitespace = false;
  /// Skip whitespace after the delimiter
  bool skipinitialspace = false;
  /// Ignore empty lines or parse line values as invalid
  bool skip_blank_lines = true;
  /// Treatment of quoting behavior
  quote_style quoting = quote_style::MINIMAL;
  /// Quoting character (if `quoting` is true)
  char quotechar = '"';
  /// Whether a quote inside a value is double-quoted
  bool doublequote = true;
  /// Names of columns to read as datetime
  std::vector<std::string> infer_date_names;
  /// Indexes of columns to read as datetime
  std::vector<int> infer_date_indexes;

  // Conversion settings

  /// Per-column types; disables type inference on those columns
  std::vector<std::string> dtype;
  /// Additional values to recognize as boolean true values
  std::vector<std::string> true_values;
  /// Additional values to recognize as boolean false values
  std::vector<std::string> false_values;
  /// Additional values to recognize as null values
  std::vector<std::string> na_values;
  /// Whether to keep the built-in default NA values
  bool keep_default_na = true;
  /// Whether to disable null filter; disabling can improve performance
  bool na_filter = true;
  /// Whether to parse dates as DD/MM versus MM/DD
  bool dayfirst = false;
  /// Cast timestamp columns to a specific type
  data_type timestamp_type{type_id::EMPTY};

  read_csv_args() = default;
  explicit read_csv_args(source_info const& src) : source(src) {}
};

/**
 * @brief Reads a CSV dataset into a set of columns
 *
 * @ingroup io_readers
 *
 * The following code snippet demonstrates how to read a dataset from a file:
 * @code
 *  #include <cudf/io/functions.hpp>
 *  ...
 *  std::string filepath = "dataset.csv";
 *  cudf::io::read_csv_args args{cudf::source_info(filepath)};
 *  ...
 *  auto result = cudf::read_csv(args);
 * @endcode
 *
 * @param args Settings for controlling reading behavior
 * @param mr Device memory resource used to allocate device memory of the table in the returned
 * table_with_metadata
 *
 * @return The set of columns along with metadata
 */
table_with_metadata read_csv(
  read_csv_args const& args,
  rmm::mr::device_memory_resource* mr = rmm::mr::get_current_device_resource());

/**
 * @brief Settings to use for `write_csv()`
 *
 * @ingroup io_writers
 */
struct write_csv_args : detail::csv::writer_options {
  write_csv_args(sink_info const& snk,
                 table_view const& table,
                 std::string const& na,
                 bool include_header,
                 int rows_per_chunk,
                 std::string line_term          = std::string{"\n"},
                 char delim                     = ',',
                 std::string true_v             = std::string{"true"},
                 std::string false_v            = std::string{"false"},
                 table_metadata const* metadata = nullptr)
    : writer_options(na, include_header, rows_per_chunk, line_term, delim, true_v, false_v),
      sink_(snk),
      table_(table),
      metadata_(metadata)
  {
  }

  detail::csv::writer_options const& get_options(void) const
  {
    return *this;  // sliced to base
  }

  sink_info const& sink(void) const { return sink_; }

  table_view const& table(void) const { return table_; }

  table_metadata const* metadata(void) const { return metadata_; }

  // Specify the sink to use for writer output:
  //
  sink_info const sink_;

  // Set of columns to output:
  //
  table_view const table_;

  // Optional associated metadata
  //
  table_metadata const* metadata_;
};

/**
 * @brief Writes a set of columns to CSV format
 *
 * The following code snippet demonstrates how to write columns to a file:
 * @code
 *  #include <cudf/io/functions.hpp>
 *  ...
 *  std::string filepath = "dataset.csv";
 *  cudf::io::sink_info sink_info(filepath);
 *
 *  cudf::io::write_csv_args args{sink_info, table->view(), na, include_header,
 * rows_per_chunk};
 *  ...
 *  cudf::io::write_csv(args);
 * @endcode
 *
 * @param args Settings for controlling writing behavior
 * @param mr Device memory resource to use for device memory allocation
 */
void write_csv(write_csv_args const& args,
               rmm::mr::device_memory_resource* mr = rmm::mr::get_current_device_resource());

/**
<<<<<<< HEAD
 * @brief Settings to use for `read_parquet()`
 */
struct read_parquet_args {
=======
 * @brief Settings to use for `read_orc()`
 *
 * @ingroup io_readers
 */
struct read_orc_args {
>>>>>>> ac39e372
  source_info source;

  /// Names of column to read; empty is all
  std::vector<std::string> columns;

<<<<<<< HEAD
  /// List of individual row groups to read (ignored if empty)
  std::vector<std::vector<size_type>> row_groups;
=======
  /// List of individual stripes to read (ignored if empty)
  std::vector<size_type> stripes;
>>>>>>> ac39e372
  /// Rows to skip from the start; -1 is none
  size_type skip_rows = -1;
  /// Rows to read; -1 is all
  size_type num_rows = -1;

<<<<<<< HEAD
  /// Whether to store string data as categorical type
  bool strings_to_categorical = false;
  /// Whether to use PANDAS metadata to load columns
  bool use_pandas_metadata = true;
  /// Cast timestamp columns to a specific type
  data_type timestamp_type{type_id::EMPTY};

  explicit read_parquet_args() = default;

  explicit read_parquet_args(source_info const& src) : source(src) {}
};

/**
 * @brief Reads a Parquet dataset into a set of columns
=======
  /// Whether to use row index to speed-up reading
  bool use_index = true;

  /// Whether to use numpy-compatible dtypes
  bool use_np_dtypes = true;
  /// Cast timestamp columns to a specific type
  data_type timestamp_type{type_id::EMPTY};

  /// Whether to convert decimals to float64
  bool decimals_as_float = true;
  /// For decimals as int, optional forced decimal scale;
  /// -1 is auto (column scale), >=0: number of fractional digits
  int forced_decimals_scale = -1;

  read_orc_args() = default;

  explicit read_orc_args(source_info const& src) : source(src) {}
};

/**
 * @brief Reads an ORC dataset into a set of columns
>>>>>>> ac39e372
 *
 * @ingroup io_readers
 *
 * The following code snippet demonstrates how to read a dataset from a file:
 * @code
 *  ...
<<<<<<< HEAD
 *  std::string filepath = "dataset.parquet";
 *  cudf::read_parquet_args args{cudf::source_info(filepath)};
 *  ...
 *  auto result = cudf::read_parquet(args);
=======
 *  std::string filepath = "dataset.orc";
 *  cudf::read_orc_args args{cudf::source_info(filepath)};
 *  ...
 *  auto result = cudf::read_orc(args);
>>>>>>> ac39e372
 * @endcode
 *
 * @param args Settings for controlling reading behavior
 * @param mr Device memory resource used to allocate device memory of the table in the returned
 * table_with_metadata
 *
<<<<<<< HEAD
 * @return The set of columns along with metadata
 */
table_with_metadata read_parquet(
  read_parquet_args const& args,
  rmm::mr::device_memory_resource* mr = rmm::mr::get_current_device_resource());

/**
 * @brief Settings to use for `write_parquet()`
 *
 * @ingroup io_writers
 */
struct write_parquet_args {
  /// Specify the sink to use for writer output
  sink_info sink;
  /// Specify the compression format to use
  compression_type compression = compression_type::AUTO;
  /// Specify the level of statistics in the output file
  statistics_freq stats_level = statistics_freq::STATISTICS_ROWGROUP;
=======
 * @return The set of columns
 */
table_with_metadata read_orc(
  read_orc_args const& args,
  rmm::mr::device_memory_resource* mr = rmm::mr::get_current_device_resource());

/**
 * @brief Settings to use for `write_orc()`
 *
 * @ingroup io_writers
 */
struct write_orc_args {
  /// Specify the sink to use for writer output
  sink_info sink;
  /// Specify the compression format to use
  compression_type compression;
  /// Enable writing column statistics
  bool enable_statistics;
>>>>>>> ac39e372
  /// Set of columns to output
  table_view table;
  /// Optional associated metadata
  const table_metadata* metadata;
<<<<<<< HEAD
  /// Optionally return the raw parquet file metadata output
  bool return_filemetadata = false;
  /// Column chunks file path to be set in the raw output metadata
  std::string metadata_out_file_path;

  write_parquet_args() = default;

  explicit write_parquet_args(sink_info const& sink_,
                              table_view const& table_,
                              const table_metadata* metadata_ = nullptr,
                              compression_type compression_   = compression_type::AUTO,
                              statistics_freq stats_lvl_ = statistics_freq::STATISTICS_ROWGROUP)
    : sink(sink_),
      compression(compression_),
      stats_level(stats_lvl_),
      table(table_),
      metadata(metadata_)
  {
  }
};

/**
 * @brief Writes a set of columns to parquet format
=======

  write_orc_args() = default;

  explicit write_orc_args(sink_info const& snk,
                          table_view const& table_,
                          const table_metadata* metadata_ = nullptr,
                          compression_type compression_   = compression_type::AUTO,
                          bool stats_en                   = true)
    : sink(snk),
      table(table_),
      metadata(metadata_),
      compression(compression_),
      enable_statistics(stats_en)
  {
  }
};

/**
 * @brief Writes a set of columns to ORC format
>>>>>>> ac39e372
 *
 * @ingroup io_writers
 *
 * The following code snippet demonstrates how to write columns to a file:
 * @code
 *  ...
<<<<<<< HEAD
 *  std::string filepath = "dataset.parquet";
 *  cudf::io::write_parquet_args args{cudf::sink_info(filepath), table->view()};
 *  ...
 *  cudf::write_parquet(args);
 * @endcode
 *
 * @param args Settings for controlling writing behavior
 * @param mr Device memory resource to use for device memory allocation
 *
 * @return A blob that contains the file metadata (parquet FileMetadata thrift message) if
 *         requested in write_parquet_args (empty blob otherwise)
 */
std::unique_ptr<std::vector<uint8_t>> write_parquet(
  write_parquet_args const& args,
  rmm::mr::device_memory_resource* mr = rmm::mr::get_current_device_resource());

/**
 * @brief Merges multiple raw metadata blobs that were previously created by write_parquet
 * into a single metadata blob
 *
 * @ingroup io_writers
 *
 * @param[in] metadata_list List of input file metadata
 * @return A parquet-compatible blob that contains the data for all rowgroups in the list
 */
std::unique_ptr<std::vector<uint8_t>> merge_rowgroup_metadata(
  const std::vector<std::unique_ptr<std::vector<uint8_t>>>& metadata_list);

/**
 * @brief Settings to use for `write_parquet_chunked()`
 *
 * @ingroup io_writers
 */
struct write_parquet_chunked_args {
  /// Specify the sink to use for writer output
  sink_info sink;
  /// Specify the compression format to use
  compression_type compression = compression_type::AUTO;
  /// Specify the level of statistics in the output file
  statistics_freq stats_level = statistics_freq::STATISTICS_ROWGROUP;
  /// Optional associated metadata.
  const table_metadata_with_nullability* metadata;

  write_parquet_chunked_args() = default;

  explicit write_parquet_chunked_args(
    sink_info const& sink_,
    const table_metadata_with_nullability* metadata_ = nullptr,
    compression_type compression_                    = compression_type::AUTO,
    statistics_freq stats_lvl_                       = statistics_freq::STATISTICS_ROWGROUP)
    : sink(sink_), compression(compression_), stats_level(stats_lvl_), metadata(metadata_)
=======
 *  std::string filepath = "dataset.orc";
 *  cudf::write_orc_args args{cudf::sink_info(filepath), table->view()};
 *  ...
 *  cudf::write_orc(args);
 * @endcode
 *
 * @param args Settings for controlling reading behavior
 * @param mr Device memory resource to use for device memory allocation
 */
void write_orc(write_orc_args const& args,
               rmm::mr::device_memory_resource* mr = rmm::mr::get_current_device_resource());

/**
 * @brief Settings to use for `write_orc_chunked()`
 *
 * @ingroup io_writers
 */
struct write_orc_chunked_args {
  /// Specify the sink to use for writer output
  sink_info sink;
  /// Specify the compression format to use
  compression_type compression;
  /// Enable writing column statistics
  bool enable_statistics;
  /// Optional associated metadata
  const table_metadata_with_nullability* metadata;

  explicit write_orc_chunked_args(sink_info const& sink_,
                                  const table_metadata_with_nullability* metadata_ = nullptr,
                                  compression_type compression_ = compression_type::AUTO,
                                  bool stats_en                 = true)
    : sink(sink_), metadata(metadata_), compression(compression_), enable_statistics(stats_en)
>>>>>>> ac39e372
  {
  }
};

namespace detail {
<<<<<<< HEAD
namespace parquet {
/**
 * @brief Forward declaration of anonymous chunked-writer state struct.
 */
struct pq_chunked_state;
};  // namespace parquet
};  // namespace detail

/**
 * @brief Begin the process of writing a parquet file in a chunked/stream form.
 *
 * @ingroup io_writers
 *
 * The intent of the write_parquet_chunked_ path is to allow writing of an
 * arbitrarily large / arbitrary number of rows to a parquet file in multiple passes.
 *
 * The following code snippet demonstrates how to write a single parquet file containing
 * one logical table by writing a series of individual cudf::tables.
 * @code
 *  ...
 *  std::string filepath = "dataset.parquet";
 *  cudf::io::write_parquet_chunked_args args{cudf::sink_info(filepath),
 *                                                          table->view()};
 *  ...
 *  auto state = cudf::write_parquet_chunked_begin(args);
 *    cudf::write_parquet_chunked(table0, state);
 *    cudf::write_parquet_chunked(table1, state);
 *    ...
 *  cudf_write_parquet_chunked_end(state);
=======
namespace orc {
/**
 * @brief Forward declaration of anonymous chunked-writer state struct.
 */
struct orc_chunked_state;
};  // namespace orc
};  // namespace detail

/**
 * @brief Begin the process of writing an ORC file in a chunked/stream form.
 *
 * @ingroup io_writers
 *
 * The intent of the write_orc_chunked_ path is to allow writing of an
 * arbitrarily large / arbitrary number of rows to an ORC file in multiple passes.
 *
 * The following code snippet demonstrates how to write a single ORC file containing
 * one logical table by writing a series of individual cudf::tables.
 * @code
 *  ...
 *  std::string filepath = "dataset.orc";
 *  cudf::io::write_orc_chunked_args args{cudf::sink_info(filepath), table->view()};
 *  ...
 *  auto state = cudf::write_orc_chunked_begin(args);
 *    cudf::write_orc_chunked(table0, state);
 *    cudf::write_orc_chunked(table1, state);
 *    ...
 *  cudf_write_orc_chunked_end(state);
>>>>>>> ac39e372
 * @endcode
 *
 * @param[in] args Settings for controlling writing behavior
 * @param[in] mr Device memory resource to use for device memory allocation
 *
 * @returns pointer to an anonymous state structure storing information about the chunked write.
<<<<<<< HEAD
 * this pointer must be passed to all subsequent write_parquet_chunked() and
 * write_parquet_chunked_end() calls.
 */
std::shared_ptr<detail::parquet::pq_chunked_state> write_parquet_chunked_begin(
  write_parquet_chunked_args const& args,
  rmm::mr::device_memory_resource* mr = rmm::mr::get_current_device_resource());
/**
 * @brief Write a single table as a subtable of a larger logical parquet file/table.
=======
 * this pointer must be passed to all subsequent write_orc_chunked() and write_orc_chunked_end()
 *          calls.
 */
std::shared_ptr<detail::orc::orc_chunked_state> write_orc_chunked_begin(
  write_orc_chunked_args const& args,
  rmm::mr::device_memory_resource* mr = rmm::mr::get_current_device_resource());

/**
 * @brief Write a single table as a subtable of a larger logical orc file/table.
>>>>>>> ac39e372
 *
 * @ingroup io_writers
 *
 * All tables passed into multiple calls of this function must contain the same # of columns and
 * have columns of the same type.
 *
 * @param[in] table The table data to be written.
 * @param[in] state Opaque state information about the writer process. Must be the same pointer
<<<<<<< HEAD
 * returned from write_parquet_chunked_begin()
 */
void write_parquet_chunked(table_view const& table,
                           std::shared_ptr<detail::parquet::pq_chunked_state> state);

/**
 * @brief Finish writing a chunked/stream parquet file.
=======
 * returned from write_orc_chunked_begin()
 */
void write_orc_chunked(table_view const& table,
                       std::shared_ptr<detail::orc::orc_chunked_state> state);

/**
 * @brief Finish writing a chunked/stream orc file.
>>>>>>> ac39e372
 *
 * @ingroup io_writers
 *
 * @param[in] state Opaque state information about the writer process. Must be the same pointer
<<<<<<< HEAD
 * returned from write_parquet_chunked_begin()
 * @param[in] return_filemetadata If true, return the raw file metadata
 * @param[in] metadata_out_file_path Column chunks file path to be set in the raw output metadata
 *
 * @return A blob that contains the file metadata (parquet FileMetadata thrift message) if
 *         requested in write_parquet_args (empty blob otherwise)
 */
std::unique_ptr<std::vector<uint8_t>> write_parquet_chunked_end(
  std::shared_ptr<detail::parquet::pq_chunked_state>& state,
  bool return_filemetadata                  = false,
  const std::string& metadata_out_file_path = "");

=======
 * returned from write_orc_chunked_begin()
 */
void write_orc_chunked_end(std::shared_ptr<detail::orc::orc_chunked_state>& state);
>>>>>>> ac39e372
}  // namespace io
}  // namespace cudf<|MERGE_RESOLUTION|>--- conflicted
+++ resolved
@@ -342,414 +342,5 @@
  */
 void write_csv(write_csv_args const& args,
                rmm::mr::device_memory_resource* mr = rmm::mr::get_current_device_resource());
-
-/**
-<<<<<<< HEAD
- * @brief Settings to use for `read_parquet()`
- */
-struct read_parquet_args {
-=======
- * @brief Settings to use for `read_orc()`
- *
- * @ingroup io_readers
- */
-struct read_orc_args {
->>>>>>> ac39e372
-  source_info source;
-
-  /// Names of column to read; empty is all
-  std::vector<std::string> columns;
-
-<<<<<<< HEAD
-  /// List of individual row groups to read (ignored if empty)
-  std::vector<std::vector<size_type>> row_groups;
-=======
-  /// List of individual stripes to read (ignored if empty)
-  std::vector<size_type> stripes;
->>>>>>> ac39e372
-  /// Rows to skip from the start; -1 is none
-  size_type skip_rows = -1;
-  /// Rows to read; -1 is all
-  size_type num_rows = -1;
-
-<<<<<<< HEAD
-  /// Whether to store string data as categorical type
-  bool strings_to_categorical = false;
-  /// Whether to use PANDAS metadata to load columns
-  bool use_pandas_metadata = true;
-  /// Cast timestamp columns to a specific type
-  data_type timestamp_type{type_id::EMPTY};
-
-  explicit read_parquet_args() = default;
-
-  explicit read_parquet_args(source_info const& src) : source(src) {}
-};
-
-/**
- * @brief Reads a Parquet dataset into a set of columns
-=======
-  /// Whether to use row index to speed-up reading
-  bool use_index = true;
-
-  /// Whether to use numpy-compatible dtypes
-  bool use_np_dtypes = true;
-  /// Cast timestamp columns to a specific type
-  data_type timestamp_type{type_id::EMPTY};
-
-  /// Whether to convert decimals to float64
-  bool decimals_as_float = true;
-  /// For decimals as int, optional forced decimal scale;
-  /// -1 is auto (column scale), >=0: number of fractional digits
-  int forced_decimals_scale = -1;
-
-  read_orc_args() = default;
-
-  explicit read_orc_args(source_info const& src) : source(src) {}
-};
-
-/**
- * @brief Reads an ORC dataset into a set of columns
->>>>>>> ac39e372
- *
- * @ingroup io_readers
- *
- * The following code snippet demonstrates how to read a dataset from a file:
- * @code
- *  ...
-<<<<<<< HEAD
- *  std::string filepath = "dataset.parquet";
- *  cudf::read_parquet_args args{cudf::source_info(filepath)};
- *  ...
- *  auto result = cudf::read_parquet(args);
-=======
- *  std::string filepath = "dataset.orc";
- *  cudf::read_orc_args args{cudf::source_info(filepath)};
- *  ...
- *  auto result = cudf::read_orc(args);
->>>>>>> ac39e372
- * @endcode
- *
- * @param args Settings for controlling reading behavior
- * @param mr Device memory resource used to allocate device memory of the table in the returned
- * table_with_metadata
- *
-<<<<<<< HEAD
- * @return The set of columns along with metadata
- */
-table_with_metadata read_parquet(
-  read_parquet_args const& args,
-  rmm::mr::device_memory_resource* mr = rmm::mr::get_current_device_resource());
-
-/**
- * @brief Settings to use for `write_parquet()`
- *
- * @ingroup io_writers
- */
-struct write_parquet_args {
-  /// Specify the sink to use for writer output
-  sink_info sink;
-  /// Specify the compression format to use
-  compression_type compression = compression_type::AUTO;
-  /// Specify the level of statistics in the output file
-  statistics_freq stats_level = statistics_freq::STATISTICS_ROWGROUP;
-=======
- * @return The set of columns
- */
-table_with_metadata read_orc(
-  read_orc_args const& args,
-  rmm::mr::device_memory_resource* mr = rmm::mr::get_current_device_resource());
-
-/**
- * @brief Settings to use for `write_orc()`
- *
- * @ingroup io_writers
- */
-struct write_orc_args {
-  /// Specify the sink to use for writer output
-  sink_info sink;
-  /// Specify the compression format to use
-  compression_type compression;
-  /// Enable writing column statistics
-  bool enable_statistics;
->>>>>>> ac39e372
-  /// Set of columns to output
-  table_view table;
-  /// Optional associated metadata
-  const table_metadata* metadata;
-<<<<<<< HEAD
-  /// Optionally return the raw parquet file metadata output
-  bool return_filemetadata = false;
-  /// Column chunks file path to be set in the raw output metadata
-  std::string metadata_out_file_path;
-
-  write_parquet_args() = default;
-
-  explicit write_parquet_args(sink_info const& sink_,
-                              table_view const& table_,
-                              const table_metadata* metadata_ = nullptr,
-                              compression_type compression_   = compression_type::AUTO,
-                              statistics_freq stats_lvl_ = statistics_freq::STATISTICS_ROWGROUP)
-    : sink(sink_),
-      compression(compression_),
-      stats_level(stats_lvl_),
-      table(table_),
-      metadata(metadata_)
-  {
-  }
-};
-
-/**
- * @brief Writes a set of columns to parquet format
-=======
-
-  write_orc_args() = default;
-
-  explicit write_orc_args(sink_info const& snk,
-                          table_view const& table_,
-                          const table_metadata* metadata_ = nullptr,
-                          compression_type compression_   = compression_type::AUTO,
-                          bool stats_en                   = true)
-    : sink(snk),
-      table(table_),
-      metadata(metadata_),
-      compression(compression_),
-      enable_statistics(stats_en)
-  {
-  }
-};
-
-/**
- * @brief Writes a set of columns to ORC format
->>>>>>> ac39e372
- *
- * @ingroup io_writers
- *
- * The following code snippet demonstrates how to write columns to a file:
- * @code
- *  ...
-<<<<<<< HEAD
- *  std::string filepath = "dataset.parquet";
- *  cudf::io::write_parquet_args args{cudf::sink_info(filepath), table->view()};
- *  ...
- *  cudf::write_parquet(args);
- * @endcode
- *
- * @param args Settings for controlling writing behavior
- * @param mr Device memory resource to use for device memory allocation
- *
- * @return A blob that contains the file metadata (parquet FileMetadata thrift message) if
- *         requested in write_parquet_args (empty blob otherwise)
- */
-std::unique_ptr<std::vector<uint8_t>> write_parquet(
-  write_parquet_args const& args,
-  rmm::mr::device_memory_resource* mr = rmm::mr::get_current_device_resource());
-
-/**
- * @brief Merges multiple raw metadata blobs that were previously created by write_parquet
- * into a single metadata blob
- *
- * @ingroup io_writers
- *
- * @param[in] metadata_list List of input file metadata
- * @return A parquet-compatible blob that contains the data for all rowgroups in the list
- */
-std::unique_ptr<std::vector<uint8_t>> merge_rowgroup_metadata(
-  const std::vector<std::unique_ptr<std::vector<uint8_t>>>& metadata_list);
-
-/**
- * @brief Settings to use for `write_parquet_chunked()`
- *
- * @ingroup io_writers
- */
-struct write_parquet_chunked_args {
-  /// Specify the sink to use for writer output
-  sink_info sink;
-  /// Specify the compression format to use
-  compression_type compression = compression_type::AUTO;
-  /// Specify the level of statistics in the output file
-  statistics_freq stats_level = statistics_freq::STATISTICS_ROWGROUP;
-  /// Optional associated metadata.
-  const table_metadata_with_nullability* metadata;
-
-  write_parquet_chunked_args() = default;
-
-  explicit write_parquet_chunked_args(
-    sink_info const& sink_,
-    const table_metadata_with_nullability* metadata_ = nullptr,
-    compression_type compression_                    = compression_type::AUTO,
-    statistics_freq stats_lvl_                       = statistics_freq::STATISTICS_ROWGROUP)
-    : sink(sink_), compression(compression_), stats_level(stats_lvl_), metadata(metadata_)
-=======
- *  std::string filepath = "dataset.orc";
- *  cudf::write_orc_args args{cudf::sink_info(filepath), table->view()};
- *  ...
- *  cudf::write_orc(args);
- * @endcode
- *
- * @param args Settings for controlling reading behavior
- * @param mr Device memory resource to use for device memory allocation
- */
-void write_orc(write_orc_args const& args,
-               rmm::mr::device_memory_resource* mr = rmm::mr::get_current_device_resource());
-
-/**
- * @brief Settings to use for `write_orc_chunked()`
- *
- * @ingroup io_writers
- */
-struct write_orc_chunked_args {
-  /// Specify the sink to use for writer output
-  sink_info sink;
-  /// Specify the compression format to use
-  compression_type compression;
-  /// Enable writing column statistics
-  bool enable_statistics;
-  /// Optional associated metadata
-  const table_metadata_with_nullability* metadata;
-
-  explicit write_orc_chunked_args(sink_info const& sink_,
-                                  const table_metadata_with_nullability* metadata_ = nullptr,
-                                  compression_type compression_ = compression_type::AUTO,
-                                  bool stats_en                 = true)
-    : sink(sink_), metadata(metadata_), compression(compression_), enable_statistics(stats_en)
->>>>>>> ac39e372
-  {
-  }
-};
-
-namespace detail {
-<<<<<<< HEAD
-namespace parquet {
-/**
- * @brief Forward declaration of anonymous chunked-writer state struct.
- */
-struct pq_chunked_state;
-};  // namespace parquet
-};  // namespace detail
-
-/**
- * @brief Begin the process of writing a parquet file in a chunked/stream form.
- *
- * @ingroup io_writers
- *
- * The intent of the write_parquet_chunked_ path is to allow writing of an
- * arbitrarily large / arbitrary number of rows to a parquet file in multiple passes.
- *
- * The following code snippet demonstrates how to write a single parquet file containing
- * one logical table by writing a series of individual cudf::tables.
- * @code
- *  ...
- *  std::string filepath = "dataset.parquet";
- *  cudf::io::write_parquet_chunked_args args{cudf::sink_info(filepath),
- *                                                          table->view()};
- *  ...
- *  auto state = cudf::write_parquet_chunked_begin(args);
- *    cudf::write_parquet_chunked(table0, state);
- *    cudf::write_parquet_chunked(table1, state);
- *    ...
- *  cudf_write_parquet_chunked_end(state);
-=======
-namespace orc {
-/**
- * @brief Forward declaration of anonymous chunked-writer state struct.
- */
-struct orc_chunked_state;
-};  // namespace orc
-};  // namespace detail
-
-/**
- * @brief Begin the process of writing an ORC file in a chunked/stream form.
- *
- * @ingroup io_writers
- *
- * The intent of the write_orc_chunked_ path is to allow writing of an
- * arbitrarily large / arbitrary number of rows to an ORC file in multiple passes.
- *
- * The following code snippet demonstrates how to write a single ORC file containing
- * one logical table by writing a series of individual cudf::tables.
- * @code
- *  ...
- *  std::string filepath = "dataset.orc";
- *  cudf::io::write_orc_chunked_args args{cudf::sink_info(filepath), table->view()};
- *  ...
- *  auto state = cudf::write_orc_chunked_begin(args);
- *    cudf::write_orc_chunked(table0, state);
- *    cudf::write_orc_chunked(table1, state);
- *    ...
- *  cudf_write_orc_chunked_end(state);
->>>>>>> ac39e372
- * @endcode
- *
- * @param[in] args Settings for controlling writing behavior
- * @param[in] mr Device memory resource to use for device memory allocation
- *
- * @returns pointer to an anonymous state structure storing information about the chunked write.
-<<<<<<< HEAD
- * this pointer must be passed to all subsequent write_parquet_chunked() and
- * write_parquet_chunked_end() calls.
- */
-std::shared_ptr<detail::parquet::pq_chunked_state> write_parquet_chunked_begin(
-  write_parquet_chunked_args const& args,
-  rmm::mr::device_memory_resource* mr = rmm::mr::get_current_device_resource());
-/**
- * @brief Write a single table as a subtable of a larger logical parquet file/table.
-=======
- * this pointer must be passed to all subsequent write_orc_chunked() and write_orc_chunked_end()
- *          calls.
- */
-std::shared_ptr<detail::orc::orc_chunked_state> write_orc_chunked_begin(
-  write_orc_chunked_args const& args,
-  rmm::mr::device_memory_resource* mr = rmm::mr::get_current_device_resource());
-
-/**
- * @brief Write a single table as a subtable of a larger logical orc file/table.
->>>>>>> ac39e372
- *
- * @ingroup io_writers
- *
- * All tables passed into multiple calls of this function must contain the same # of columns and
- * have columns of the same type.
- *
- * @param[in] table The table data to be written.
- * @param[in] state Opaque state information about the writer process. Must be the same pointer
-<<<<<<< HEAD
- * returned from write_parquet_chunked_begin()
- */
-void write_parquet_chunked(table_view const& table,
-                           std::shared_ptr<detail::parquet::pq_chunked_state> state);
-
-/**
- * @brief Finish writing a chunked/stream parquet file.
-=======
- * returned from write_orc_chunked_begin()
- */
-void write_orc_chunked(table_view const& table,
-                       std::shared_ptr<detail::orc::orc_chunked_state> state);
-
-/**
- * @brief Finish writing a chunked/stream orc file.
->>>>>>> ac39e372
- *
- * @ingroup io_writers
- *
- * @param[in] state Opaque state information about the writer process. Must be the same pointer
-<<<<<<< HEAD
- * returned from write_parquet_chunked_begin()
- * @param[in] return_filemetadata If true, return the raw file metadata
- * @param[in] metadata_out_file_path Column chunks file path to be set in the raw output metadata
- *
- * @return A blob that contains the file metadata (parquet FileMetadata thrift message) if
- *         requested in write_parquet_args (empty blob otherwise)
- */
-std::unique_ptr<std::vector<uint8_t>> write_parquet_chunked_end(
-  std::shared_ptr<detail::parquet::pq_chunked_state>& state,
-  bool return_filemetadata                  = false,
-  const std::string& metadata_out_file_path = "");
-
-=======
- * returned from write_orc_chunked_begin()
- */
-void write_orc_chunked_end(std::shared_ptr<detail::orc::orc_chunked_state>& state);
->>>>>>> ac39e372
 }  // namespace io
 }  // namespace cudf