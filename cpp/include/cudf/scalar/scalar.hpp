/*
 * Copyright (c) 2019, NVIDIA CORPORATION.
 *
 * Licensed under the Apache License, Version 2.0 (the "License");
 * you may not use this file except in compliance with the License.
 * You may obtain a copy of the License at
 *
 *     http://www.apache.org/licenses/LICENSE-2.0
 *
 * Unless required by applicable law or agreed to in writing, software
 * distributed under the License is distributed on an "AS IS" BASIS,
 * WITHOUT WARRANTIES OR CONDITIONS OF ANY KIND, either express or implied.
 * See the License for the specific language governing permissions and
 * limitations under the License.
 */
#pragma once

#include <cudf/types.hpp>
#include <cudf/utilities/traits.hpp>
#include <cudf/utilities/type_dispatcher.hpp>

#include <rmm/thrust_rmm_allocator.h>
#include <rmm/device_buffer.hpp>
#include <rmm/device_scalar.hpp>

#include <memory>
#include <type_traits>
#include <utility>
#include <vector>

namespace cudf {
/**
 * @brief An owning class to represent a singular value
 *
 * A scalar is a singular value of any of the supported datatypes in cudf.
 * Classes derived from this class are used to represent a scalar. Objects of
 * derived classes should be upcasted to this class while passing to an
 * external libcudf API.
 */
class scalar {
 public:
  virtual ~scalar()           = default;
  scalar(scalar&& other)      = default;
  scalar(scalar const& other) = default;
  scalar& operator=(scalar const& other) = delete;
  scalar& operator=(scalar&& other) = delete;

  /**
   * @brief Returns the scalar's logical value type
   */
  data_type type() const noexcept { return _type; }

  /**
   * @brief Updates the validity of the value
   *
   * @param is_valid true: set the value to valid. false: set it to null
   * @param stream The CUDA stream to do the operation in
   */
  void set_valid(bool is_valid, cudaStream_t stream = 0) { _is_valid.set_value(is_valid, stream); }

  /**
   * @brief Indicates whether the scalar contains a valid value
   *
   * @note Using the value when `is_valid() == false` is undefined behaviour
   *
   * @param stream The CUDA stream to do the operation in
   * @return true Value is valid
   * @return false Value is invalid/null
   */
  bool is_valid(cudaStream_t stream = 0) const { return _is_valid.value(stream); }

  /**
   * @brief Returns a raw pointer to the validity bool in device memory
   */
  bool* validity_data() { return _is_valid.data(); }

  /**
   * @brief Returns a const raw pointer to the validity bool in device memory
   */
  bool const* validity_data() const { return _is_valid.data(); }

 protected:
  data_type _type{EMPTY};                ///< Logical type of value in the scalar
  rmm::device_scalar<bool> _is_valid{};  ///< Device bool signifying validity

  scalar() = default;

  /**
   * @brief Construct a new scalar object
   *
   * @note Do not use this constructor directly. Instead, use a factory method
   * like make_numeric_scalar or make_string_scalar
   *
   * @param type Data type of the scalar
   * @param is_valid Whether the value held by the scalar is valid
   * @param stream The CUDA stream to do the allocation in
   * @param mr The memory resource to use for allocation
   */
  scalar(data_type type,
         bool is_valid                       = false,
         cudaStream_t stream                 = 0,
         rmm::mr::device_memory_resource* mr = rmm::mr::get_default_resource())
    : _type(type), _is_valid(is_valid, stream, mr)
  {
  }
};

namespace detail {
template <typename T>
class fixed_width_scalar : public scalar {
  static_assert(is_fixed_width<T>(), "Unexpected non-fixed-width type.");

 public:
  using value_type = T;

  ~fixed_width_scalar()                               = default;
  fixed_width_scalar(fixed_width_scalar&& other)      = default;
  fixed_width_scalar(fixed_width_scalar const& other) = default;
  fixed_width_scalar& operator=(fixed_width_scalar const& other) = delete;
  fixed_width_scalar& operator=(fixed_width_scalar&& other) = delete;

  /**
   * @brief Set the value of the scalar
   *
   * @param value New value of scalar
   * @param stream The CUDA stream to do the operation in
   */
  void set_value(T value, cudaStream_t stream = 0)
  {
    _data.set_value(value, stream);
    this->set_valid(true, stream);
  }

  /**
   * @brief Implicit conversion operator to get the value of the scalar on the host
   */
  explicit operator value_type() const { return this->value(0); }

  /**
   * @brief Get the value of the scalar
   *
   * @param stream The CUDA stream to do the operation in
   */
  T value(cudaStream_t stream = 0) const { return _data.value(stream); }

  /**
   * @brief Returns a raw pointer to the value in device memory
   */
  T* data() { return _data.data(); }

  /**
   * @brief Returns a const raw pointer to the value in device memory
   */
  T const* data() const { return _data.data(); }

 protected:
  rmm::device_scalar<T> _data{};  ///< device memory containing the value

  fixed_width_scalar() : scalar(data_type(experimental::type_to_id<T>())) {}

  /**
   * @brief Construct a new fixed width scalar object
   *
   * @param value The initial value of the scalar
   * @param is_valid Whether the value held by the scalar is valid
   * @param stream The CUDA stream to do the allocation in
   * @param mr The memory resource to use for allocation
   */
  fixed_width_scalar(T value,
                     bool is_valid                       = true,
                     cudaStream_t stream                 = 0,
                     rmm::mr::device_memory_resource* mr = rmm::mr::get_default_resource())
    : scalar(data_type(experimental::type_to_id<T>()), is_valid, stream, mr),
      _data(value, stream, mr)
  {
  }

  /**
   * @brief Construct a new fixed width scalar object from existing device memory.
   *
   * @param[in] data The scalar's data in device memory
   * @param[in] is_valid Whether the value held by the scalar is valid
<<<<<<< HEAD
   **/
  fixed_width_scalar(rmm::device_scalar<T>&& data, bool is_valid = true, cudaStream_t stream = 0,
      rmm::mr::device_memory_resource *mr = rmm::mr::get_default_resource())
      : scalar(data_type(experimental::type_to_id<T>()), is_valid, stream, mr),
        _data{std::forward<rmm::device_scalar<T>>(data)} {}
=======
   *---------------------------------------------------------------------------**/
  fixed_width_scalar(rmm::device_scalar<T>&& data,
                     bool is_valid                       = true,
                     cudaStream_t stream                 = 0,
                     rmm::mr::device_memory_resource* mr = rmm::mr::get_default_resource())
    : scalar(data_type(experimental::type_to_id<T>()), is_valid, stream, mr),
      _data{std::forward<rmm::device_scalar<T>>(data)}
  {
  }
>>>>>>> cfb1f6b6
};

}  // namespace detail

/**
 * @brief An owning class to represent a numerical value in device memory
 *
 * @tparam T the data type of the numerical value
 */
template <typename T>
class numeric_scalar : public detail::fixed_width_scalar<T> {
  static_assert(is_numeric<T>(), "Unexpected non-numeric type.");

 public:
  numeric_scalar()                            = default;
  ~numeric_scalar()                           = default;
  numeric_scalar(numeric_scalar&& other)      = default;
  numeric_scalar(numeric_scalar const& other) = default;
  numeric_scalar& operator=(numeric_scalar const& other) = delete;
  numeric_scalar& operator=(numeric_scalar&& other) = delete;

  /**
   * @brief Construct a new numeric scalar object
   *
   * @param value The initial value of the scalar
   * @param is_valid Whether the value held by the scalar is valid
   * @param stream The CUDA stream to do the allocation in
   * @param mr The memory resource to use for allocation
   */
  numeric_scalar(T value,
                 bool is_valid                       = true,
                 cudaStream_t stream                 = 0,
                 rmm::mr::device_memory_resource* mr = rmm::mr::get_default_resource())
    : detail::fixed_width_scalar<T>(value, is_valid, stream, mr)
  {
  }

  /**
   * @brief Construct a new numeric scalar object from existing device memory.
   *
   * @param[in] data The scalar's data in device memory
   * @param[in] is_valid Whether the value held by the scalar is valid
<<<<<<< HEAD
   **/
  numeric_scalar(rmm::device_scalar<T>&& data, bool is_valid = true, cudaStream_t stream = 0,
      rmm::mr::device_memory_resource *mr = rmm::mr::get_default_resource())
   : detail::fixed_width_scalar<T>(std::forward<rmm::device_scalar<T>>(data), is_valid, stream, mr)
  {}
=======
   *---------------------------------------------------------------------------**/
  numeric_scalar(rmm::device_scalar<T>&& data,
                 bool is_valid                       = true,
                 cudaStream_t stream                 = 0,
                 rmm::mr::device_memory_resource* mr = rmm::mr::get_default_resource())
    : detail::fixed_width_scalar<T>(std::forward<rmm::device_scalar<T>>(data), is_valid, stream, mr)
  {
  }
>>>>>>> cfb1f6b6
};

/**
 * @brief An owning class to represent a string in device memory
 */
class string_scalar : public scalar {
 public:
  using value_type = cudf::string_view;

  string_scalar() : scalar(data_type(STRING)) {}
  ~string_scalar()                          = default;
  string_scalar(string_scalar&& other)      = default;
  string_scalar(string_scalar const& other) = default;
  string_scalar& operator=(string_scalar const& other) = delete;
  string_scalar& operator=(string_scalar&& other) = delete;

  /**
   * @brief Construct a new string scalar object
   *
   * @param value The value of the string
   * @param is_valid Whether the value held by the scalar is valid
   * @param stream The CUDA stream to do the allocation in
   * @param mr The memory resource to use for allocation
   */
  string_scalar(std::string const& string,
                bool is_valid                       = true,
                cudaStream_t stream                 = 0,
                rmm::mr::device_memory_resource* mr = rmm::mr::get_default_resource())
    : scalar(data_type(STRING), is_valid), _data(string.data(), string.size(), stream, mr)
  {
  }

  /**
   * @brief Construct a new string scalar object from string_view
   * Note that this function copies the data pointed by string_view.
   *
   * @param source string_view pointing string value to copy
   * @param is_valid Whether the value held by the scalar is valid
   * @param stream The CUDA stream to do the allocation in
   * @param mr The memory resource to use for allocation
   */
  string_scalar(value_type const& source,
                bool is_valid                       = true,
                cudaStream_t stream                 = 0,
                rmm::mr::device_memory_resource* mr = rmm::mr::get_default_resource())
    : scalar(data_type(STRING), is_valid), _data(source.data(), source.size_bytes(), stream, mr)
  {
  }

  /**
   * @brief Construct a new string scalar object from string_view in device memory
   * Note that this function copies the data pointed by string_view.
   *
   * @param data device_scalar string_view pointing string value to copy
   * @param is_valid Whether the value held by the scalar is valid
   * @param stream The CUDA stream to do the allocation in
   * @param mr The memory resource to use for allocation
   */
  string_scalar(rmm::device_scalar<value_type>& data,
                bool is_valid                       = true,
                cudaStream_t stream                 = 0,
                rmm::mr::device_memory_resource* mr = rmm::mr::get_default_resource())
    : string_scalar(data.value(), is_valid, stream, mr)
  {
  }

  /**
   * @brief Implicit conversion operator to get the value of the scalar in a host std::string
   */
  explicit operator std::string() const { return this->to_string(0); }

  /**
   * @brief Get the value of the scalar in a host std::string
   *
   * @param stream The CUDA stream to do the operation in
   */
  std::string to_string(cudaStream_t stream = 0) const;

  /**
   * @brief Get the value of the scalar as a string_view
   *
   * @param stream The CUDA stream to do the operation in
   */
  value_type value(cudaStream_t stream = 0) const { return value_type{data(), size()}; }

  /**
   * @brief Returns the size of the string in bytes
   */
  size_type size() const { return _data.size(); }

  /**
   * @brief Returns a raw pointer to the string in device memory
   */
  const char* data() const { return static_cast<const char*>(_data.data()); }

 protected:
  rmm::device_buffer _data{};  ///< device memory containing the string
};

/**
 * @brief An owning class to represent a timestamp value in device memory
 *
 * @tparam T the data type of the timestamp value
 * @see cudf/wrappers/timestamps.hpp for a list of allowed types
 */
template <typename T>
class timestamp_scalar : public detail::fixed_width_scalar<T> {
  static_assert(is_timestamp<T>(), "Unexpected non-timestamp type");

 public:
  timestamp_scalar()                              = default;
  ~timestamp_scalar()                             = default;
  timestamp_scalar(timestamp_scalar&& other)      = default;
  timestamp_scalar(timestamp_scalar const& other) = default;
  timestamp_scalar& operator=(timestamp_scalar const& other) = delete;
  timestamp_scalar& operator=(timestamp_scalar&& other) = delete;

  /**
   * @brief Construct a new timestamp scalar object
   *
   * @param value The initial value of the scalar
   * @param is_valid Whether the value held by the scalar is valid
   * @param stream The CUDA stream to do the allocation in
   * @param mr The memory resource to use for allocation
   */
  timestamp_scalar(T value,
                   bool is_valid                       = true,
                   cudaStream_t stream                 = 0,
                   rmm::mr::device_memory_resource* mr = rmm::mr::get_default_resource())
    : detail::fixed_width_scalar<T>(value, is_valid, stream, mr)
  {
  }

  /**
   * @brief Construct a new timestamp scalar object from an integer
   *
   * @param value Integer representing number of ticks since the UNIX epoch
   * @param is_valid Whether the value held by the scalar is valid
   * @param stream The CUDA stream to do the allocation in
   * @param mr The memory resource to use for allocation
   */
  timestamp_scalar(typename T::duration::rep value,
                   bool is_valid,
                   cudaStream_t stream                 = 0,
                   rmm::mr::device_memory_resource* mr = rmm::mr::get_default_resource())
    : detail::fixed_width_scalar<T>(value, is_valid, stream, mr)
  {
  }

  /**
   * @brief Construct a new timestamp scalar object from existing device memory.
   *
   * @param[in] data The scalar's data in device memory
   * @param[in] is_valid Whether the value held by the scalar is valid
<<<<<<< HEAD
   **/
  timestamp_scalar(rmm::device_scalar<T>&& data, bool is_valid = true, cudaStream_t stream = 0,
      rmm::mr::device_memory_resource *mr = rmm::mr::get_default_resource())
   : detail::fixed_width_scalar<T>(std::forward<rmm::device_scalar<T>>(data), is_valid, stream, mr)
  {}
=======
   *---------------------------------------------------------------------------**/
  timestamp_scalar(rmm::device_scalar<T>&& data,
                   bool is_valid                       = true,
                   cudaStream_t stream                 = 0,
                   rmm::mr::device_memory_resource* mr = rmm::mr::get_default_resource())
    : detail::fixed_width_scalar<T>(std::forward<rmm::device_scalar<T>>(data), is_valid, stream, mr)
  {
  }
>>>>>>> cfb1f6b6

  /**
   * @brief Return the duration in number of ticks since the UNIX epoch.
<<<<<<< HEAD
   **/
  typename T::duration::rep ticks_since_epoch() {
    return this->value().time_since_epoch().count();
  }
=======
   *---------------------------------------------------------------------------**/
  typename T::duration::rep ticks_since_epoch() { return this->value().time_since_epoch().count(); }
>>>>>>> cfb1f6b6
};

}  // namespace cudf<|MERGE_RESOLUTION|>--- conflicted
+++ resolved
@@ -180,14 +180,7 @@
    *
    * @param[in] data The scalar's data in device memory
    * @param[in] is_valid Whether the value held by the scalar is valid
-<<<<<<< HEAD
-   **/
-  fixed_width_scalar(rmm::device_scalar<T>&& data, bool is_valid = true, cudaStream_t stream = 0,
-      rmm::mr::device_memory_resource *mr = rmm::mr::get_default_resource())
-      : scalar(data_type(experimental::type_to_id<T>()), is_valid, stream, mr),
-        _data{std::forward<rmm::device_scalar<T>>(data)} {}
-=======
-   *---------------------------------------------------------------------------**/
+   */
   fixed_width_scalar(rmm::device_scalar<T>&& data,
                      bool is_valid                       = true,
                      cudaStream_t stream                 = 0,
@@ -196,7 +189,6 @@
       _data{std::forward<rmm::device_scalar<T>>(data)}
   {
   }
->>>>>>> cfb1f6b6
 };
 
 }  // namespace detail
@@ -239,14 +231,7 @@
    *
    * @param[in] data The scalar's data in device memory
    * @param[in] is_valid Whether the value held by the scalar is valid
-<<<<<<< HEAD
-   **/
-  numeric_scalar(rmm::device_scalar<T>&& data, bool is_valid = true, cudaStream_t stream = 0,
-      rmm::mr::device_memory_resource *mr = rmm::mr::get_default_resource())
-   : detail::fixed_width_scalar<T>(std::forward<rmm::device_scalar<T>>(data), is_valid, stream, mr)
-  {}
-=======
-   *---------------------------------------------------------------------------**/
+   */
   numeric_scalar(rmm::device_scalar<T>&& data,
                  bool is_valid                       = true,
                  cudaStream_t stream                 = 0,
@@ -254,7 +239,6 @@
     : detail::fixed_width_scalar<T>(std::forward<rmm::device_scalar<T>>(data), is_valid, stream, mr)
   {
   }
->>>>>>> cfb1f6b6
 };
 
 /**
@@ -409,14 +393,7 @@
    *
    * @param[in] data The scalar's data in device memory
    * @param[in] is_valid Whether the value held by the scalar is valid
-<<<<<<< HEAD
-   **/
-  timestamp_scalar(rmm::device_scalar<T>&& data, bool is_valid = true, cudaStream_t stream = 0,
-      rmm::mr::device_memory_resource *mr = rmm::mr::get_default_resource())
-   : detail::fixed_width_scalar<T>(std::forward<rmm::device_scalar<T>>(data), is_valid, stream, mr)
-  {}
-=======
-   *---------------------------------------------------------------------------**/
+   */
   timestamp_scalar(rmm::device_scalar<T>&& data,
                    bool is_valid                       = true,
                    cudaStream_t stream                 = 0,
@@ -424,19 +401,11 @@
     : detail::fixed_width_scalar<T>(std::forward<rmm::device_scalar<T>>(data), is_valid, stream, mr)
   {
   }
->>>>>>> cfb1f6b6
 
   /**
    * @brief Return the duration in number of ticks since the UNIX epoch.
-<<<<<<< HEAD
-   **/
-  typename T::duration::rep ticks_since_epoch() {
-    return this->value().time_since_epoch().count();
-  }
-=======
-   *---------------------------------------------------------------------------**/
+   */
   typename T::duration::rep ticks_since_epoch() { return this->value().time_since_epoch().count(); }
->>>>>>> cfb1f6b6
 };
 
 }  // namespace cudf