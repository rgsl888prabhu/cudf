/*
 * Copyright (c) 2020, NVIDIA CORPORATION.
 *
 * Licensed under the Apache License, Version 2.0 (the "License");
 * you may not use this file except in compliance with the License.
 * You may obtain a copy of the License at
 *
 *     http://www.apache.org/licenses/LICENSE-2.0
 *
 * Unless required by applicable law or agreed to in writing, software
 * distributed under the License is distributed on an "AS IS" BASIS,
 * WITHOUT WARRANTIES OR CONDITIONS OF ANY KIND, either express or implied.
 * See the License for the specific language governing permissions and
 * limitations under the License.
 */
#pragma once

#include <thrust/transform_scan.h>
#include <cudf/column/column_factories.hpp>
#include <cudf/detail/get_value.cuh>
#include <cudf/lists/lists_column_view.hpp>
#include <rmm/device_uvector.hpp>

namespace cudf {
namespace lists {
namespace detail {

/**
 * @brief The information needed to create an iterator to gather level N+1
 *
 * @ref make_gather_data
 */
struct gather_data {
  // The offsets column from our parent list (level N)
  std::unique_ptr<column> offsets;
  // For each offset in the above offsets column, the original offset value
  // prior to being gathered.
  // Example:
  // If the offsets[3] == 6  (representing row 3 of the new column)
  // And the original value it was itself gathered from was 15, then
  // base_offsets[3] == 15
  rmm::device_uvector<int32_t> base_offsets;
  // size of the gather map that will be generated from this data
  size_type gather_map_size;
};

/**
 * @copydoc cudf::make_gather_data(cudf::lists_column_view const& source_column,
 *                                 MapItType gather_map,
 *                                 size_type gather_map_size,
 *                                 cudaStream_t stream,
 *                                 rmm::mr::device_memory_resource* mr)
 *
 * @param prev_base_offsets The buffer backing the base offsets used in the gather map. We can
 *                          free this buffer before allocating the new one to keep peak memory
 *                          usage down.
 */
template <bool NullifyOutOfBounds, typename MapItType>
gather_data make_gather_data(cudf::lists_column_view const& source_column,
                             MapItType gather_map,
                             size_type gather_map_size,
                             cudaStream_t stream,
                             rmm::mr::device_memory_resource* mr,
                             rmm::device_uvector<int32_t>&& prev_base_offsets)
{
  // size of the gather map is the # of output rows
  size_type output_count = gather_map_size;
  size_type offset_count = output_count + 1;

  // offsets of the source column
  int32_t const* src_offsets{source_column.offsets().data<int32_t>() + source_column.offset()};
  size_type const src_size = source_column.size();

  // outgoing offsets.  these will persist as output from the entire gather operation
  auto dst_offsets_c = cudf::make_fixed_width_column(
    data_type{type_id::INT32}, offset_count, mask_state::UNALLOCATED, stream, mr);
  mutable_column_view dst_offsets_v = dst_offsets_c->mutable_view();

  // generate the compacted outgoing offsets.
  auto count_iter = thrust::make_counting_iterator<int32_t>(0);
  thrust::transform_exclusive_scan(
    rmm::exec_policy(stream)->on(stream),
    count_iter,
    count_iter + offset_count,
    dst_offsets_v.begin<int32_t>(),
    [gather_map, output_count, src_offsets, src_size] __device__(int32_t index) -> int32_t {
      int32_t offset_index = index < output_count ? gather_map[index] : 0;

      // if this is an invalid index, this will be a NULL list
      if (NullifyOutOfBounds && ((offset_index < 0) || (offset_index >= src_size))) { return 0; }

      // the length of this list
      return src_offsets[offset_index + 1] - src_offsets[offset_index];
    },
    0,
    thrust::plus<int32_t>());

<<<<<<< HEAD
=======
  // handle sliced columns
  size_type const shift =
    source_column.offset() > 0
      ? cudf::detail::get_value<size_type>(source_column.offsets(), source_column.offset(), stream)
      : 0;

>>>>>>> 52f8776c
  // generate the base offsets
  rmm::device_uvector<int32_t> base_offsets = rmm::device_uvector<int32_t>(output_count, stream);
  thrust::transform(rmm::exec_policy(stream)->on(stream),
                    gather_map,
                    gather_map + offset_count,
                    base_offsets.data(),
                    [src_offsets, output_count, src_size, shift] __device__(int32_t index) {
                      // if this is an invalid index, this will be a NULL list
                      if (NullifyOutOfBounds && ((index < 0) || (index >= src_size))) { return 0; }
                      return src_offsets[index] - shift;
                    });

<<<<<<< HEAD
  // now that we are doing using the gather_map, we can release the underlying prev_base_offsets.
  // we will do it before allocating the new buffer (instead of letting the destructor clear it up
  // at the end of the function) to keep peak memory usage down.
=======
  // now that we are done using the gather_map, we can release the underlying prev_base_offsets.
  // doing this prevents this (potentially large) memory buffer from sitting around unused as the
  // recursion continues.
>>>>>>> 52f8776c
  prev_base_offsets.release();

  // Retrieve size of the resulting gather map for level N+1 (the last offset)
  size_type child_gather_map_size =
    cudf::detail::get_value<size_type>(dst_offsets_c->view(), output_count, stream);

  return {std::move(dst_offsets_c), std::move(base_offsets), child_gather_map_size};
}

/**
 * @brief Generates the data needed to create a `gather_map` for the next level of
 * recursion in a hierarchy of list columns.
 *
 * Gathering from a single level of a list column is similar to gathering from
 * a string column.  Each row represents a list bounded by offsets.
 *
 * @code{.pseudo}
 * Example:
 * Level 0 : List<List<int>>
 *           Size : 3
 *           Offsets : [0, 2, 5, 10]
 *
 * This represents a column with 3 rows.
 * Row 0 has 2 elements (bounded by offsets 0,2)
 * Row 1 has 3 elements (bounded by offsets 2,5)
 * Row 2 has 5 elements (bounded by offsets 5,10)
 *
 * If we wanted to gather rows 0 and 2 the offsets for our outgoing column
 * would be the compacted ranges (0,2) and (5,10). The level 1 column
 * then looks like
 *
 * Level 1 : List<int>
 *           Size : 2
 *           Offsets : [0, 2, 7]
 *
 * However, we need to then gather one level further, because at the bottom we have
 * a column of integers.  We cannot gather the elements in the ranges (0, 2) and (2, 7).
 * Instead, we have to gather elements in the ranges from the Level 0 column (0, 2) and (5, 10).
 * So our gather_map iterator will need to know these "base" offsets to index properly.
 * Specifically:
 *
 * Offsets        : [0, 2, 7]    The offsets for Level 1
 * Base Offsets   : [0, 5]       The corresponding base offsets from Level 0
 *
 * Using this we can create an iterator that generates the sequence which properly indexes the
 * final integer values we want to gather.
 *
 * [0, 1, 5, 6, 7, 8, 9]
 * @endcode
 *
 * Thinking generally, this means that to produce a gather_map for level N+1, we need to use the
 * offsets from level N and the "base" offsets from level N-1. So we are always carrying along
 * one extra buffer of these "base" offsets which keeps our memory usage well controlled.
 *
 * @code{.pseudo}
 * Example:
 *
 * "column of lists of lists of ints"
 * {
 *   {
 *      {2, 3}, {4, 5}
 *   },
 *   {
 *      {6, 7, 8}, {9, 10, 11}, {12, 13, 14}
 *   },
 *   {
 *      {15, 16}, {17, 18}, {17, 18}, {17, 18}, {17, 18}
 *   }
 * }
 *
 * List<List<int32_t>>:
 * Length : 3
 * Offsets : 0, 2, 5, 10
 * Children :
 *    List<int32_t>:
 *    Length : 10
 *    Offsets : 0, 2, 4, 7, 10, 13, 15, 17, 19, 21, 23
 *       Children :
 *           2, 3, 4, 5, 6, 7, 8, 9, 10, 11, 12, 13, 14, 15, 16, 17, 18, 17, 18, 17, 18, 17, 18
 *
 * Final column, doing gather([0, 2])
 *
 * {
 *   {
 *      {2, 3}, {4, 5}
 *   },
 *   {
 *      {15, 16}, {17, 18}, {17, 18}, {17, 18}, {17, 18}
 *   }
 * }
 *
 * List<List<int32_t>>:
 * Length : 2
 * Offsets : 0, 2, 7
 * Children :
 *    List<int32_t>:
 *    Length : 7
 *    Offsets : 0, 2, 4, 6, 8, 10, 12, 14
 *       Children :
 *          2, 3, 4, 5, 15, 16, 17, 18, 17, 18, 17, 18, 17, 18
 * @endcode
 *
 * @tparam MapItType Iterator type to access the incoming column.
 * @tparam NullifyOutOfBounds Nullify values in `gather_map` that are out of bounds
 * @param source_column View into the column to gather from
 * @param gather_map Iterator access to the gather map for `source_column` map
 * @param gather_map_size Size of the gather map.
 * @param stream CUDA stream on which to execute kernels
 * @param mr Memory resource to use for all allocations
 *
 * @returns The gather_data struct needed to construct the gather map for the
 *          next level of recursion.
 *
 */
template <bool NullifyOutOfBounds, typename MapItType>
gather_data make_gather_data(cudf::lists_column_view const& source_column,
                             MapItType gather_map,
                             size_type gather_map_size,
                             cudaStream_t stream,
                             rmm::mr::device_memory_resource* mr)
{
  return make_gather_data<NullifyOutOfBounds, MapItType>(
    source_column,
    gather_map,
    gather_map_size,
    stream,
    mr,
    rmm::device_uvector<int32_t>{0, stream, mr});
}

/**
 * @brief Gather a list column from a hierarchy of list columns.
 *
 * The recursion continues from here at least 1 level further.
 *
 * @param list View into the list column to gather from
 * @param gd The gather_data needed to construct a gather map iterator for this level
 * @param stream CUDA stream on which to execute kernels
 * @param mr Memory resource to use for all allocations
 *
 * @returns column with elements gathered based on `gather_data`
 *
 */
std::unique_ptr<column> gather_list_nested(
  lists_column_view const& list,
  gather_data& gd,
  cudaStream_t stream                 = 0,
  rmm::mr::device_memory_resource* mr = rmm::mr::get_default_resource());

/**
 * @brief Gather a leaf column from a hierarchy of list columns.
 *
 * The recursion terminates here.
 *
 * @param column View into the column to gather from
 * @param gd The gather_data needed to construct a gather map iterator for this level
 * @param stream CUDA stream on which to execute kernels
 * @param mr Memory resource to use for all allocations
 *
 * @returns column with elements gathered based on `gather_data`
 *
 */
std::unique_ptr<column> gather_list_leaf(
  column_view const& column,
  gather_data const& gd,
  cudaStream_t stream                 = 0,
  rmm::mr::device_memory_resource* mr = rmm::mr::get_default_resource());

}  // namespace detail
}  // namespace lists
}  // namespace cudf<|MERGE_RESOLUTION|>--- conflicted
+++ resolved
@@ -95,15 +95,12 @@
     0,
     thrust::plus<int32_t>());
 
-<<<<<<< HEAD
-=======
   // handle sliced columns
   size_type const shift =
     source_column.offset() > 0
       ? cudf::detail::get_value<size_type>(source_column.offsets(), source_column.offset(), stream)
       : 0;
 
->>>>>>> 52f8776c
   // generate the base offsets
   rmm::device_uvector<int32_t> base_offsets = rmm::device_uvector<int32_t>(output_count, stream);
   thrust::transform(rmm::exec_policy(stream)->on(stream),
@@ -116,15 +113,9 @@
                       return src_offsets[index] - shift;
                     });
 
-<<<<<<< HEAD
-  // now that we are doing using the gather_map, we can release the underlying prev_base_offsets.
-  // we will do it before allocating the new buffer (instead of letting the destructor clear it up
-  // at the end of the function) to keep peak memory usage down.
-=======
   // now that we are done using the gather_map, we can release the underlying prev_base_offsets.
   // doing this prevents this (potentially large) memory buffer from sitting around unused as the
   // recursion continues.
->>>>>>> 52f8776c
   prev_base_offsets.release();
 
   // Retrieve size of the resulting gather map for level N+1 (the last offset)
