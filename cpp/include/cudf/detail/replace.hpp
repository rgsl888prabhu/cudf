/*
 * Copyright (c) 2018-2019, NVIDIA CORPORATION.
 *
 * Licensed under the Apache License, Version 2.0 (the "License");
 * you may not use this file except in compliance with the License.
 * You may obtain a copy of the License at
 *
 *     http://www.apache.org/licenses/LICENSE-2.0
 *
 * Unless required by applicable law or agreed to in writing, software
 * distributed under the License is distributed on an "AS IS" BASIS,
 * WITHOUT WARRANTIES OR CONDITIONS OF ANY KIND, either express or implied.
 * See the License for the specific language governing permissions and
 * limitations under the License.
 */

#pragma once

#include <cudf/types.hpp>
#include <memory>

// Forward declaration

namespace cudf {
namespace detail {
/**
 * @copydoc cudf::experimental::replace_nulls(column_view const&, column_view const&,
 * rmm::mr::device_memory_resource*)
 *
 * @param[in] stream Optional stream in which to perform allocations
 */
std::unique_ptr<column> replace_nulls(
  column_view const& input,
  cudf::column_view const& replacement,
  rmm::mr::device_memory_resource* mr = rmm::mr::get_default_resource(),
  cudaStream_t stream                 = 0);

/**
 * @copydoc cudf::experimental::replace_nulls(column_view const&, scalar const&,
 * rmm::mr::device_memory_resource*)
 *
 * @param[in] stream Optional stream in which to perform allocations
 */
std::unique_ptr<column> replace_nulls(
  column_view const& input,
  scalar const& replacement,
  rmm::mr::device_memory_resource* mr = rmm::mr::get_default_resource(),
  cudaStream_t stream                 = 0);

/**
<<<<<<< HEAD
 * @copydoc cudf::experimental::find_and_replace_all
=======
 * @copydoc cudf::experimental::replace_nans(column_view const&, column_view const&,
 * rmm::mr::device_memory_resource*)
 *
 * @param stream Optional CUDA stream to use for operations
 */
std::unique_ptr<column> replace_nans(
  column_view const& input,
  column_view const& replacement,
  cudaStream_t stream                 = 0,
  rmm::mr::device_memory_resource* mr = rmm::mr::get_default_resource());

/**
 * @copydoc cudf::experimental::replace_nans(column_view const&, scalar const&,
 * rmm::mr::device_memory_resource*)
 *
 * @param stream Optional CUDA stream to use for operations
 */
std::unique_ptr<column> replace_nans(
  column_view const& input,
  scalar const& replacement,
  cudaStream_t stream                 = 0,
  rmm::mr::device_memory_resource* mr = rmm::mr::get_default_resource());

/**
 *  @brief Replace all `old_values[i]` present in `input_col` with `new_values[i]`.
 *        with `new_values[i]`.
 *
 * @param input_col The column to find and replace values in.
 * @param values_to_replace The values to replace
 * @param replacement_values The values to replace with
 * @param[in] mr A rmm::mr::device_memory_resource pointer to be used for allocations.
 * @param stream The CUDA stream to use for operations
>>>>>>> 94f0b279
 *
 * @param stream Optional CUDA stream to use for operations
 */
std::unique_ptr<column> find_and_replace_all(
  column_view const& input_col,
  column_view const& values_to_replace,
  column_view const& replacement_values,
  rmm::mr::device_memory_resource* mr = rmm::mr::get_default_resource(),
  cudaStream_t stream                 = 0);
}  // namespace detail
}  // namespace cudf<|MERGE_RESOLUTION|>--- conflicted
+++ resolved
@@ -48,9 +48,6 @@
   cudaStream_t stream                 = 0);
 
 /**
-<<<<<<< HEAD
- * @copydoc cudf::experimental::find_and_replace_all
-=======
  * @copydoc cudf::experimental::replace_nans(column_view const&, column_view const&,
  * rmm::mr::device_memory_resource*)
  *
@@ -75,15 +72,7 @@
   rmm::mr::device_memory_resource* mr = rmm::mr::get_default_resource());
 
 /**
- *  @brief Replace all `old_values[i]` present in `input_col` with `new_values[i]`.
- *        with `new_values[i]`.
- *
- * @param input_col The column to find and replace values in.
- * @param values_to_replace The values to replace
- * @param replacement_values The values to replace with
- * @param[in] mr A rmm::mr::device_memory_resource pointer to be used for allocations.
- * @param stream The CUDA stream to use for operations
->>>>>>> 94f0b279
+ * @copydoc cudf::experimental::find_and_replace_all
  *
  * @param stream Optional CUDA stream to use for operations
  */
