--- conflicted
+++ resolved
@@ -5,11 +5,8 @@
 from . import (
     avro,
     copying,
-<<<<<<< HEAD
     dlpack,
-=======
     gpuarrow,
->>>>>>> eb075b4f
     hash,
     join,
     merge,
