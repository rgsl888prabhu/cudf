# Copyright (c) 2019, NVIDIA CORPORATION.

import types
from contextlib import ExitStack as does_not_raise

import numpy as np
import pandas as pd
import pytest
from numba import cuda

import cudf
from cudf.tests.utils import assert_eq

try:
    import cupy

    _have_cupy = True
except ImportError:
    _have_cupy = False

basic_dtypes = [
    np.dtype("int8"),
    np.dtype("int16"),
    np.dtype("int32"),
    np.dtype("int64"),
    np.dtype("float32"),
    np.dtype("float64"),
]
string_dtypes = [np.dtype("str")]
datetime_dtypes = [
    np.dtype("datetime64[ns]"),
    np.dtype("datetime64[us]"),
    np.dtype("datetime64[ms]"),
    np.dtype("datetime64[s]"),
]


@pytest.mark.parametrize("dtype", basic_dtypes + datetime_dtypes)
@pytest.mark.parametrize("module", ["cupy", "numba"])
def test_cuda_array_interface_interop_in(dtype, module):
    np_data = np.arange(10).astype(dtype)

    expectation = does_not_raise()
    if module == "cupy":
        if not _have_cupy:
            pytest.skip("no cupy")
        module_constructor = cupy.array
        if dtype in datetime_dtypes:
            expectation = pytest.raises(ValueError)
    elif module == "numba":
        module_constructor = cuda.to_device

    with expectation:
        module_data = module_constructor(np_data)

        pd_data = pd.Series(np_data)
        # Test using a specific function for __cuda_array_interface__ here
        cudf_data = cudf.Series(module_data)

        assert_eq(pd_data, cudf_data)

        gdf = cudf.DataFrame()
        gdf["test"] = module_data
        pd_data.name = "test"
        assert_eq(pd_data, gdf["test"])


@pytest.mark.parametrize(
    "dtype", basic_dtypes + datetime_dtypes + string_dtypes
)
@pytest.mark.parametrize("module", ["cupy", "numba"])
def test_cuda_array_interface_interop_out(dtype, module):
    expectation = does_not_raise()
    if dtype in string_dtypes:
        expectation = pytest.raises(NotImplementedError)
    if module == "cupy":
        if not _have_cupy:
            pytest.skip("no cupy")
        module_constructor = cupy.asarray

        def to_host_function(x):
            return cupy.asnumpy(x)

    elif module == "numba":
        module_constructor = cuda.as_cuda_array

        def to_host_function(x):
            return x.copy_to_host()

    with expectation:
        np_data = np.arange(10).astype(dtype)
        cudf_data = cudf.Series(np_data)
        assert isinstance(cudf_data.__cuda_array_interface__, dict)

        module_data = module_constructor(cudf_data)
        got = to_host_function(module_data)

        expect = np_data

        assert_eq(expect, got)


@pytest.mark.parametrize("dtype", basic_dtypes + datetime_dtypes)
@pytest.mark.parametrize("module", ["cupy", "numba"])
def test_cuda_array_interface_interop_out_masked(dtype, module):
    expectation = does_not_raise()
    if module == "cupy":
        pytest.skip(
            "cupy doesn't support version 1 of "
            "`__cuda_array_interface__` yet"
        )
        if not _have_cupy:
            pytest.skip("no cupy")
        module_constructor = cupy.asarray

        def to_host_function(x):
            return cupy.asnumpy(x)

    elif module == "numba":
        expectation = pytest.raises(NotImplementedError)
        module_constructor = cuda.as_cuda_array

        def to_host_function(x):
            return x.copy_to_host()

    np_data = np.arange(10).astype("float64")
    np_data[[0, 2, 4, 6, 8]] = np.nan

    with expectation:
        cudf_data = cudf.Series(np_data).astype(dtype)
        assert isinstance(cudf_data.__cuda_array_interface__, dict)

<<<<<<< HEAD
    expect = np_data
    assert_eq(expect, got)


@pytest.mark.parametrize("dtype", basic_dtypes + datetime_dtypes)
@pytest.mark.parametrize("nulls", ["all", "some", "none"])
def test_cuda_array_interface_as_column(dtype, nulls):
    sr = cudf.Series(np.arange(10))

    if nulls == "some":
        sr[[1, 3, 4, 7]] = None
    elif nulls == "all":
        sr[:] = None

    sr = sr.astype(dtype)

    obj = types.SimpleNamespace(
        __cuda_array_interface__=sr.__cuda_array_interface__
    )

    expect = sr
    got = cudf.Series(obj)

    assert_eq(expect, got)
=======
        module_data = module_constructor(cudf_data)  # noqa: F841
>>>>>>> e428ab9c
<|MERGE_RESOLUTION|>--- conflicted
+++ resolved
@@ -130,9 +130,7 @@
         cudf_data = cudf.Series(np_data).astype(dtype)
         assert isinstance(cudf_data.__cuda_array_interface__, dict)
 
-<<<<<<< HEAD
-    expect = np_data
-    assert_eq(expect, got)
+        module_data = module_constructor(cudf_data)  # noqa: F841
 
 
 @pytest.mark.parametrize("dtype", basic_dtypes + datetime_dtypes)
@@ -154,7 +152,4 @@
     expect = sr
     got = cudf.Series(obj)
 
-    assert_eq(expect, got)
-=======
-        module_data = module_constructor(cudf_data)  # noqa: F841
->>>>>>> e428ab9c
+    assert_eq(expect, got)