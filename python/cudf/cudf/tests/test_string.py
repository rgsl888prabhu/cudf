--- conflicted
+++ resolved
@@ -1831,7 +1831,6 @@
 
 
 @pytest.mark.parametrize(
-<<<<<<< HEAD
     "data,dtype",
     [
         (["0.1", "10.2", "10.876"], "float"),
@@ -1888,7 +1887,9 @@
 
     with pytest.raises(exception_type):
         gsr.astype(dtype=dtype)
-=======
+
+
+@pytest.mark.parametrize(
     "data",
     [
         ["f0:18:98:22:c2:e4", "00:00:00:00:00:00", "ff:ff:ff:ff:ff:ff"],
@@ -1940,5 +1941,4 @@
 def test_string_int_to_ipv4_dtype_fail(dtype):
     gsr = Series([1, 2, 3, 4, 5]).astype(dtype)
     with pytest.raises(TypeError):
-        gsr._column.int2ip()
->>>>>>> 1e7640a9
+        gsr._column.int2ip()