--- conflicted
+++ resolved
@@ -105,13 +105,9 @@
             )
             return pa.DictionaryArray.from_arrays(
                 dictionary=vals,
-<<<<<<< HEAD
-                indices=np.random.choice(np.arange(len(vals)), size=num_rows),
-=======
                 indices=np.random.randint(
                     low=0, high=len(vals), size=num_rows
                 ),
->>>>>>> 768b67c3
                 mask=np.random.choice(
                     [True, False],
                     size=num_rows,
@@ -303,11 +299,7 @@
         null_frequency = copy.deepcopy(meta["null_frequency"])
         cardinality = copy.deepcopy(meta["cardinality"])
 
-<<<<<<< HEAD
-        if isinstance(dtype, str) and dtype == "category":
-=======
         if dtype == "category":
->>>>>>> 768b67c3
             column_params.append(
                 ColumnParameters(
                     cardinality=cardinality,
@@ -365,13 +357,9 @@
                     ColumnParameters(
                         cardinality=cardinality,
                         null_frequency=null_frequency,
-<<<<<<< HEAD
-                        generator=datetime_generator(size=cardinality),
-=======
                         generator=datetime_generator(
                             dtype=dtype, size=cardinality
                         ),
->>>>>>> 768b67c3
                         is_sorted=False,
                         dtype=np.dtype(dtype),
                     )
@@ -381,13 +369,9 @@
                     ColumnParameters(
                         cardinality=cardinality,
                         null_frequency=null_frequency,
-<<<<<<< HEAD
-                        generator=timedelta_generator(size=cardinality),
-=======
                         generator=timedelta_generator(
                             dtype=dtype, size=cardinality
                         ),
->>>>>>> 768b67c3
                         is_sorted=False,
                         dtype=np.dtype(dtype),
                     )
@@ -404,12 +388,9 @@
                 )
             else:
                 raise TypeError(f"Unsupported dtype: {dtype}")
-<<<<<<< HEAD
-=======
             # TODO: Add List column support once
             # https://github.com/rapidsai/cudf/pull/6075
             # is merged.
->>>>>>> 768b67c3
 
     df = get_dataframe(
         Parameters(num_rows=rows, column_parameters=column_params, seed=seed,),
@@ -436,15 +417,6 @@
     )
 
 
-<<<<<<< HEAD
-def datetime_generator(size):
-    return lambda: np.random.randint(low=0, high=2147483647 - 1, size=size,)
-
-
-def timedelta_generator(size):
-    return lambda: np.random.randint(
-        low=-2147483648, high=2147483647 - 1, size=size
-=======
 def datetime_generator(dtype, size):
     iinfo = np.iinfo("int64")
     return lambda: np.random.randint(
@@ -460,7 +432,6 @@
         low=np.timedelta64(iinfo.min + 1, "ns").astype(dtype).astype("int"),
         high=np.timedelta64(iinfo.max, "ns").astype(dtype).astype("int"),
         size=size,
->>>>>>> 768b67c3
     )
 
 
