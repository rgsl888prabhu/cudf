# Copyright (c) 2018, NVIDIA CORPORATION.

import array as arr
import operator
from itertools import combinations

import numpy as np
import pandas as pd
import pyarrow as pa
import pytest

from librmm_cffi import librmm as rmm

import cudf as gd
from cudf.dataframe.buffer import Buffer
from cudf.dataframe.dataframe import DataFrame, Series
from cudf.settings import set_options
from cudf.tests import utils
from cudf.tests.utils import assert_eq, gen_rand


def test_buffer_basic():
    n = 10
    buf = Buffer(np.arange(n, dtype=np.float64))
    assert buf.size == n
    assert buf.capacity == n
    np.testing.assert_equal(
        buf.mem.copy_to_host(), np.arange(n, dtype=np.float64)
    )


def test_buffer_append():
    n = 10
    expected = np.arange(n, dtype=np.float64)
    buf = Buffer(expected, size=n - 4, capacity=n)
    assert buf.size == n - 4
    assert buf.capacity == n
    np.testing.assert_equal(buf.mem.copy_to_host(), expected)
    np.testing.assert_equal(buf.to_array(), np.arange(n - 4, dtype=np.float64))

    # Buffer.append
    buf.append(1.23)
    expected[n - 4] = 1.23
    np.testing.assert_equal(buf.mem.copy_to_host(), expected)
    assert buf.size == n - 3
    assert buf.capacity == n

    # Buffer.extend
    buf.extend(np.asarray([2, 3]))
    expected[n - 3] = 2
    expected[n - 2] = 3
    np.testing.assert_equal(buf.mem.copy_to_host(), expected)
    assert buf.size == n - 1
    assert buf.capacity == n

    # Test out-of-bound
    with pytest.raises(MemoryError):
        buf.extend(np.asarray([2, 3]))
    np.testing.assert_equal(buf.mem.copy_to_host(), expected)
    assert buf.size == n - 1
    assert buf.capacity == n

    # Append to last slot
    buf.append(10.125)
    expected[n - 1] = 10.125
    np.testing.assert_equal(buf.mem.copy_to_host(), expected)
    assert buf.size == n
    assert buf.capacity == n

    with pytest.raises(MemoryError):
        buf.append(987654)

    np.testing.assert_equal(buf.to_array(), expected)
    assert buf.size == n
    assert buf.capacity == n


def test_series_basic():
    # Make series from buffer
    a1 = np.arange(10, dtype=np.float64)
    series = Series(a1)
    assert len(series) == 10
    np.testing.assert_equal(series.to_array(), np.hstack([a1]))


@pytest.mark.parametrize("a", [[1, 2, 3], [1, 10, 30]])
@pytest.mark.parametrize("b", [[4, 5, 6], [-11, -100, 30]])
def test_append_index(a, b):

    df = pd.DataFrame()
    df["a"] = a
    df["b"] = b

    gdf = DataFrame()
    gdf["a"] = a
    gdf["b"] = b

    # Check the default index after appending two columns(Series)
    expected = df.a.append(df.b)
    actual = gdf.a.append(gdf.b)

    assert len(expected) == len(actual)
    assert list(expected.index.values) == list(actual.index.values)

    expected = df.a.append(df.b, ignore_index=True)
    actual = gdf.a.append(gdf.b, ignore_index=True)

    assert len(expected) == len(actual)
    assert list(expected.index.values) == list(actual.index.values)


def test_series_append():
    a1 = np.arange(10, dtype=np.float64)
    series = Series(a1)
    # Add new buffer
    a2 = np.arange(5)
    series = series.append(a2)
    assert len(series) == 15
    np.testing.assert_equal(series.to_array(), np.hstack([a1, a2]))

    # Ensure appending to previous buffer
    a3 = np.arange(3)
    series = series.append(a3)
    assert len(series) == 18
    a4 = np.hstack([a1, a2, a3])
    np.testing.assert_equal(series.to_array(), a4)

    # Appending different dtype
    a5 = np.array([1, 2, 3], dtype=np.int32)
    a6 = np.array([4.5, 5.5, 6.5], dtype=np.float64)
    series = Series(a5).append(a6)
    np.testing.assert_equal(series.to_array(), np.hstack([a5, a6]))
    series = Series(a6).append(a5)
    np.testing.assert_equal(series.to_array(), np.hstack([a6, a5]))


index_dtypes = [
    np.int64,
    np.int32,
    np.int16,
    np.int8,
    np.uint64,
    np.uint32,
    np.uint16,
    np.uint8,
]


@pytest.mark.parametrize(
    "i1, i2, i3",
    (
        [
            (slice(None, 12), slice(3, None), slice(None, None, 2)),
            (range(12), range(3, 12), range(0, 9, 2)),
            (np.arange(12), np.arange(3, 12), np.arange(0, 9, 2)),
            (list(range(12)), list(range(3, 12)), list(range(0, 9, 2))),
            (
                pd.Series(range(12)),
                pd.Series(range(3, 12)),
                pd.Series(range(0, 9, 2)),
            ),
            (Series(range(12)), Series(range(3, 12)), Series(range(0, 9, 2))),
            (
                [i in range(12) for i in range(20)],
                [i in range(3, 12) for i in range(12)],
                [i in range(0, 9, 2) for i in range(9)],
            ),
            (
                np.array([i in range(12) for i in range(20)], dtype=bool),
                np.array([i in range(3, 12) for i in range(12)], dtype=bool),
                np.array([i in range(0, 9, 2) for i in range(9)], dtype=bool),
            ),
        ]
        + [
            (
                np.arange(12, dtype=t),
                np.arange(3, 12, dtype=t),
                np.arange(0, 9, 2, dtype=t),
            )
            for t in index_dtypes
        ]
    ),
    ids=(
        [
            "slice",
            "range",
            "numpy.array",
            "list",
            "pandas.Series",
            "Series",
            "list[bool]",
            "numpy.array[bool]",
        ]
        + ["numpy.array[%s]" % t.__name__ for t in index_dtypes]
    ),
)
def test_series_indexing(i1, i2, i3):
    a1 = np.arange(20)
    series = Series(a1)
    # Indexing
    sr1 = series[i1]
    assert sr1.null_count == 0
    np.testing.assert_equal(sr1.to_array(), a1[:12])
    sr2 = sr1[i2]
    assert sr2.null_count == 0
    np.testing.assert_equal(sr2.to_array(), a1[3:12])
    # Index with stride
    sr3 = sr2[i3]
    assert sr3.null_count == 0
    np.testing.assert_equal(sr3.to_array(), a1[3:12:2])

    # Integer indexing
    if isinstance(i1, range):
        for i in i1:  # Python int-s
            assert series[i] == a1[i]
    if isinstance(i1, np.ndarray) and i1.dtype in index_dtypes:
        for i in i1:  # numpy integers
            assert series[i] == a1[i]


def test_series_init_none():

    # test for creating empty series
    # 1: without initializing
    sr1 = Series()
    got = sr1.to_string()
    print(got)
    expect = "<empty Series of dtype=float64>"
    # values should match despite whitespace difference
    assert got.split() == expect.split()

    # 2: Using `None` as a initializer
    sr2 = Series(None)
    got = sr2.to_string()
    print(got)
    expect = "<empty Series of dtype=float64>"
    # values should match despite whitespace difference
    assert got.split() == expect.split()


def test_dataframe_basic():
    np.random.seed(0)
    df = DataFrame()

    # Populate with cuda memory
    df["keys"] = rmm.to_device(np.arange(10, dtype=np.float64))
    np.testing.assert_equal(df["keys"].to_array(), np.arange(10))
    assert len(df) == 10

    # Populate with numpy array
    rnd_vals = np.random.random(10)
    df["vals"] = rnd_vals
    np.testing.assert_equal(df["vals"].to_array(), rnd_vals)
    assert len(df) == 10
    assert tuple(df.columns) == ("keys", "vals")

    # Make another dataframe
    df2 = DataFrame()
    df2["keys"] = np.array([123], dtype=np.float64)
    df2["vals"] = np.array([321], dtype=np.float64)

    # Concat
    df = gd.concat([df, df2])
    assert len(df) == 11

    hkeys = np.asarray(np.arange(10, dtype=np.float64).tolist() + [123])
    hvals = np.asarray(rnd_vals.tolist() + [321])

    np.testing.assert_equal(df["keys"].to_array(), hkeys)
    np.testing.assert_equal(df["vals"].to_array(), hvals)

    # As matrix
    mat = df.as_matrix()

    expect = np.vstack([hkeys, hvals]).T

    print(expect)
    print(mat)
    np.testing.assert_equal(mat, expect)

    # test dataframe with tuple name
    df_tup = DataFrame()
    data = np.arange(10)
    df_tup[(1, "foobar")] = data
    np.testing.assert_equal(data, df_tup[(1, "foobar")].to_array())


def test_dataframe_column_name_indexing():
    df = DataFrame()
    data = np.asarray(range(10), dtype=np.int32)
    df["a"] = data
    df[1] = data
    np.testing.assert_equal(
        df["a"].to_array(), np.asarray(range(10), dtype=np.int32)
    )
    np.testing.assert_equal(
        df[1].to_array(), np.asarray(range(10), dtype=np.int32)
    )

    pdf = pd.DataFrame()
    nelem = 10
    pdf["key1"] = np.random.randint(0, 5, nelem)
    pdf["key2"] = np.random.randint(0, 3, nelem)
    pdf[1] = np.arange(1, 1 + nelem)
    pdf[2] = np.random.random(nelem)
    df = DataFrame.from_pandas(pdf)

    assert_eq(df[df.columns], df)
    assert_eq(df[df.columns[:1]], df[["key1"]])

    for i in range(1, len(pdf.columns) + 1):
        for idx in combinations(pdf.columns, i):
            assert pdf[list(idx)].equals(df[list(idx)].to_pandas())

    # test for only numeric columns
    df = pd.DataFrame()
    for i in range(0, 10):
        df[i] = range(nelem)
    gdf = DataFrame.from_pandas(df)
    assert_eq(gdf, df)

    assert_eq(gdf[gdf.columns], gdf)
    assert_eq(gdf[gdf.columns[:3]], gdf[[0, 1, 2]])


def test_dataframe_drop_method():
    df = DataFrame()
    data = np.asarray(range(10))
    df["a"] = data
    df["b"] = data
    df["c"] = data

    assert tuple(df.columns) == ("a", "b", "c")
    assert tuple(df.drop("a").columns) == ("b", "c")
    assert tuple(df.drop("a", axis=1).columns) == ("b", "c")
    assert tuple(df.columns) == ("a", "b", "c")
    assert tuple(df.drop(["a", "b"]).columns) == ("c",)
    assert tuple(df.columns) == ("a", "b", "c")

    # Test drop error
    with pytest.raises(NameError) as raises:
        df.drop("d")
    raises.match("column 'd' does not exist")
    with pytest.raises(NameError) as raises:
        df.drop(["a", "d", "b"])
    raises.match("column 'd' does not exist")


def test_dataframe_column_add_drop():
    df = DataFrame()
    data = np.asarray(range(10))
    df["a"] = data
    df["b"] = data
    assert tuple(df.columns) == ("a", "b")
    del df["a"]
    assert tuple(df.columns) == ("b",)
    df["c"] = data
    assert tuple(df.columns) == ("b", "c")
    df["a"] = data
    assert tuple(df.columns) == ("b", "c", "a")


def test_dataframe_pop():
    pdf = pd.DataFrame(
        {"a": [1, 2, 3], "b": ["x", "y", "z"], "c": [7.0, 8.0, 9.0]}
    )
    gdf = DataFrame.from_pandas(pdf)

    # Test non-existing column error
    with pytest.raises(KeyError) as raises:
        gdf.pop("fake_colname")
    raises.match("fake_colname")

    # check pop numeric column
    pdf_pop = pdf.pop("a")
    gdf_pop = gdf.pop("a")
    assert_eq(pdf_pop, gdf_pop)
    assert_eq(pdf, gdf)

    # check string column
    pdf_pop = pdf.pop("b")
    gdf_pop = gdf.pop("b")
    assert_eq(pdf_pop, gdf_pop)
    assert_eq(pdf, gdf)

    # check float column and empty dataframe
    pdf_pop = pdf.pop("c")
    gdf_pop = gdf.pop("c")
    assert_eq(pdf_pop, gdf_pop)
    assert_eq(pdf, gdf)

    # check empty dataframe edge case
    empty_pdf = pd.DataFrame(columns=["a", "b"])
    empty_gdf = DataFrame(columns=["a", "b"])
    pb = empty_pdf.pop("b")
    gb = empty_gdf.pop("b")
    assert len(pb) == len(gb)
    assert empty_pdf.empty and empty_gdf.empty


@pytest.mark.parametrize("nelem", [0, 3, 100, 1000])
def test_dataframe_astype(nelem):
    df = DataFrame()
    data = np.asarray(range(nelem), dtype=np.int32)
    df["a"] = data
    assert df["a"].dtype is np.dtype(np.int32)
    df["b"] = df["a"].astype(np.float32)
    assert df["b"].dtype is np.dtype(np.float32)
    np.testing.assert_equal(df["a"].to_array(), df["b"].to_array())


@pytest.mark.parametrize("nelem", [0, 100])
def test_index_astype(nelem):
    df = DataFrame()
    data = np.asarray(range(nelem), dtype=np.int32)
    df["a"] = data
    assert df.index.dtype is np.dtype(np.int64)
    df.index = df.index.astype(np.float32)
    assert df.index.dtype is np.dtype(np.float32)
    df["a"] = df["a"].astype(np.float32)
    np.testing.assert_equal(df.index.to_array(), df["a"].to_array())
    df["b"] = df["a"]
    df = df.set_index("b")
    df["a"] = df["a"].astype(np.int16)
    df.index = df.index.astype(np.int16)
    np.testing.assert_equal(df.index.to_array(), df["a"].to_array())


def test_dataframe_slicing():
    df = DataFrame()
    size = 123
    df["a"] = ha = np.random.randint(low=0, high=100, size=size).astype(
        np.int32
    )
    df["b"] = hb = np.random.random(size).astype(np.float32)
    df["c"] = hc = np.random.randint(low=0, high=100, size=size).astype(
        np.int64
    )
    df["d"] = hd = np.random.random(size).astype(np.float64)

    # Row slice first 10
    first_10 = df[:10]
    assert len(first_10) == 10
    assert tuple(first_10.columns) == ("a", "b", "c", "d")
    np.testing.assert_equal(first_10["a"].to_array(), ha[:10])
    np.testing.assert_equal(first_10["b"].to_array(), hb[:10])
    np.testing.assert_equal(first_10["c"].to_array(), hc[:10])
    np.testing.assert_equal(first_10["d"].to_array(), hd[:10])
    del first_10

    # Row slice last 10
    last_10 = df[-10:]
    assert len(last_10) == 10
    assert tuple(last_10.columns) == ("a", "b", "c", "d")
    np.testing.assert_equal(last_10["a"].to_array(), ha[-10:])
    np.testing.assert_equal(last_10["b"].to_array(), hb[-10:])
    np.testing.assert_equal(last_10["c"].to_array(), hc[-10:])
    np.testing.assert_equal(last_10["d"].to_array(), hd[-10:])
    del last_10

    # Row slice [begin:end]
    begin = 7
    end = 121
    subrange = df[begin:end]
    assert len(subrange) == end - begin
    assert tuple(subrange.columns) == ("a", "b", "c", "d")
    np.testing.assert_equal(subrange["a"].to_array(), ha[begin:end])
    np.testing.assert_equal(subrange["b"].to_array(), hb[begin:end])
    np.testing.assert_equal(subrange["c"].to_array(), hc[begin:end])
    np.testing.assert_equal(subrange["d"].to_array(), hd[begin:end])
    del subrange


@pytest.mark.parametrize("step", [1, 2, 5])
@pytest.mark.parametrize("scalar", [0, 20, 100])
def test_dataframe_loc(scalar, step):
    size = 123
    pdf = pd.DataFrame(
        {
            "a": np.random.randint(low=0, high=100, size=size),
            "b": np.random.random(size).astype(np.float32),
            "c": np.random.random(size).astype(np.float64),
            "d": np.random.random(size).astype(np.float64),
        }
    )

    df = DataFrame.from_pandas(pdf)

    # Scalar label
    assert_eq(df.loc[scalar], pdf.loc[scalar])

    # Full slice
    assert_eq(df.loc[:, "c"], pdf.loc[:, "c"])

    begin = 110
    end = 122

    assert_eq(
        df.loc[begin:end:step, ["c", "d", "a"]],
        pdf.loc[begin:end:step, ["c", "d", "a"]],
    )

    assert_eq(df.loc[begin:end, ["c", "d"]], pdf.loc[begin:end, ["c", "d"]])

    # Slicing on columns:
    assert_eq(
        df.loc[begin:end:step, "a":"c"], pdf.loc[begin:end:step, "a":"c"]
    )

    # Slicing of size 1:
    assert_eq(df.loc[begin:begin, "a"], pdf.loc[begin:begin, "a"])

    # TODO: Pandas changes the dtype here when it shouldn't
    assert_eq(
        df.loc[begin, "a":"a"], pdf.loc[begin, "a":"a"], check_dtype=False
    )

    # Make int64 index
    offset = 50
    df2 = df[offset:]
    pdf2 = pdf[offset:]
    begin = 117
    end = 122
    assert_eq(
        df2.loc[begin:end, ["c", "d", "a"]],
        pdf2.loc[begin:end, ["c", "d", "a"]],
    )


@pytest.mark.xfail(raises=IndexError, reason="label scalar is out of bound")
def test_dataframe_loc_outbound():
    df = DataFrame()
    size = 10
    df["a"] = ha = np.random.randint(low=0, high=100, size=size).astype(
        np.int32
    )
    df["b"] = hb = np.random.random(size).astype(np.float32)

    pdf = pd.DataFrame()
    pdf["a"] = ha
    pdf["b"] = hb

    np.testing.assert_equal(df.loc[11].to_array(), pdf.loc[11])


def test_series_loc_numerical():
    ps = pd.Series([1, 2, 3, 4, 5], index=[5, 6, 7, 8, 9])
    gs = Series.from_pandas(ps)

    assert_eq(ps.loc[5], gs.loc[5])
    assert_eq(ps.loc[6], gs.loc[6])
    assert_eq(ps.loc[6:8], gs.loc[6:8])
    assert_eq(ps.loc[:8], gs.loc[:8])
    assert_eq(ps.loc[6:], gs.loc[6:])
    assert_eq(ps.loc[::2], gs.loc[::2])
    assert_eq(ps.loc[[5, 8, 9]], gs.loc[[5, 8, 9]])
    assert_eq(
        ps.loc[[True, False, True, False, True]],
        gs.loc[[True, False, True, False, True]],
    )


def test_series_loc_string():
    ps = pd.Series(
        [1, 2, 3, 4, 5], index=["one", "two", "three", "four", "five"]
    )
    gs = Series.from_pandas(ps)

    assert_eq(ps.loc["one"], gs.loc["one"])
    assert_eq(ps.loc["five"], gs.loc["five"])
    assert_eq(ps.loc["two":"four"], gs.loc["two":"four"])
    assert_eq(ps.loc[:"four"], gs.loc[:"four"])
    assert_eq(ps.loc["two":], gs.loc["two":])
    assert_eq(ps.loc[::2], gs.loc[::2])
    assert_eq(ps.loc[["one", "four", "five"]], gs.loc[["one", "four", "five"]])
    assert_eq(
        ps.loc[[True, False, True, False, True]],
        gs.loc[[True, False, True, False, True]],
    )


def test_series_loc_datetime():
    ps = pd.Series(
        [1, 2, 3, 4, 5], index=pd.date_range("20010101", "20010105")
    )
    gs = Series.from_pandas(ps)

    # a few different ways of specifying a datetime label:
    assert_eq(ps.loc["20010101"], gs.loc["20010101"])
    assert_eq(ps.loc["2001-01-01"], gs.loc["2001-01-01"])
    assert_eq(
        ps.loc[pd.to_datetime("2001-01-01")],
        gs.loc[pd.to_datetime("2001-01-01")],
    )
    assert_eq(
        ps.loc[np.datetime64("2001-01-01")],
        gs.loc[np.datetime64("2001-01-01")],
    )

    assert_eq(
        ps.loc["2001-01-02":"2001-01-05"], gs.loc["2001-01-02":"2001-01-05"]
    )
    assert_eq(ps.loc["2001-01-02":], gs.loc["2001-01-02":])
    assert_eq(ps.loc[:"2001-01-04"], gs.loc[:"2001-01-04"])
    assert_eq(ps.loc[::2], gs.loc[::2])
    #
    # assert_eq(ps.loc[['2001-01-01', '2001-01-04', '2001-01-05']],
    #           gs.loc[['2001-01-01', '2001-01-04', '2001-01-05']])
    # looks like a bug in Pandas doesn't let us check for the above,
    # so instead:
    assert_eq(
        ps.loc[
            [
                pd.to_datetime("2001-01-01"),
                pd.to_datetime("2001-01-04"),
                pd.to_datetime("2001-01-05"),
            ]
        ],
        gs.loc[
            [
                pd.to_datetime("2001-01-01"),
                pd.to_datetime("2001-01-04"),
                pd.to_datetime("2001-01-05"),
            ]
        ],
    )
    assert_eq(
        ps.loc[[True, False, True, False, True]],
        gs.loc[[True, False, True, False, True]],
    )


def test_series_loc_categorical():
    ps = pd.Series(
        [1, 2, 3, 4, 5], index=pd.Categorical(["a", "b", "c", "d", "e"])
    )
    gs = Series.from_pandas(ps)

    assert_eq(ps.loc["a"], gs.loc["a"])
    assert_eq(ps.loc["e"], gs.loc["e"])
    assert_eq(ps.loc["b":"d"], gs.loc["b":"d"])
    assert_eq(ps.loc[:"d"], gs.loc[:"d"])
    assert_eq(ps.loc["b":], gs.loc["b":])
    assert_eq(ps.loc[::2], gs.loc[::2])

    # order of categories changes, so we can only
    # compare values:
    assert_eq(
        ps.loc[["a", "d", "e"]].values, gs.loc[["a", "d", "e"]].to_array()
    )

    assert_eq(
        ps.loc[[True, False, True, False, True]],
        gs.loc[[True, False, True, False, True]],
    )


@pytest.mark.parametrize("nelem", [2, 5, 20, 100])
def test_series_iloc(nelem):

    # create random series
    np.random.seed(12)
    ps = pd.Series(np.random.sample(nelem))

    # gpu series
    gs = Series(ps)

    # positive tests for indexing
    np.testing.assert_allclose(gs.iloc[-1 * nelem], ps.iloc[-1 * nelem])
    np.testing.assert_allclose(gs.iloc[-1], ps.iloc[-1])
    np.testing.assert_allclose(gs.iloc[0], ps.iloc[0])
    np.testing.assert_allclose(gs.iloc[1], ps.iloc[1])
    np.testing.assert_allclose(gs.iloc[nelem - 1], ps.iloc[nelem - 1])

    # positive tests for slice
    np.testing.assert_allclose(gs.iloc[-1:1], ps.iloc[-1:1])
    np.testing.assert_allclose(
        gs.iloc[nelem - 1 : -1], ps.iloc[nelem - 1 : -1]
    )
    np.testing.assert_allclose(gs.iloc[0 : nelem - 1], ps.iloc[0 : nelem - 1])
    np.testing.assert_allclose(gs.iloc[0:nelem], ps.iloc[0:nelem])
    np.testing.assert_allclose(gs.iloc[1:1], ps.iloc[1:1])
    np.testing.assert_allclose(gs.iloc[1:2], ps.iloc[1:2])
    np.testing.assert_allclose(
        gs.iloc[nelem - 1 : nelem + 1], ps.iloc[nelem - 1 : nelem + 1]
    )
    np.testing.assert_allclose(
        gs.iloc[nelem : nelem * 2], ps.iloc[nelem : nelem * 2]
    )


@pytest.mark.parametrize("nelem", [2, 5, 20, 100])
def test_dataframe_iloc(nelem):
    gdf = DataFrame()

    gdf["a"] = ha = np.random.randint(low=0, high=100, size=nelem).astype(
        np.int32
    )
    gdf["b"] = hb = np.random.random(nelem).astype(np.float32)

    pdf = pd.DataFrame()
    pdf["a"] = ha
    pdf["b"] = hb

    assert_eq(gdf.iloc[-1:1], pdf.iloc[-1:1])
    assert_eq(gdf.iloc[nelem - 1 : -1], pdf.iloc[nelem - 1 : -1])
    assert_eq(gdf.iloc[0 : nelem - 1], pdf.iloc[0 : nelem - 1])
    assert_eq(gdf.iloc[0:nelem], pdf.iloc[0:nelem])
    assert_eq(gdf.iloc[1:1], pdf.iloc[1:1])
    assert_eq(gdf.iloc[1:2], pdf.iloc[1:2])
    assert_eq(gdf.iloc[nelem - 1 : nelem + 1], pdf.iloc[nelem - 1 : nelem + 1])
    assert_eq(gdf.iloc[nelem : nelem * 2], pdf.iloc[nelem : nelem * 2])

    assert_eq(gdf.iloc[-1 * nelem], pdf.iloc[-1 * nelem])
    assert_eq(gdf.iloc[-1], pdf.iloc[-1])
    assert_eq(gdf.iloc[0], pdf.iloc[0])
    assert_eq(gdf.iloc[1], pdf.iloc[1])
    assert_eq(gdf.iloc[nelem - 1], pdf.iloc[nelem - 1])


@pytest.mark.xfail(raises=AssertionError, reason="Series.index are different")
def test_dataframe_iloc_tuple():
    gdf = DataFrame()
    nelem = 123
    gdf["a"] = ha = np.random.randint(low=0, high=100, size=nelem).astype(
        np.int32
    )
    gdf["b"] = hb = np.random.random(nelem).astype(np.float32)

    pdf = pd.DataFrame()
    pdf["a"] = ha
    pdf["b"] = hb

    # We don't support passing the column names into the index quite yet
    got = gdf.iloc[1, [1]]
    expect = pdf.iloc[1, [1]]

    assert_eq(got, expect)


@pytest.mark.xfail(
    raises=IndexError, reason="positional indexers are out-of-bounds"
)
def test_dataframe_iloc_index_error():
    gdf = DataFrame()
    nelem = 123
    gdf["a"] = ha = np.random.randint(low=0, high=100, size=nelem).astype(
        np.int32
    )
    gdf["b"] = hb = np.random.random(nelem).astype(np.float32)

    pdf = pd.DataFrame()
    pdf["a"] = ha
    pdf["b"] = hb

    def assert_col(g, p):
        np.testing.assert_equal(g["a"].to_array(), p["a"])
        np.testing.assert_equal(g["b"].to_array(), p["b"])

    assert_col(gdf.iloc[nelem * 2], pdf.iloc[nelem * 2])


def test_dataframe_to_string():
    with set_options(formatting={"nrows": 5, "ncols": 8}):
        # Test basic
        df = DataFrame(
            [("a", [1, 2, 3, 4, 5, 6]), ("b", [11, 12, 13, 14, 15, 16])]
        )
        string = str(df)
        print(string)
        assert string.splitlines()[-1] == "[1 more rows]"

        # Test skipped columns
        df = DataFrame(
            [
                ("a", [1, 2, 3, 4, 5, 6]),
                ("b", [11, 12, 13, 14, 15, 16]),
                ("c", [11, 12, 13, 14, 15, 16]),
                ("d", [11, 12, 13, 14, 15, 16]),
            ]
        )
        string = df.to_string(ncols=3)
        print(string)
        assert string.splitlines()[-2] == "[1 more rows]"
        assert string.splitlines()[-1] == "[1 more columns]"

        # Test masked
        df = DataFrame(
            [("a", [1, 2, 3, 4, 5, 6]), ("b", [11, 12, 13, 14, 15, 16])]
        )

        data = np.arange(6)
        mask = np.zeros(1, dtype=np.uint8)
        mask[0] = 0b00101101

        masked = Series.from_masked_array(data, mask)
        assert masked.null_count == 2
        df["c"] = masked

        # check data
        values = list(masked)
        validids = [0, 2, 3, 5]
        densearray = masked.to_array()
        np.testing.assert_equal(data[validids], densearray)
        # valid position is corret
        for i in validids:
            assert data[i] == values[i]
        # null position is correct
        for i in range(len(values)):
            if i not in validids:
                assert values[i] is None

        got = df.to_string(nrows=None)
        print(got)
        expect = """
  a b  c
0 1 11 0
1 2 12
2 3 13 2
3 4 14 3
4 5 15
5 6 16 5
"""
        # values should match despite whitespace difference
        assert got.split() == expect.split()


def test_dataframe_to_string_wide():
    # Test basic
    df = DataFrame()
    for i in range(100):
        df["a{}".format(i)] = list(range(3))
    got = df.to_string(ncols=8)
    print(got)
    expect = """
    a0   a1   a2   a3   a4   a5   a6 ...  a99
0    0    0    0    0    0    0    0 ...    0
1    1    1    1    1    1    1    1 ...    1
2    2    2    2    2    2    2    2 ...    2
[92 more columns]
"""
    # values should match despite whitespace difference
    assert got.split() == expect.split()


def test_dataframe_empty_to_string():
    # Test for printing empty dataframe
    df = DataFrame()
    got = df.to_string()
    print(got)
    expect = "Empty DataFrame\nColumns: []\nIndex: []\n"
    # values should match despite whitespace difference
    assert got.split() == expect.split()


def test_dataframe_emptycolumns_to_string():
    # Test for printing dataframe having empty columns
    df = DataFrame()
    df["a"] = []
    df["b"] = []
    got = df.to_string()
    print(got)
    expect = "Empty DataFrame\nColumns: ['a', 'b']\nIndex: []\n"
    # values should match despite whitespace difference
    assert got.split() == expect.split()


def test_dataframe_copy():
    # Test for copying the dataframe using python copy pkg
    from copy import copy

    df = DataFrame()
    df["a"] = [1, 2, 3]
    df2 = copy(df)
    df2["b"] = [4, 5, 6]
    got = df.to_string()
    print(got)
    expect = """
     a
0    1
1    2
2    3
"""
    # values should match despite whitespace difference
    assert got.split() == expect.split()


def test_dataframe_copy_shallow():
    # Test for copy dataframe using class method
    df = DataFrame()
    df["a"] = [1, 2, 3]
    df2 = df.copy()
    df2["b"] = [4, 2, 3]
    got = df.to_string()
    print(got)
    expect = """
     a
0    1
1    2
2    3
"""
    # values should match despite whitespace difference
    assert got.split() == expect.split()


def test_dataframe_dtypes():
    dtypes = pd.Series(
        [np.int32, np.float32, np.float64], index=["c", "a", "b"]
    )
    df = DataFrame([(k, np.ones(10, dtype=v)) for k, v in dtypes.iteritems()])
    assert df.dtypes.equals(dtypes)


def test_dataframe_add_col_to_object_dataframe():
    # Test for adding column to an empty object dataframe
    cols = ["a", "b", "c"]
    df = pd.DataFrame(columns=cols, dtype="str")

    data = {k: v for (k, v) in zip(cols, [["a"] for _ in cols])}

    gdf = DataFrame(data)
    gdf = gdf[:0]

    assert gdf.dtypes.equals(df.dtypes)
    gdf["a"] = [1]
    df["a"] = [10]
    assert gdf.dtypes.equals(df.dtypes)
    gdf["b"] = [1.0]
    df["b"] = [10.0]
    assert gdf.dtypes.equals(df.dtypes)


def test_dataframe_dir_and_getattr():
    df = DataFrame(
        [
            ("a", np.ones(10)),
            ("b", np.ones(10)),
            ("not an id", np.ones(10)),
            ("oop$", np.ones(10)),
        ]
    )
    o = dir(df)
    assert {"a", "b"}.issubset(o)
    assert "not an id" not in o
    assert "oop$" not in o

    # Getattr works
    assert df.a is df["a"]
    assert df.b is df["b"]
    with pytest.raises(AttributeError):
        df.not_a_column


@pytest.mark.parametrize("order", ["C", "F"])
def test_dataframe_as_gpu_matrix(order):
    df = DataFrame()

    nelem = 123
    for k in "abcd":
        df[k] = np.random.random(nelem)

    # Check all columns
    mat = df.as_gpu_matrix(order=order).copy_to_host()
    assert mat.shape == (nelem, 4)
    for i, k in enumerate(df.columns):
        np.testing.assert_array_equal(df[k].to_array(), mat[:, i])

    # Check column subset
    mat = df.as_gpu_matrix(order=order, columns=["a", "c"]).copy_to_host()
    assert mat.shape == (nelem, 2)

    for i, k in enumerate("ac"):
        np.testing.assert_array_equal(df[k].to_array(), mat[:, i])


def test_dataframe_as_gpu_matrix_null_values():
    df = DataFrame()

    nelem = 123
    na = -10000

    refvalues = {}
    for k in "abcd":
        df[k] = data = np.random.random(nelem)
        bitmask = utils.random_bitmask(nelem)
        df[k] = df[k].set_mask(bitmask)
        boolmask = np.asarray(
            utils.expand_bits_to_bytes(bitmask)[:nelem], dtype=np.bool_
        )
        data[~boolmask] = na
        refvalues[k] = data

    # Check null value causes error
    with pytest.raises(ValueError) as raises:
        df.as_gpu_matrix()
    raises.match("column 'a' has null values")

    for k in df.columns:
        df[k] = df[k].fillna(na)

    mat = df.as_gpu_matrix().copy_to_host()
    for i, k in enumerate(df.columns):
        np.testing.assert_array_equal(refvalues[k], mat[:, i])


@pytest.mark.parametrize("ntake", [0, 1, 10, 123, 122, 200])
def test_dataframe_take(ntake):
    np.random.seed(0)
    df = DataFrame()

    nelem = 123
    df["ii"] = ii = np.random.randint(0, 20, nelem)
    df["ff"] = ff = np.random.random(nelem)

    take_indices = np.random.randint(0, len(df), ntake)

    def check(**kwargs):
        out = df.take(take_indices, **kwargs)
        assert len(out) == ntake
        assert out.ii.null_count == 0
        assert out.ff.null_count == 0
        np.testing.assert_array_equal(out.ii.to_array(), ii[take_indices])
        np.testing.assert_array_equal(out.ff.to_array(), ff[take_indices])
        if kwargs.get("ignore_index"):
            np.testing.assert_array_equal(out.index, np.arange(ntake))
        else:
            np.testing.assert_array_equal(out.index, take_indices)

    check()
    check(ignore_index=True)


def test_dataframe_append_empty():
    pdf = pd.DataFrame(
        {
            "key": [1, 1, 1, 2, 2, 2, 3, 3, 3, 4, 4, 4],
            "value": [1, 2, 3, 4, 5, 6, 7, 8, 9, 10, 11, 12],
        }
    )
    gdf = DataFrame.from_pandas(pdf)

    gdf["newcol"] = 100
    pdf["newcol"] = 100

    assert len(gdf["newcol"]) == len(pdf)
    assert len(pdf["newcol"]) == len(pdf)
    pd.testing.assert_frame_equal(gdf.to_pandas(), pdf)


def test_dataframe_setitem_from_masked_object():
    ary = np.random.randn(100)
    mask = np.zeros(100, dtype=bool)
    mask[:20] = True
    np.random.shuffle(mask)
    ary[mask] = np.nan

    test1_null = Series(ary, nan_as_null=True)
    assert test1_null.has_null_mask
    assert test1_null.null_count == 20
    test1_nan = Series(ary, nan_as_null=False)
    assert test1_nan.null_count == 0

    test2_null = DataFrame.from_pandas(
        pd.DataFrame({"a": ary}), nan_as_null=True
    )
    assert test2_null["a"].has_null_mask
    assert test2_null["a"].null_count == 20
    test2_nan = DataFrame.from_pandas(
        pd.DataFrame({"a": ary}), nan_as_null=False
    )
    assert test2_nan["a"].null_count == 0

    gpu_ary = rmm.to_device(ary)
    test3_null = Series(gpu_ary, nan_as_null=True)
    assert test3_null.has_null_mask
    assert test3_null.null_count == 20
    test3_nan = Series(gpu_ary, nan_as_null=False)
    assert test3_nan.null_count == 0

    test4 = DataFrame()
    lst = [1, 2, None, 4, 5, 6, None, 8, 9]
    test4["lst"] = lst
    assert test4["lst"].has_null_mask
    assert test4["lst"].null_count == 2


def test_dataframe_append_to_empty():
    pdf = pd.DataFrame()
    pdf["a"] = []
    pdf["b"] = [1, 2, 3]

    gdf = DataFrame()
    gdf["a"] = []
    gdf["b"] = [1, 2, 3]

    pd.testing.assert_frame_equal(gdf.to_pandas(), pdf)


def test_dataframe_setitem_index_len1():
    gdf = DataFrame()
    gdf["a"] = [1]
    gdf["b"] = gdf.index.as_column()

    np.testing.assert_equal(gdf.b.to_array(), [0])


def test_assign():
    gdf = DataFrame({"x": [1, 2, 3]})
    gdf2 = gdf.assign(y=gdf.x + 1)
    assert list(gdf.columns) == ["x"]
    assert list(gdf2.columns) == ["x", "y"]

    np.testing.assert_equal(gdf2.y.to_array(), [2, 3, 4])


@pytest.mark.parametrize("nrows", [1, 8, 100, 1000])
def test_dataframe_hash_columns(nrows):
    gdf = DataFrame()
    data = np.asarray(range(nrows))
    data[0] = data[-1]  # make first and last the same
    gdf["a"] = data
    gdf["b"] = gdf.a + 100
    out = gdf.hash_columns(["a", "b"])
    assert isinstance(out, Series)
    assert len(out) == nrows
    assert out.dtype == np.int32

    # Check default
    out_all = gdf.hash_columns()
    np.testing.assert_array_equal(out.to_array(), out_all.to_array())

    # Check single column
    out_one = gdf.hash_columns(["a"]).to_array()
    # First matches last
    assert out_one[0] == out_one[-1]
    # Equivalent to the Series.hash_values()
    np.testing.assert_array_equal(gdf.a.hash_values().to_array(), out_one)


@pytest.mark.parametrize("nrows", [3, 10, 100, 1000])
@pytest.mark.parametrize("nparts", [1, 2, 8, 13])
@pytest.mark.parametrize("nkeys", [1, 2])
def test_dataframe_hash_partition(nrows, nparts, nkeys):
    np.random.seed(123)
    gdf = DataFrame()
    keycols = []
    for i in range(nkeys):
        keyname = "key{}".format(i)
        gdf[keyname] = np.random.randint(0, 7 - i, nrows)
        keycols.append(keyname)
    gdf["val1"] = np.random.randint(0, nrows * 2, nrows)

    got = gdf.partition_by_hash(keycols, nparts=nparts)
    # Must return a list
    assert isinstance(got, list)
    # Must have correct number of partitions
    assert len(got) == nparts
    # All partitions must be DataFrame type
    assert all(isinstance(p, DataFrame) for p in got)
    # Check that all partitions have unique keys
    part_unique_keys = set()
    for p in got:
        if len(p):
            # Take rows of the keycolums and build a set of the key-values
            unique_keys = set(map(tuple, p.as_matrix(columns=keycols)))
            # Ensure that none of the key-values have occurred in other groups
            assert not (unique_keys & part_unique_keys)
            part_unique_keys |= unique_keys
    assert len(part_unique_keys)


@pytest.mark.parametrize("nrows", [3, 10, 50])
def test_dataframe_hash_partition_masked_value(nrows):
    gdf = DataFrame()
    gdf["key"] = np.arange(nrows)
    gdf["val"] = np.arange(nrows) + 100
    bitmask = utils.random_bitmask(nrows)
    bytemask = utils.expand_bits_to_bytes(bitmask)
    gdf["val"] = gdf["val"].set_mask(bitmask)
    parted = gdf.partition_by_hash(["key"], nparts=3)
    # Verify that the valid mask is correct
    for p in parted:
        df = p.to_pandas()
        for row in df.itertuples():
            valid = bool(bytemask[row.key])
            expected_value = row.key + 100 if valid else -1
            got_value = row.val
            assert expected_value == got_value


@pytest.mark.parametrize("nrows", [3, 10, 50])
def test_dataframe_hash_partition_masked_keys(nrows):
    gdf = DataFrame()
    gdf["key"] = np.arange(nrows)
    gdf["val"] = np.arange(nrows) + 100
    bitmask = utils.random_bitmask(nrows)
    bytemask = utils.expand_bits_to_bytes(bitmask)
    gdf["key"] = gdf["key"].set_mask(bitmask)
    parted = gdf.partition_by_hash(["key"], nparts=3)
    # Verify that the valid mask is correct
    for p in parted:
        df = p.to_pandas()
        for row in df.itertuples():
            valid = bool(bytemask[row.val - 100])
            # val is key + 100
            expected_value = row.val - 100 if valid else -1
            got_value = row.key
            assert expected_value == got_value


def test_dataframe_empty_concat():
    gdf1 = DataFrame()
    gdf1["a"] = []
    gdf1["b"] = []

    gdf2 = gdf1.copy()

    gdf3 = gd.concat([gdf1, gdf2])
    assert len(gdf3) == 0
    assert len(gdf3.columns) == 2


def test_concat_with_axis():
    df1 = pd.DataFrame(dict(x=np.arange(5), y=np.arange(5)))
    df2 = pd.DataFrame(dict(a=np.arange(5), b=np.arange(5)))

    concat_df = pd.concat([df1, df2], axis=1)
    cdf1 = gd.from_pandas(df1)
    cdf2 = gd.from_pandas(df2)

    # concat only dataframes
    concat_cdf = gd.concat([cdf1, cdf2], axis=1)
    assert_eq(concat_cdf, concat_df)

    # concat only series
    concat_s = pd.concat([df1.x, df1.y], axis=1)
    cs1 = gd.Series.from_pandas(df1.x)
    cs2 = gd.Series.from_pandas(df1.y)
    concat_cdf_s = gd.concat([cs1, cs2], axis=1)

    assert_eq(concat_cdf_s, concat_s)

    # concat series and dataframes
    s3 = pd.Series(np.random.random(5))
    cs3 = gd.Series.from_pandas(s3)

    concat_cdf_all = gd.concat([cdf1, cs3, cdf2], axis=1)
    concat_df_all = pd.concat([df1, s3, df2], axis=1)
    assert_eq(concat_cdf_all, concat_df_all)

    # concat manual multi index
    midf1 = gd.from_pandas(df1)
    midf1.index = gd.MultiIndex(
        levels=[[0, 1, 2, 3], [0, 1]], codes=[[0, 1, 2, 3, 2], [0, 1, 0, 1, 0]]
    )
    midf2 = midf1[2:]
    midf2.index = gd.MultiIndex(
        levels=[[3, 4, 5], [2, 0]], codes=[[0, 1, 2], [1, 0, 1]]
    )
    mipdf1 = midf1.to_pandas()
    mipdf2 = midf2.to_pandas()

    assert_eq(gd.concat([midf1, midf2]), pd.concat([mipdf1, mipdf2]))
    assert_eq(gd.concat([midf2, midf1]), pd.concat([mipdf2, mipdf1]))
    assert_eq(
        gd.concat([midf1, midf2, midf1]), pd.concat([mipdf1, mipdf2, mipdf1])
    )

    # concat groupby multi index
    gdf1 = gd.DataFrame(
        {
            "x": np.random.randint(0, 10, 10),
            "y": np.random.randint(0, 10, 10),
            "z": np.random.randint(0, 10, 10),
            "v": np.random.randint(0, 10, 10),
        }
    )
    gdf2 = gdf1[5:]
    gdg1 = gdf1.groupby(["x", "y"]).min()
    gdg2 = gdf2.groupby(["x", "y"]).min()
    pdg1 = gdg1.to_pandas()
    pdg2 = gdg2.to_pandas()
    assert_eq(gd.concat([gdg1, gdg2]), pd.concat([pdg1, pdg2]))
    assert_eq(gd.concat([gdg2, gdg1]), pd.concat([pdg2, pdg1]))

    # series multi index concat
    gdgz1 = gdg1.z
    gdgz2 = gdg2.z
    pdgz1 = gdgz1.to_pandas()
    pdgz2 = gdgz2.to_pandas()
    assert_eq(gd.concat([gdgz1, gdgz2]), pd.concat([pdgz1, pdgz2]))
    assert_eq(gd.concat([gdgz2, gdgz1]), pd.concat([pdgz2, pdgz1]))


@pytest.mark.parametrize("nrows", [0, 3, 10, 100, 1000])
def test_nonmatching_index_setitem(nrows):
    np.random.seed(0)

    gdf = DataFrame()
    gdf["a"] = np.random.randint(2147483647, size=nrows)
    gdf["b"] = np.random.randint(2147483647, size=nrows)
    gdf = gdf.set_index("b")

    test_values = np.random.randint(2147483647, size=nrows)
    gdf["c"] = test_values
    assert len(test_values) == len(gdf["c"])
    assert (
        gdf["c"]
        .to_pandas()
        .equals(Series(test_values).set_index(gdf._index).to_pandas())
    )


@pytest.mark.parametrize("nelem", [0, 1, 5, 20, 100])
@pytest.mark.parametrize("slice_start", [None, 0, 1, 3, 10, -10])
@pytest.mark.parametrize("slice_end", [None, 0, 1, 30, 50, -1])
def test_dataframe_masked_slicing(nelem, slice_start, slice_end):
    gdf = DataFrame()
    gdf["a"] = list(range(nelem))
    gdf["b"] = list(range(nelem, 2 * nelem))
    gdf["a"] = gdf["a"].set_mask(utils.random_bitmask(nelem))
    gdf["b"] = gdf["b"].set_mask(utils.random_bitmask(nelem))

    def do_slice(x):
        return x[slice_start:slice_end]

    expect = do_slice(gdf.to_pandas())
    got = do_slice(gdf).to_pandas()

    pd.testing.assert_frame_equal(expect, got)


def test_from_pandas():
    df = pd.DataFrame({"x": [1, 2, 3]}, index=[4.0, 5.0, 6.0])
    gdf = gd.DataFrame.from_pandas(df)
    assert isinstance(gdf, gd.DataFrame)

    pd.testing.assert_frame_equal(df, gdf.to_pandas())

    s = df.x
    gs = gd.Series.from_pandas(s)
    assert isinstance(gs, gd.Series)

    pd.testing.assert_series_equal(s, gs.to_pandas())


@pytest.mark.parametrize("dtypes", [int, float])
def test_from_records(dtypes):
    h_ary = np.ndarray(shape=(10, 4), dtype=dtypes)
    rec_ary = h_ary.view(np.recarray)

    gdf = gd.DataFrame.from_records(rec_ary, columns=["a", "b", "c", "d"])
    df = pd.DataFrame.from_records(rec_ary, columns=["a", "b", "c", "d"])
    assert isinstance(gdf, gd.DataFrame)

    pd.testing.assert_frame_equal(df, gdf.to_pandas())

    gdf = gd.DataFrame.from_records(rec_ary)
    df = pd.DataFrame.from_records(rec_ary)
    assert isinstance(gdf, gd.DataFrame)

    pd.testing.assert_frame_equal(df, gdf.to_pandas())


def test_from_gpu_matrix():
    h_ary = np.array([[1, 2, 3], [4, 5, 6]], np.int32)
    d_ary = rmm.to_device(h_ary)

    gdf = gd.DataFrame.from_gpu_matrix(d_ary, columns=["a", "b", "c"])
    df = pd.DataFrame(h_ary, columns=["a", "b", "c"])
    assert isinstance(gdf, gd.DataFrame)

    pd.testing.assert_frame_equal(df, gdf.to_pandas())

    gdf = gd.DataFrame.from_gpu_matrix(d_ary)
    df = pd.DataFrame(h_ary)
    assert isinstance(gdf, gd.DataFrame)

    pd.testing.assert_frame_equal(df, gdf.to_pandas())


@pytest.mark.xfail(reason="matrix dimension is not 2")
def test_from_gpu_matrix_wrong_dimensions():
    d_ary = rmm.device_array((2, 3, 4), dtype=np.int32)
    gdf = gd.DataFrame.from_gpu_matrix(d_ary)
    assert gdf is not None


@pytest.mark.xfail(reason="constructor does not coerce index inputs")
def test_index_in_dataframe_constructor():
    a = pd.DataFrame({"x": [1, 2, 3]}, index=[4.0, 5.0, 6.0])
    b = gd.DataFrame({"x": [1, 2, 3]}, index=[4.0, 5.0, 6.0])

    pd.testing.assert_frame_equal(a, b.to_pandas())
    assert pd.testing.assert_frame_equal(a.loc[4:], b.loc[4:].to_pandas())


@pytest.mark.parametrize("nelem", [0, 2, 3, 100, 1000])
@pytest.mark.parametrize(
    "data_type",
    [
        "bool",
        "int8",
        "int16",
        "int32",
        "int64",
        "float32",
        "float64",
        "datetime64[ms]",
    ],
)
def test_from_arrow(nelem, data_type):
    df = pd.DataFrame(
        {
            "a": np.random.randint(0, 1000, nelem).astype(data_type),
            "b": np.random.randint(0, 1000, nelem).astype(data_type),
        }
    )
    padf = pa.Table.from_pandas(
        df, preserve_index=False
    ).replace_schema_metadata(None)
    gdf = gd.DataFrame.from_arrow(padf)
    assert isinstance(gdf, gd.DataFrame)

    pd.testing.assert_frame_equal(df, gdf.to_pandas())

    s = pa.Array.from_pandas(df.a)
    gs = gd.Series.from_arrow(s)
    assert isinstance(gs, gd.Series)

    # For some reason PyArrow to_pandas() converts to numpy array and has
    # better type compatibility
    np.testing.assert_array_equal(s.to_pandas(), gs.to_array())


@pytest.mark.parametrize("nelem", [0, 2, 3, 100, 1000])
@pytest.mark.parametrize(
    "data_type",
    [
        "bool",
        "int8",
        "int16",
        "int32",
        "int64",
        "float32",
        "float64",
        "datetime64[ms]",
    ],
)
def test_to_arrow(nelem, data_type):
    df = pd.DataFrame(
        {
            "a": np.random.randint(0, 1000, nelem).astype(data_type),
            "b": np.random.randint(0, 1000, nelem).astype(data_type),
        }
    )
    gdf = gd.DataFrame.from_pandas(df)

    pa_df = pa.Table.from_pandas(
        df, preserve_index=False
    ).replace_schema_metadata(None)
    # Pandas uses ns so need to cast columns to ms
    if data_type == "datetime64[ms]":
        pa_df = (
            pa_df.add_column(
                0,
                pa_df.column(1)
                .cast(pa.timestamp("ms"))
                .cast(pa.int64())
                .cast(pa.date64()),
            )
            .add_column(
                0,
                pa_df.column(0)
                .cast(pa.timestamp("ms"))
                .cast(pa.int64())
                .cast(pa.date64()),
            )
            .remove_column(2)
            .remove_column(2)
        )
    pa_gdf = gdf.to_arrow(preserve_index=False).replace_schema_metadata(None)

    assert isinstance(pa_gdf, pa.Table)
    assert pa.Table.equals(pa_df, pa_gdf)

    pa_s = pa.Array.from_pandas(df.a)
    # Pandas uses ns so need to cast columns to ms
    if data_type == "datetime64[ms]":
        pa_s = pa_s.cast(pa.timestamp("ms")).cast(pa.int64()).cast(pa.date64())
    pa_gs = gdf["a"].to_arrow()

    assert isinstance(pa_gs, pa.Array)
    assert pa.Array.equals(pa_s, pa_gs)

    pa_i = pa.Array.from_pandas(df.index)
    pa_gi = gdf.index.to_arrow()

    assert isinstance(pa_gi, pa.Array)
    assert pa.Array.equals(pa_i, pa_gi)


@pytest.mark.parametrize(
    "data_type",
    [
        "bool",
        "int8",
        "int16",
        "int32",
        "int64",
        "float32",
        "float64",
        "datetime64[ms]",
    ],
)
def test_to_from_arrow_nulls(data_type):
    if data_type == "datetime64[ms]":
        data_type = pa.date64()
    if data_type == "bool":
        s1 = pa.array([True, None, False, None, True], type=data_type)
    else:
        s1 = pa.array([1, None, 3, None, 5], type=data_type)
    gs1 = gd.Series.from_arrow(s1)
    assert isinstance(gs1, gd.Series)
    # We have 64B padded buffers for nulls whereas Arrow returns a minimal
    # number of bytes, so only check the first byte in this case
    np.testing.assert_array_equal(
        np.array(s1.buffers()[0])[0], gs1.nullmask.to_array()[0]
    )
    assert pa.Array.equals(s1, gs1.to_arrow())

    s2 = pa.array([None, None, None, None, None], type=data_type)
    gs2 = gd.Series.from_arrow(s2)
    assert isinstance(gs2, gd.Series)
    # We have 64B padded buffers for nulls whereas Arrow returns a minimal
    # number of bytes, so only check the first byte in this case
    np.testing.assert_array_equal(
        np.array(s2.buffers()[0])[0], gs2.nullmask.to_array()[0]
    )
    assert pa.Array.equals(s2, gs2.to_arrow())


def test_to_arrow_categorical():
    df = pd.DataFrame()
    df["a"] = pd.Series(["a", "b", "c"], dtype="category")
    gdf = gd.DataFrame.from_pandas(df)

    pa_df = pa.Table.from_pandas(
        df, preserve_index=False
    ).replace_schema_metadata(None)
    pa_gdf = gdf.to_arrow(preserve_index=False).replace_schema_metadata(None)

    assert isinstance(pa_gdf, pa.Table)
    assert pa.Table.equals(pa_df, pa_gdf)

    pa_s = pa.Array.from_pandas(df.a)
    pa_gs = gdf["a"].to_arrow()

    assert isinstance(pa_gs, pa.Array)
    assert pa.Array.equals(pa_s, pa_gs)


def test_from_arrow_missing_categorical():
    pd_cat = pd.Categorical(["a", "b", "c"], categories=["a", "b"])
    pa_cat = pa.array(pd_cat, from_pandas=True)
    gd_cat = gd.Series(pa_cat)

    assert isinstance(gd_cat, gd.Series)
    pd.testing.assert_series_equal(
        pd.Series(pa_cat.to_pandas()),  # PyArrow returns a pd.Categorical
        gd_cat.to_pandas(),
    )


def test_to_arrow_missing_categorical():
    pd_cat = pd.Categorical(["a", "b", "c"], categories=["a", "b"])
    pa_cat = pa.array(pd_cat, from_pandas=True)
    gd_cat = gd.Series(pa_cat)

    assert isinstance(gd_cat, gd.Series)
    assert pa.Array.equals(pa_cat, gd_cat.to_arrow())


@pytest.mark.parametrize(
    "data_type",
    [
        "int8",
        "int16",
        "int32",
        "int64",
        "float32",
        "float64",
        "datetime64[ms]",
        "datetime64",
        "datetime64[ns]",
        "datetime64[D]",
        "datetime64[s]",
        "datetime64[M]",
    ],
)
def test_from_scalar_typing(data_type):
    if data_type == "datetime64[ms]":
        scalar = (
            np.dtype("int64")
            .type(np.random.randint(0, 5))
            .astype("datetime64[ms]")
        )
    elif data_type.startswith("datetime64"):
        from datetime import date

        scalar = np.datetime64(date.today())
        data_type = "datetime64[ms]"
    else:
        scalar = np.dtype(data_type).type(np.random.randint(0, 5))

    gdf = gd.DataFrame()
    gdf["a"] = [1, 2, 3, 4, 5]
    gdf["b"] = scalar
    assert gdf["b"].dtype == np.dtype(data_type)
    assert len(gdf["b"]) == len(gdf["a"])


@pytest.mark.parametrize(
    "data_type", ["int8", "int16", "int32", "int64", "float32", "float64"]
)
def test_from_python_array(data_type):
    np_arr = np.random.randint(0, 100, 10).astype(data_type)
    data = memoryview(np_arr)
    data = arr.array(data.format, data)

    gs = gd.Series(data)

    np.testing.assert_equal(gs.to_array(), np_arr)


def test_series_shape():
    ps = pd.Series([1, 2, 3, 4])
    cs = Series([1, 2, 3, 4])

    assert ps.shape == cs.shape


def test_series_shape_empty():
    ps = pd.Series()
    cs = Series([])

    assert ps.shape == cs.shape


def test_dataframe_shape():
    pdf = pd.DataFrame({"a": [0, 1, 2, 3], "b": [0.1, 0.2, None, 0.3]})
    gdf = DataFrame.from_pandas(pdf)

    assert pdf.shape == gdf.shape


def test_dataframe_shape_empty():
    pdf = pd.DataFrame()
    gdf = DataFrame()

    assert pdf.shape == gdf.shape


@pytest.mark.parametrize("num_cols", [1, 2, 10])
@pytest.mark.parametrize("num_rows", [1, 2, 20])
@pytest.mark.parametrize(
    "dtype",
    [
        "int8",
        "int16",
        "int32",
        "int64",
        "float32",
        "float64",
        "datetime64[ms]",
    ],
)
@pytest.mark.parametrize("nulls", ["none", "some", "all"])
def test_dataframe_transpose(nulls, num_cols, num_rows, dtype):
    if dtype not in ["float32", "float64"] and nulls in ["some", "all"]:
        pytest.skip(msg="nulls not supported in dtype: " + dtype)

    pdf = pd.DataFrame()
    from string import ascii_lowercase

    for i in range(num_cols):
        colname = ascii_lowercase[i]
        data = np.random.randint(0, 26, num_rows).astype(dtype)
        if nulls == "some":
            idx = np.random.choice(
                num_rows, size=int(num_rows / 2), replace=False
            )
            data[idx] = np.nan
        elif nulls == "all":
            data[:] = np.nan
        pdf[colname] = data

    gdf = DataFrame.from_pandas(pdf)

    got_function = gdf.transpose()
    got_property = gdf.T

    expect = pdf.transpose()

    assert_eq(expect, got_function)
    assert_eq(expect, got_property)


@pytest.mark.parametrize("num_cols", [0, 1, 2, 10])
@pytest.mark.parametrize("num_rows", [0, 1, 2, 1000])
def test_dataframe_tranpose_category(num_cols, num_rows):
    pytest.xfail("category dtype not yet supported for transpose")
    pdf = pd.DataFrame()
    from string import ascii_lowercase

    for i in range(num_cols):
        colname = ascii_lowercase[i]
        data = pd.Series(list(ascii_lowercase), dtype="category")
        data = data.sample(num_rows, replace=True).reset_index(drop=True)
        pdf[colname] = data

    gdf = DataFrame.from_pandas(pdf)

    got_function = gdf.transpose()
    got_property = gdf.T

    expect = pdf.transpose()

    pd.testing.assert_frame_equal(expect, got_function.to_pandas())
    pd.testing.assert_frame_equal(expect, got_property.to_pandas())


def test_generated_column():
    gdf = DataFrame({"a": (i for i in range(5))})
    assert len(gdf) == 5


@pytest.fixture
def pdf():
    return pd.DataFrame({"x": range(10), "y": range(10)})


@pytest.fixture
def gdf(pdf):
    return gd.DataFrame.from_pandas(pdf)


@pytest.mark.parametrize(
    "func",
    [
        lambda df: df.count(),
        lambda df: df.min(),
        lambda df: df.max(),
        lambda df: df.sum(),
        lambda df: df.product(),
        lambda df: df.cummin(),
        lambda df: df.cummax(),
        lambda df: df.cumsum(),
        lambda df: df.cumprod(),
        lambda df: df.mean(),
        lambda df: df.sum(),
        lambda df: df.max(),
        lambda df: df.std(ddof=1),
        lambda df: df.var(ddof=1),
        lambda df: df.std(ddof=2),
        lambda df: df.var(ddof=2),
    ],
)
def test_dataframe_reductions(func):
    pdf = pd.DataFrame({"x": [1, 2, 3], "y": [4, 5, 6]})
    print(func(pdf))
    gdf = DataFrame.from_pandas(pdf)
    print(func(gdf))
    assert_eq(func(pdf), func(gdf))


@pytest.mark.parametrize(
    "binop",
    [
        operator.add,
        operator.mul,
        operator.floordiv,
        operator.truediv,
        operator.mod,
        operator.pow,
        operator.eq,
        operator.lt,
        operator.le,
        operator.gt,
        operator.ge,
        operator.ne,
    ],
)
def test_binops_df(pdf, gdf, binop):
    pdf = pdf + 1.0
    gdf = gdf + 1.0
    d = binop(pdf, pdf)
    g = binop(gdf, gdf)
    assert_eq(d, g)


@pytest.mark.parametrize("binop", [operator.and_, operator.or_, operator.xor])
def test_bitwise_binops_df(pdf, gdf, binop):
    d = binop(pdf, pdf + 1)
    g = binop(gdf, gdf + 1)
    assert_eq(d, g)


@pytest.mark.parametrize(
    "binop",
    [
        operator.add,
        operator.mul,
        operator.floordiv,
        operator.truediv,
        operator.mod,
        operator.pow,
        operator.eq,
        operator.lt,
        operator.le,
        operator.gt,
        operator.ge,
        operator.ne,
    ],
)
def test_binops_series(pdf, gdf, binop):
    pdf = pdf + 1.0
    gdf = gdf + 1.0
    d = binop(pdf.x, pdf.y)
    g = binop(gdf.x, gdf.y)
    assert_eq(d, g)


@pytest.mark.parametrize("binop", [operator.and_, operator.or_, operator.xor])
def test_bitwise_binops_series(pdf, gdf, binop):
    d = binop(pdf.x, pdf.y + 1)
    g = binop(gdf.x, gdf.y + 1)
    assert_eq(d, g)


@pytest.mark.parametrize("unaryop", [operator.neg, operator.inv, operator.abs])
def test_unaryops_df(pdf, gdf, unaryop):
    d = unaryop(pdf - 5)
    g = unaryop(gdf - 5)
    assert_eq(d, g)


@pytest.mark.parametrize(
    "func",
    [
        lambda df: df.empty,
        lambda df: df.x.empty,
        lambda df: df.x.fillna(123, limit=None, method=None, axis=None),
        lambda df: df.drop("x", axis=1, errors="raise"),
    ],
)
def test_unary_operators(func, pdf, gdf):
    p = func(pdf)
    g = func(gdf)
    assert_eq(p, g)


def test_is_monotonic(gdf):
    pdf = pd.DataFrame({"x": [1, 2, 3]}, index=[3, 1, 2])
    gdf = gd.DataFrame.from_pandas(pdf)
    assert not gdf.index.is_monotonic
    assert not gdf.index.is_monotonic_increasing
    assert not gdf.index.is_monotonic_decreasing


def test_dataframe_boolean_mask_with_None():
    pdf = pd.DataFrame({"a": [0, 1, 2, 3], "b": [0.1, 0.2, None, 0.3]})
    gdf = DataFrame.from_pandas(pdf)
    pdf_masked = pdf[[True, False, True, False]]
    gdf_masked = gdf[[True, False, True, False]]
    assert_eq(pdf_masked, gdf_masked)


@pytest.mark.parametrize("dtype", [int, float, str])
def test_empty_boolean_mask(dtype):
    gdf = gd.datasets.randomdata(nrows=0, dtypes={"a": dtype})
    pdf = gdf.to_pandas()

    expected = pdf[pdf.a == 1]
    got = gdf[gdf.a == 1]
    assert_eq(expected, got)

    expected = pdf.a[pdf.a == 1]
    got = gdf.a[gdf.a == 1]
    assert_eq(expected, got)


@pytest.mark.parametrize(
    "data",
    [
        [1, 2, 3, 4],
        [1.0, 2.0, 3.0, 4.0],
        ["one", "two", "three", "four"],
        pd.Series(["a", "b", "c", "d"], dtype="category"),
        pd.Series(pd.date_range("2010-01-01", "2010-01-04")),
    ],
)
@pytest.mark.parametrize(
    "mask",
    [
        [True, True, True, True],
        [False, False, False, False],
        [True, False, True, False],
        [True, False, False, True],
        np.array([True, False, True, False]),
        pd.Series([True, False, True, False]),
        gd.Series([True, False, True, False]),
    ],
)
@pytest.mark.parametrize("nulls", ["one", "some", "all", "none"])
def test_series_apply_boolean_mask(data, mask, nulls):
    psr = pd.Series(data)

    if len(data) > 0:
        if nulls == "one":
            p = np.random.randint(0, 4)
            psr[p] = None
        elif nulls == "some":
            p1, p2 = np.random.randint(0, 4, (2,))
            psr[p1] = None
            psr[p2] = None
        elif nulls == "all":
            psr[:] = None

    gsr = gd.from_pandas(psr)

    # TODO: from_pandas(psr) has dtype "float64"
    # when psr has dtype "object" and is all None
    if psr.dtype == "object" and nulls == "all":
        gsr = gd.Series([None, None, None, None], dtype="object")

    if isinstance(mask, gd.Series):
        expect = psr[mask.to_pandas()]
    else:
        expect = psr[mask]
    got = gsr[mask]

    assert_eq(expect, got)


def test_dataframe_apply_boolean_mask():
    pdf = pd.DataFrame(
        {
            "a": [0, 1, 2, 3],
            "b": [0.1, 0.2, None, 0.3],
            "c": ["a", None, "b", "c"],
        }
    )
    gdf = DataFrame.from_pandas(pdf)
    assert_eq(pdf[[True, False, True, False]], gdf[[True, False, True, False]])


"""
This test compares cudf and Pandas dataframe boolean indexing.
"""


@pytest.mark.parametrize(
    "mask_fn", [lambda x: x, lambda x: np.array(x), lambda x: pd.Series(x)]
)
def test_dataframe_boolean_mask(pdf, gdf, mask_fn):
    mask_base = [
        True,
        False,
        True,
        False,
        True,
        False,
        True,
        False,
        True,
        False,
    ]
    mask = mask_fn(mask_base)
    assert len(mask) == gdf.shape[0]
    pdf_masked = pdf[mask]
    gdf_masked = gdf[mask]
    assert pdf_masked.to_string().split() == gdf_masked.to_string().split()


def test_iter(pdf, gdf):
    assert list(pdf) == list(gdf)


def test_iteritems(gdf):
    for k, v in gdf.iteritems():
        assert k in gdf.columns
        assert isinstance(v, gd.Series)
        assert_eq(v, gdf[k])


@pytest.mark.parametrize("q", [0.5, 1, 0.001, [0.5], [], [0.005, 0.5, 1]])
def test_quantile(pdf, gdf, q):
    assert_eq(pdf["x"].quantile(q), gdf["x"].quantile(q))
    assert_eq(pdf.quantile(q), gdf.quantile(q))


def test_empty_quantile():
    pdf = pd.DataFrame({"x": []})
    df = gd.DataFrame({"x": []})

    actual = df.quantile()
    expected = pdf.quantile()

    assert_eq(actual, expected)


def test_from_pandas_function(pdf):
    gdf = gd.from_pandas(pdf)
    assert isinstance(gdf, gd.DataFrame)
    assert_eq(pdf, gdf)

    gdf = gd.from_pandas(pdf.x)
    assert isinstance(gdf, gd.Series)
    assert_eq(pdf.x, gdf)

    with pytest.raises(TypeError):
        gd.from_pandas(123)


@pytest.mark.parametrize("preserve_index", [True, False])
def test_arrow_pandas_compat(pdf, gdf, preserve_index):
    pdf["z"] = range(10)
    pdf = pdf.set_index("z")
    gdf["z"] = range(10)
    gdf = gdf.set_index("z")

    pdf_arrow_table = pa.Table.from_pandas(pdf, preserve_index=preserve_index)
    gdf_arrow_table = gdf.to_arrow(preserve_index=preserve_index)

    assert pa.Table.equals(pdf_arrow_table, gdf_arrow_table)

    gdf2 = DataFrame.from_arrow(pdf_arrow_table)
    pdf2 = pdf_arrow_table.to_pandas()

    assert_eq(pdf2, gdf2)


@pytest.mark.parametrize("nrows", [1, 8, 100, 1000, 100000])
def test_series_hash_encode(nrows):
    data = np.asarray(range(nrows))
    s = Series(data, name="x1")
    num_features = 1000

    encoded_series = s.hash_encode(num_features)
    assert isinstance(encoded_series, gd.Series)
    enc_arr = encoded_series.to_array()
    assert np.all(enc_arr >= 0)
    assert np.max(enc_arr) < num_features

    enc_with_name_arr = s.hash_encode(num_features, use_name=True).to_array()
    assert enc_with_name_arr[0] != enc_arr[0]


@pytest.mark.parametrize(
    "dtype", ["int8", "int16", "int32", "int64", "float32", "float64"]
)
def test_cuda_array_interface(dtype):
    try:
        import cupy

        _have_cupy = True
    except ImportError:
        _have_cupy = False
    if not _have_cupy:
        pytest.skip("CuPy is not installed")

    np_data = np.arange(10).astype(dtype)
    cupy_data = cupy.array(np_data)
    pd_data = pd.Series(np_data)

    cudf_data = gd.Series(cupy_data)
    assert_eq(pd_data, cudf_data)

    gdf = gd.DataFrame()
    gdf["test"] = cupy_data
    pd_data.name = "test"
    assert_eq(pd_data, gdf["test"])


@pytest.mark.parametrize("nelem", [0, 2, 3, 100])
@pytest.mark.parametrize("nchunks", [1, 2, 5, 10])
@pytest.mark.parametrize(
    "data_type",
    [
        "bool",
        "int8",
        "int16",
        "int32",
        "int64",
        "float32",
        "float64",
        "datetime64[ms]",
    ],
)
def test_from_arrow_chunked_arrays(nelem, nchunks, data_type):
    np_list_data = [
        np.random.randint(0, 100, nelem).astype(data_type)
        for i in range(nchunks)
    ]
    pa_chunk_array = pa.chunked_array(np_list_data)

    expect = pd.Series(pa_chunk_array.to_pandas())
    got = gd.Series(pa_chunk_array)

    assert_eq(expect, got)

    np_list_data2 = [
        np.random.randint(0, 100, nelem).astype(data_type)
        for i in range(nchunks)
    ]
    pa_chunk_array2 = pa.chunked_array(np_list_data2)
    pa_table = pa.Table.from_arrays(
        [pa_chunk_array, pa_chunk_array2], names=["a", "b"]
    )

    expect = pa_table.to_pandas()
    got = gd.DataFrame.from_arrow(pa_table)

    assert_eq(expect, got)


@pytest.mark.skip(reason="Test was designed to be run in isolation")
def test_gpu_memory_usage_with_boolmask():
    from numba import cuda
    import cudf

    ctx = cuda.current_context()

    def query_GPU_memory(note=""):
        memInfo = ctx.get_memory_info()
        usedMemoryGB = (memInfo.total - memInfo.free) / 1e9
        return usedMemoryGB

    cuda.current_context().deallocations.clear()
    nRows = int(1e8)
    nCols = 2
    dataNumpy = np.asfortranarray(np.random.rand(nRows, nCols))
    colNames = ["col" + str(iCol) for iCol in range(nCols)]
    pandasDF = pd.DataFrame(data=dataNumpy, columns=colNames, dtype=np.float32)
    cudaDF = cudf.dataframe.DataFrame.from_pandas(pandasDF)
    boolmask = cudf.Series(np.random.randint(1, 2, len(cudaDF)).astype("bool"))

    memory_used = query_GPU_memory()
    cudaDF = cudaDF[boolmask]

    assert (
        cudaDF.index._values.data.mem.device_ctypes_pointer
        == cudaDF["col0"].index._values.data.mem.device_ctypes_pointer
    )
    assert (
        cudaDF.index._values.data.mem.device_ctypes_pointer
        == cudaDF["col1"].index._values.data.mem.device_ctypes_pointer
    )

    assert memory_used == query_GPU_memory()


def test_boolmask(pdf, gdf):
    boolmask = np.random.randint(0, 2, len(pdf)) > 0
    gdf = gdf[boolmask]
    pdf = pdf[boolmask]
    assert_eq(pdf, gdf)


@pytest.mark.parametrize(
    "mask_shape",
    [
        (2, "ab"),
        (2, "abc"),
        (3, "ab"),
        (3, "abc"),
        (3, "abcd"),
        (4, "abc"),
        (4, "abcd"),
    ],
)
def test_dataframe_boolmask(mask_shape):
    pdf = pd.DataFrame()
    for col in "abc":
        pdf[col] = np.random.randint(0, 10, 3)
    pdf_mask = pd.DataFrame()
    for col in mask_shape[1]:
        pdf_mask[col] = np.random.randint(0, 2, mask_shape[0]) > 0
    gdf = DataFrame.from_pandas(pdf)
    gdf_mask = DataFrame.from_pandas(pdf_mask)

    gdf = gdf[gdf_mask]
    pdf = pdf[pdf_mask]

    assert np.array_equal(gdf.columns, pdf.columns)
    for col in gdf.columns:
        assert np.array_equal(
            gdf[col].fillna(-1).to_pandas().values, pdf[col].fillna(-1).values
        )


def test_dataframe_assignment():
    pdf = pd.DataFrame()
    for col in "abc":
        pdf[col] = np.array([0, 1, 1, -2, 10])
    gdf = DataFrame.from_pandas(pdf)
    gdf[gdf < 0] = 999
    pdf[pdf < 0] = 999
    assert_eq(gdf, pdf)


def test_1row_arrow_table():
    data = [pa.array([0]), pa.array([1])]
    batch = pa.RecordBatch.from_arrays(data, ["f0", "f1"])
    table = pa.Table.from_batches([batch])

    expect = table.to_pandas()
    got = DataFrame.from_arrow(table)
    assert_eq(expect, got)


def test_arrow_handle_no_index_name(pdf, gdf):
    gdf_arrow = gdf.to_arrow()
    pdf_arrow = pa.Table.from_pandas(pdf)
    assert pa.Table.equals(pdf_arrow, gdf_arrow)

    got = DataFrame.from_arrow(gdf_arrow)
    expect = pdf_arrow.to_pandas()
    assert_eq(expect, got)


@pytest.mark.parametrize("num_rows", [1, 3, 10, 100])
@pytest.mark.parametrize("num_bins", [1, 2, 4, 20])
@pytest.mark.parametrize("right", [True, False])
@pytest.mark.parametrize(
    "dtype", ["int8", "int16", "int32", "int64", "float32", "float64"]
)
def test_series_digitize(num_rows, num_bins, right, dtype):
    data = np.random.randint(0, 100, num_rows).astype(dtype)
    bins = np.unique(np.sort(np.random.randint(2, 95, num_bins).astype(dtype)))
    s = Series(data)
    indices = s.digitize(bins, right)
    np.testing.assert_array_equal(
        np.digitize(data, bins, right), indices.to_array()
    )


def test_pandas_non_contiguious():
    arr1 = np.random.sample([5000, 10])
    assert arr1.flags["C_CONTIGUOUS"] is True
    df = pd.DataFrame(arr1)
    for col in df.columns:
        assert df[col].values.flags["C_CONTIGUOUS"] is False

    gdf = gd.DataFrame.from_pandas(df)
    assert_eq(gdf.to_pandas(), df)


@pytest.mark.parametrize("num_elements", [0, 2, 10, 100])
@pytest.mark.parametrize("null_type", [np.nan, None, "mixed"])
def test_series_all_null(num_elements, null_type):
    if null_type == "mixed":
        data = []
        data1 = [np.nan] * int(num_elements / 2)
        data2 = [None] * int(num_elements / 2)
        for idx in range(len(data1)):
            data.append(data1[idx])
            data.append(data2[idx])
    else:
        data = [null_type] * num_elements

    # Typecast Pandas because None will return `object` dtype
    expect = pd.Series(data).astype("float64")
    got = Series(data)

    assert_eq(expect, got)


@pytest.mark.parametrize("num_elements", [0, 2, 10, 100])
def test_series_all_valid_nan(num_elements):
    data = [np.nan] * num_elements
    sr = Series(data, nan_as_null=False)
    np.testing.assert_equal(sr.null_count, 0)


def test_dataframe_rename():
    pdf = pd.DataFrame({"a": [1, 2, 3], "b": [4, 5, 6], "c": [7, 8, 9]})
    gdf = DataFrame.from_pandas(pdf)

    expect = pdf.rename(columns=lambda name: 2 * name)
    got = gdf.rename(columns=lambda name: 2 * name)

    assert_eq(expect, got)

    rename_mapper = {"a": "z", "b": "y", "c": "x"}
    expect = pdf.rename(columns=rename_mapper)
    got = gdf.rename(columns=rename_mapper)

    assert_eq(expect, got)


def test_series_rename():
    pds = pd.Series([1, 2, 3], name="asdf")
    gds = Series([1, 2, 3], name="asdf")

    expect = pds.rename("new_name")
    got = gds.rename("new_name")

    assert_eq(expect, got)

    pds = pd.Series(expect)
    gds = Series(got)

    assert_eq(pds, gds)

    pds = pd.Series(expect, name="name name")
    gds = Series(got, name="name name")

    assert_eq(pds, gds)


@pytest.mark.parametrize(
    "data_type",
    [
        "bool",
        "int8",
        "int16",
        "int32",
        "int64",
        "float32",
        "float64",
        "datetime64[ms]",
    ],
)
@pytest.mark.parametrize("nelem", [0, 100])
def test_head_tail(nelem, data_type):
    def check_index_equality(left, right):
        assert left.index.equals(right.index)

    def check_values_equality(left, right):
        if len(left) == 0 and len(right) == 0:
            return None

        np.testing.assert_array_equal(left.to_pandas(), right.to_pandas())

    def check_frame_series_equality(left, right):
        check_index_equality(left, right)
        check_values_equality(left, right)

    gdf = gd.DataFrame(
        {
            "a": np.random.randint(0, 1000, nelem).astype(data_type),
            "b": np.random.randint(0, 1000, nelem).astype(data_type),
        }
    )

    check_frame_series_equality(gdf.head(), gdf[:5])
    check_frame_series_equality(gdf.head(3), gdf[:3])
    check_frame_series_equality(gdf.head(-2), gdf[:-2])
    check_frame_series_equality(gdf.head(0), gdf[0:0])

    check_frame_series_equality(gdf["a"].head(), gdf["a"][:5])
    check_frame_series_equality(gdf["a"].head(3), gdf["a"][:3])
    check_frame_series_equality(gdf["a"].head(-2), gdf["a"][:-2])

    check_frame_series_equality(gdf.tail(), gdf[-5:])
    check_frame_series_equality(gdf.tail(3), gdf[-3:])
    check_frame_series_equality(gdf.tail(-2), gdf[2:])
    check_frame_series_equality(gdf.tail(0), gdf[0:0])

    check_frame_series_equality(gdf["a"].tail(), gdf["a"][-5:])
    check_frame_series_equality(gdf["a"].tail(3), gdf["a"][-3:])
    check_frame_series_equality(gdf["a"].tail(-2), gdf["a"][2:])


@pytest.mark.parametrize("drop", [True, False])
def test_reset_index(pdf, gdf, drop):
    assert_eq(pdf.reset_index(drop=drop), gdf.reset_index(drop=drop))
    assert_eq(pdf.x.reset_index(drop=drop), gdf.x.reset_index(drop=drop))


@pytest.mark.parametrize("copy", [True, False])
def test_dataframe_reindex_0(copy):
    # TODO (ptaylor): pandas changes `int` dtype to `float64`
    # when reindexing and filling new label indices with NaN
    gdf = gd.datasets.randomdata(
        nrows=6,
        dtypes={
            "a": "category",
            # 'b': int,
            "c": float,
            "d": str,
        },
    )
    pdf = gdf.to_pandas()
    # Validate reindex returns a copy unmodified
    assert_eq(pdf.reindex(copy=True), gdf.reindex(copy=copy))


@pytest.mark.parametrize("copy", [True, False])
def test_dataframe_reindex_1(copy):
    index = [-3, 0, 3, 0, -2, 1, 3, 4, 6]
    gdf = gd.datasets.randomdata(
        nrows=6, dtypes={"a": "category", "c": float, "d": str}
    )
    pdf = gdf.to_pandas()
    # Validate labels are used as index when axis defaults to 0
    assert_eq(pdf.reindex(index, copy=True), gdf.reindex(index, copy=copy))


@pytest.mark.parametrize("copy", [True, False])
def test_dataframe_reindex_2(copy):
    index = [-3, 0, 3, 0, -2, 1, 3, 4, 6]
    gdf = gd.datasets.randomdata(
        nrows=6, dtypes={"a": "category", "c": float, "d": str}
    )
    pdf = gdf.to_pandas()
    # Validate labels are used as index when axis=0
    assert_eq(
        pdf.reindex(index, axis=0, copy=True),
        gdf.reindex(index, axis=0, copy=copy),
    )


@pytest.mark.parametrize("copy", [True, False])
def test_dataframe_reindex_3(copy):
    columns = ["a", "b", "c", "d", "e"]
    gdf = gd.datasets.randomdata(
        nrows=6, dtypes={"a": "category", "c": float, "d": str}
    )
    pdf = gdf.to_pandas()
    # Validate labels are used as columns when axis=0
    assert_eq(
        pdf.reindex(columns, axis=1, copy=True),
        gdf.reindex(columns, axis=1, copy=copy),
    )


@pytest.mark.parametrize("copy", [True, False])
def test_dataframe_reindex_4(copy):
    index = [-3, 0, 3, 0, -2, 1, 3, 4, 6]
    gdf = gd.datasets.randomdata(
        nrows=6, dtypes={"a": "category", "c": float, "d": str}
    )
    pdf = gdf.to_pandas()
    # Validate labels are used as index when axis=0
    assert_eq(
        pdf.reindex(labels=index, axis=0, copy=True),
        gdf.reindex(labels=index, axis=0, copy=copy),
    )


@pytest.mark.parametrize("copy", [True, False])
def test_dataframe_reindex_5(copy):
    columns = ["a", "b", "c", "d", "e"]
    gdf = gd.datasets.randomdata(
        nrows=6, dtypes={"a": "category", "c": float, "d": str}
    )
    pdf = gdf.to_pandas()
    # Validate labels are used as columns when axis=1
    assert_eq(
        pdf.reindex(labels=columns, axis=1, copy=True),
        gdf.reindex(labels=columns, axis=1, copy=copy),
    )


@pytest.mark.parametrize("copy", [True, False])
def test_dataframe_reindex_6(copy):
    index = [-3, 0, 3, 0, -2, 1, 3, 4, 6]
    gdf = gd.datasets.randomdata(
        nrows=6, dtypes={"a": "category", "c": float, "d": str}
    )
    pdf = gdf.to_pandas()
    # Validate labels are used as index when axis='index'
    assert_eq(
        pdf.reindex(labels=index, axis="index", copy=True),
        gdf.reindex(labels=index, axis="index", copy=copy),
    )


@pytest.mark.parametrize("copy", [True, False])
def test_dataframe_reindex_7(copy):
    columns = ["a", "b", "c", "d", "e"]
    gdf = gd.datasets.randomdata(
        nrows=6, dtypes={"a": "category", "c": float, "d": str}
    )
    pdf = gdf.to_pandas()
    # Validate labels are used as columns when axis='columns'
    assert_eq(
        pdf.reindex(labels=columns, axis="columns", copy=True),
        gdf.reindex(labels=columns, axis="columns", copy=copy),
    )


@pytest.mark.parametrize("copy", [True, False])
def test_dataframe_reindex_8(copy):
    index = [-3, 0, 3, 0, -2, 1, 3, 4, 6]
    gdf = gd.datasets.randomdata(
        nrows=6, dtypes={"a": "category", "c": float, "d": str}
    )
    pdf = gdf.to_pandas()
    # Validate reindexes labels when index=labels
    assert_eq(
        pdf.reindex(index=index, copy=True),
        gdf.reindex(index=index, copy=copy),
    )


@pytest.mark.parametrize("copy", [True, False])
def test_dataframe_reindex_9(copy):
    columns = ["a", "b", "c", "d", "e"]
    gdf = gd.datasets.randomdata(
        nrows=6, dtypes={"a": "category", "c": float, "d": str}
    )
    pdf = gdf.to_pandas()
    # Validate reindexes column names when columns=labels
    assert_eq(
        pdf.reindex(columns=columns, copy=True),
        gdf.reindex(columns=columns, copy=copy),
    )


@pytest.mark.parametrize("copy", [True, False])
def test_dataframe_reindex_10(copy):
    index = [-3, 0, 3, 0, -2, 1, 3, 4, 6]
    columns = ["a", "b", "c", "d", "e"]
    gdf = gd.datasets.randomdata(
        nrows=6, dtypes={"a": "category", "c": float, "d": str}
    )
    pdf = gdf.to_pandas()
    # Validate reindexes both labels and column names when
    # index=index_labels and columns=column_labels
    assert_eq(
        pdf.reindex(index=index, columns=columns, copy=True),
        gdf.reindex(index=index, columns=columns, copy=copy),
    )


@pytest.mark.parametrize("copy", [True, False])
def test_dataframe_reindex_change_dtype(copy):
    index = pd.date_range("12/29/2009", periods=10, freq="D")
    columns = ["a", "b", "c", "d", "e"]
    gdf = gd.datasets.randomdata(
        nrows=6, dtypes={"a": "category", "c": float, "d": str}
    )
    pdf = gdf.to_pandas()
    # Validate reindexes both labels and column names when
    # index=index_labels and columns=column_labels
    assert_eq(
        pdf.reindex(index=index, columns=columns, copy=True),
        gdf.reindex(index=index, columns=columns, copy=copy),
    )


@pytest.mark.parametrize("copy", [True, False])
def test_series_categorical_reindex(copy):
    index = [-3, 0, 3, 0, -2, 1, 3, 4, 6]
    gdf = gd.datasets.randomdata(nrows=6, dtypes={"a": "category"})
    pdf = gdf.to_pandas()
    assert_eq(pdf["a"].reindex(copy=True), gdf["a"].reindex(copy=copy))
    assert_eq(
        pdf["a"].reindex(index, copy=True), gdf["a"].reindex(index, copy=copy)
    )
    assert_eq(
        pdf["a"].reindex(index=index, copy=True),
        gdf["a"].reindex(index=index, copy=copy),
    )


@pytest.mark.parametrize("copy", [True, False])
def test_series_float_reindex(copy):
    index = [-3, 0, 3, 0, -2, 1, 3, 4, 6]
    gdf = gd.datasets.randomdata(nrows=6, dtypes={"c": float})
    pdf = gdf.to_pandas()
    assert_eq(pdf["c"].reindex(copy=True), gdf["c"].reindex(copy=copy))
    assert_eq(
        pdf["c"].reindex(index, copy=True), gdf["c"].reindex(index, copy=copy)
    )
    assert_eq(
        pdf["c"].reindex(index=index, copy=True),
        gdf["c"].reindex(index=index, copy=copy),
    )


@pytest.mark.parametrize("copy", [True, False])
def test_series_string_reindex(copy):
    index = [-3, 0, 3, 0, -2, 1, 3, 4, 6]
    gdf = gd.datasets.randomdata(nrows=6, dtypes={"d": str})
    pdf = gdf.to_pandas()
    assert_eq(pdf["d"].reindex(copy=True), gdf["d"].reindex(copy=copy))
    assert_eq(
        pdf["d"].reindex(index, copy=True), gdf["d"].reindex(index, copy=copy)
    )
    assert_eq(
        pdf["d"].reindex(index=index, copy=True),
        gdf["d"].reindex(index=index, copy=copy),
    )


def test_to_frame(pdf, gdf):
    assert_eq(pdf.x.to_frame(), gdf.x.to_frame())

    name = "foo"
    gdf_new_name = gdf.x.to_frame(name=name)
    pdf_new_name = pdf.x.to_frame(name=name)
    assert_eq(pdf.x.to_frame(), gdf.x.to_frame())

    name = False
    gdf_new_name = gdf.x.to_frame(name=name)
    pdf_new_name = pdf.x.to_frame(name=name)
    assert_eq(gdf_new_name, pdf_new_name)
    assert gdf_new_name.columns[0] is name


def test_dataframe_empty_sort_index():
    pdf = pd.DataFrame({"x": []})
    gdf = DataFrame.from_pandas(pdf)

    expect = pdf.sort_index()
    got = gdf.sort_index()

    assert_eq(expect, got)


@pytest.mark.parametrize(
    "dtype",
    [
        "bool",
        "int8",
        "int16",
        "int32",
        "int64",
        "float32",
        "float64",
        "datetime64[ms]",
        "category",
    ],
)
def test_dataframe_0_row_dtype(dtype):
    if dtype == "category":
        data = pd.Series(["a", "b", "c", "d", "e"], dtype="category")
    else:
        data = np.array([1, 2, 3, 4, 5], dtype=dtype)

    expect = DataFrame()
    expect["x"] = data
    expect["y"] = data
    got = expect.head(0)

    for col_name in got.columns:
        assert expect[col_name].dtype == got[col_name].dtype

    expect = Series(data)
    got = expect.head(0)

    assert expect.dtype == got.dtype


@pytest.mark.parametrize("nan_as_null", [True, False])
def test_series_list_nanasnull(nan_as_null):
    data = [1.0, 2.0, 3.0, np.nan, None]

    expect = pa.array(data, from_pandas=nan_as_null)
    got = Series(data, nan_as_null=nan_as_null).to_arrow()

    # Bug in Arrow 0.14.1 where NaNs aren't handled
    expect = expect.cast("int64", safe=False)
    got = got.cast("int64", safe=False)

    assert pa.Array.equals(expect, got)


def test_column_assignment():
    gdf = gd.datasets.randomdata(
        nrows=20, dtypes={"a": "category", "b": int, "c": float}
    )
    new_cols = ["q", "r", "s"]
    gdf.columns = new_cols
    assert list(gdf.columns) == new_cols


def test_select_dtype():
    gdf = gd.datasets.randomdata(
        nrows=20, dtypes={"a": "category", "b": int, "c": float, "d": str}
    )
    pdf = gdf.to_pandas()

    assert_eq(pdf.select_dtypes("float64"), gdf.select_dtypes("float64"))
    assert_eq(pdf.select_dtypes(np.float64), gdf.select_dtypes(np.float64))
    assert_eq(
        pdf.select_dtypes(include=["float64"]),
        gdf.select_dtypes(include=["float64"]),
    )
    assert_eq(
        pdf.select_dtypes(include=["object", "int", "category"]),
        gdf.select_dtypes(include=["object", "int", "category"]),
    )

    assert_eq(
        pdf.select_dtypes(include=["int64", "float64"]),
        gdf.select_dtypes(include=["int64", "float64"]),
    )
    assert_eq(
        pdf.select_dtypes(include=np.number),
        gdf.select_dtypes(include=np.number),
    )
    assert_eq(
        pdf.select_dtypes(include=[np.int64, np.float64]),
        gdf.select_dtypes(include=[np.int64, np.float64]),
    )

    assert_eq(
        pdf.select_dtypes(include=["category"]),
        gdf.select_dtypes(include=["category"]),
    )
    assert_eq(
        pdf.select_dtypes(exclude=np.number),
        gdf.select_dtypes(exclude=np.number),
    )

    with pytest.raises(TypeError):
        assert_eq(
            pdf.select_dtypes(include=["Foo"]),
            gdf.select_dtypes(include=["Foo"]),
        )

    with pytest.raises(ValueError):
        gdf.select_dtypes(exclude=np.number, include=np.number)
    with pytest.raises(ValueError):
        pdf.select_dtypes(exclude=np.number, include=np.number)

    gdf = DataFrame({"A": [3, 4, 5], "C": [1, 2, 3], "D": ["a", "b", "c"]})
    pdf = gdf.to_pandas()
    assert_eq(
        pdf.select_dtypes(include=["object", "int", "category"]),
        gdf.select_dtypes(include=["object", "int", "category"]),
    )
    assert_eq(
        pdf.select_dtypes(include=["object"], exclude=["category"]),
        gdf.select_dtypes(include=["object"], exclude=["category"]),
    )

    gdf = gd.DataFrame({"a": range(10), "b": range(10, 20)})
    pdf = gdf.to_pandas()
    assert_eq(
        pdf.select_dtypes(include=["category"]),
        gdf.select_dtypes(include=["category"]),
    )
    assert_eq(
        pdf.select_dtypes(include=["float"]),
        gdf.select_dtypes(include=["float"]),
    )
    assert_eq(
        pdf.select_dtypes(include=["object"]),
        gdf.select_dtypes(include=["object"]),
    )
    assert_eq(
        pdf.select_dtypes(include=["int"]), gdf.select_dtypes(include=["int"])
    )
    assert_eq(
        pdf.select_dtypes(exclude=["float"]),
        gdf.select_dtypes(exclude=["float"]),
    )
    assert_eq(
        pdf.select_dtypes(exclude=["object"]),
        gdf.select_dtypes(exclude=["object"]),
    )
    assert_eq(
        pdf.select_dtypes(include=["int"], exclude=["object"]),
        gdf.select_dtypes(include=["int"], exclude=["object"]),
    )
    with pytest.raises(ValueError):
        pdf.select_dtypes()
    with pytest.raises(ValueError):
        gdf.select_dtypes()

    gdf = gd.DataFrame(
        {"a": gd.Series([], dtype="int"), "b": gd.Series([], dtype="str")}
    )
    pdf = gdf.to_pandas()
    assert_eq(
        pdf.select_dtypes(exclude=["object"]),
        gdf.select_dtypes(exclude=["object"]),
    )
    assert_eq(
        pdf.select_dtypes(include=["int"], exclude=["object"]),
        gdf.select_dtypes(include=["int"], exclude=["object"]),
    )


def test_select_dtype_datetime():
    gdf = gd.datasets.timeseries(
        start="2000-01-01", end="2000-01-02", freq="3600s", dtypes={"x": int}
    )
    gdf = gdf.reset_index()

    assert_eq(gdf[["timestamp"]], gdf.select_dtypes("datetime64"))
    assert_eq(gdf[["timestamp"]], gdf.select_dtypes(np.dtype("datetime64")))
    assert_eq(gdf[["timestamp"]], gdf.select_dtypes(include="datetime64"))
    assert_eq(gdf[["timestamp"]], gdf.select_dtypes("datetime64[ms]"))
    assert_eq(
        gdf[["timestamp"]], gdf.select_dtypes(np.dtype("datetime64[ms]"))
    )
    assert_eq(gdf[["timestamp"]], gdf.select_dtypes(include="datetime64[ms]"))


def test_array_ufunc():
    gdf = gd.DataFrame({"x": [2, 3, 4.0], "y": [9.0, 2.5, 1.1]})
    pdf = gdf.to_pandas()

    assert_eq(np.sqrt(gdf), np.sqrt(pdf))
    assert_eq(np.sqrt(gdf.x), np.sqrt(pdf.x))


@pytest.mark.parametrize("nan_value", [-5, -5.0, 0, 5, 5.0, None, "pandas"])
def test_series_to_gpu_array(nan_value):

    s = Series([0, 1, None, 3])
    np.testing.assert_array_equal(
        s.to_array(nan_value), s.to_gpu_array(nan_value).copy_to_host()
    )


@pytest.mark.parametrize(
    "dtype", ["int8", "int16", "int32", "int64", "float32", "float64"]
)
def test_series_describe_numeric(dtype):
    pdf = pd.Series([0, 1, 2, 3])
    gdf = Series.from_pandas(pdf).astype(dtype)
    gdf_results = gdf.describe().to_pandas()
    pdf_results = gdf.to_pandas().describe()

    np.testing.assert_array_almost_equal(
        gdf_results.values, pdf_results.values, decimal=4
    )


@pytest.mark.xfail(
    raises=NotImplementedError,
    reason="Describing non-numeric columns is not yet supported.",
)
def test_series_describe_datetime():
    pdf = pd.Series([0, 1, 2, 3]).astype("datetime64[ms]")
    gdf = Series.from_pandas(pdf)
    gdf_results = gdf.describe()
    pdf_results = pdf.describe()

    np.testing.assert_array_almost_equal(
        gdf_results.values, pdf_results.values, decimal=4
    )


def test_dataframe_describe_exclude():
    np.random.seed(12)
    data_length = 10000

    df = DataFrame()
    df["x"] = np.random.normal(10, 1, data_length)
    df["x"] = df.x.astype("int64")
    df["y"] = np.random.normal(10, 1, data_length)
    pdf = df.to_pandas()
    gdf_results = df.describe(exclude=["float"]).to_pandas()
    pdf_results = pdf.describe(exclude=["float"])

    np.testing.assert_array_almost_equal(
        gdf_results.values, pdf_results.values, decimal=4
    )


def test_dataframe_describe_include():
    np.random.seed(12)
    data_length = 10000

    df = DataFrame()
    df["x"] = np.random.normal(10, 1, data_length)
    df["x"] = df.x.astype("int64")
    df["y"] = np.random.normal(10, 1, data_length)
    pdf = df.to_pandas()
    gdf_results = df.describe(include=["int"]).to_pandas()
    pdf_results = pdf.describe(include=["int"])

    np.testing.assert_array_almost_equal(
        gdf_results.values, pdf_results.values, decimal=4
    )


def test_dataframe_describe_default():
    np.random.seed(12)
    data_length = 10000

    df = DataFrame()
    df["x"] = np.random.normal(10, 1, data_length)
    df["y"] = np.random.normal(10, 1, data_length)
    pdf = df.to_pandas()
    gdf_results = df.describe().to_pandas()
    pdf_results = pdf.describe()

    assert_eq(pdf_results, gdf_results)


@pytest.mark.xfail(
    raises=AssertionError,
    reason="Describing non-numeric columns is not yet supported.",
)
def test_series_describe_include_all():
    np.random.seed(12)
    data_length = 10000

    df = DataFrame()
    df["x"] = np.random.normal(10, 1, data_length)
    df["x"] = df.x.astype("int64")
    df["y"] = np.random.normal(10, 1, data_length)
    df["animal"] = np.random.choice(["dog", "cat", "bird"], data_length)

    pdf = df.to_pandas()
    gdf_results = df.describe(include="all").to_pandas()
    pdf_results = pdf.describe(include="all")

    np.testing.assert_array_almost_equal(
        gdf_results.values, pdf_results.values, decimal=4
    )


def test_dataframe_describe_percentiles():
    np.random.seed(12)
    data_length = 10000
    sample_percentiles = [0.0, 0.1, 0.33, 0.84, 0.4, 0.99]

    df = DataFrame()
    df["x"] = np.random.normal(10, 1, data_length)
    df["y"] = np.random.normal(10, 1, data_length)
    pdf = df.to_pandas()
    gdf_results = df.describe(percentiles=sample_percentiles).to_pandas()
    pdf_results = pdf.describe(percentiles=sample_percentiles)

    assert_eq(pdf_results, gdf_results)


def test_get_numeric_data():
    pdf = pd.DataFrame(
        {"x": [1, 2, 3], "y": [1.0, 2.0, 3.0], "z": ["a", "b", "c"]}
    )
    gdf = gd.from_pandas(pdf)

    assert_eq(pdf._get_numeric_data(), gdf._get_numeric_data())


@pytest.mark.parametrize(
    "dtype", ["int8", "int16", "int32", "int64", "float32", "float64"]
)
@pytest.mark.parametrize("period", [-1, -5, -10, -20, 0, 1, 5, 10, 20])
def test_shift(dtype, period):
    if dtype == np.int8:
        # to keep data in range
        data = gen_rand(dtype, 100000, low=-2, high=2)
    else:
        data = gen_rand(dtype, 100000)

    gdf = DataFrame({"a": data})
    pdf = pd.DataFrame({"a": data})

    shifted_outcome = gdf.a.shift(period)
    expected_outcome = pdf.a.shift(period).fillna(-1).astype(dtype)

    assert_eq(shifted_outcome, expected_outcome)


@pytest.mark.parametrize(
    "dtype", ["int8", "int16", "int32", "int64", "float32", "float64"]
)
@pytest.mark.parametrize("period", [-1, -5, -10, -20, 0, 1, 5, 10, 20])
def test_diff(dtype, period):
    if dtype == np.int8:
        # to keep data in range
        data = gen_rand(dtype, 100000, low=-2, high=2)
    else:
        data = gen_rand(dtype, 100000)

    gdf = DataFrame({"a": data})
    pdf = pd.DataFrame({"a": data})

    diffed_outcome = gdf.a.diff(period)
    expected_outcome = pdf.a.diff(period).fillna(-1).astype(dtype)
    assert_eq(diffed_outcome, expected_outcome)


def test_isnull_isna():
    # float & strings some missing
    ps = pd.DataFrame(
        {
            "a": [0, 1, 2, np.nan, 4, None, 6],
            "b": [np.nan, None, "u", "h", "d", "a", "m"],
        }
    )
    ps.index = ["q", "w", "e", "r", "t", "y", "u"]
    gs = DataFrame.from_pandas(ps)
    assert_eq(ps.a.isnull(), gs.a.isnull())
    assert_eq(ps.isnull(), gs.isnull())
    assert_eq(ps.a.isna(), gs.a.isna())
    assert_eq(ps.isna(), gs.isna())

    # integer & string none missing
    ps = pd.DataFrame({"a": [0, 1, 2, 3, 4], "b": ["a", "b", "u", "h", "d"]})
    gs = DataFrame.from_pandas(ps)
    assert_eq(ps.a.isnull(), gs.a.isnull())
    assert_eq(ps.isnull(), gs.isnull())
    assert_eq(ps.a.isna(), gs.a.isna())
    assert_eq(ps.isna(), gs.isna())

    # all missing
    ps = pd.DataFrame(
        {"a": [None, None, np.nan, None], "b": [np.nan, None, np.nan, None]}
    )
    gs = DataFrame.from_pandas(ps)
    assert_eq(ps.a.isnull(), gs.a.isnull())
    assert_eq(ps.isnull(), gs.isnull())
    assert_eq(ps.a.isna(), gs.a.isna())
    assert_eq(ps.isna(), gs.isna())

    # empty
    ps = pd.DataFrame({"a": []})
    gs = DataFrame.from_pandas(ps)
    assert_eq(ps.a.isnull(), gs.a.isnull())
    assert_eq(ps.isnull(), gs.isnull())
    assert_eq(ps.a.isna(), gs.a.isna())
    assert_eq(ps.isna(), gs.isna())

    # one missing
    ps = pd.DataFrame({"a": [np.nan], "b": [None]})
    gs = DataFrame.from_pandas(ps)
    assert_eq(ps.a.isnull(), gs.a.isnull())
    assert_eq(ps.isnull(), gs.isnull())
    assert_eq(ps.a.isna(), gs.a.isna())
    assert_eq(ps.isna(), gs.isna())

    # strings missing
    ps = pd.DataFrame({"a": ["a", "b", "c", None, "e"]})
    gs = DataFrame.from_pandas(ps)
    assert_eq(ps.a.isnull(), gs.a.isnull())
    assert_eq(ps.isnull(), gs.isnull())
    assert_eq(ps.a.isna(), gs.a.isna())
    assert_eq(ps.isna(), gs.isna())

    # strings none missing
    ps = pd.DataFrame({"a": ["a", "b", "c", "d", "e"]})
    gs = DataFrame.from_pandas(ps)
    assert_eq(ps.a.isnull(), gs.a.isnull())
    assert_eq(ps.isnull(), gs.isnull())
    assert_eq(ps.a.isna(), gs.a.isna())
    assert_eq(ps.isna(), gs.isna())

    # unnamed series
    ps = pd.Series([0, 1, 2, np.nan, 4, None, 6])
    gs = Series.from_pandas(ps)
    assert_eq(ps.isnull(), gs.isnull())
    assert_eq(ps.isna(), gs.isna())


def test_notna():
    # float & strings some missing
    ps = pd.DataFrame(
        {
            "a": [0, 1, 2, np.nan, 4, None, 6],
            "b": [np.nan, None, "u", "h", "d", "a", "m"],
        }
    )
    gs = DataFrame.from_pandas(ps)
    assert_eq(ps.notna(), gs.notna())
    assert_eq(ps.a.notna(), gs.a.notna())

    # integer & string none missing
    ps = pd.DataFrame({"a": [0, 1, 2, 3, 4], "b": ["a", "b", "u", "h", "d"]})
    gs = DataFrame.from_pandas(ps)
    assert_eq(ps.notna(), gs.notna())
    assert_eq(ps.a.notna(), gs.a.notna())

    # all missing
    ps = pd.DataFrame(
        {"a": [None, None, np.nan, None], "b": [np.nan, None, np.nan, None]}
    )
    gs = DataFrame.from_pandas(ps)
    assert_eq(ps.notna(), gs.notna())
    assert_eq(ps.a.notna(), gs.a.notna())

    # empty
    ps = pd.DataFrame({"a": []})
    gs = DataFrame.from_pandas(ps)
    assert_eq(ps.notna(), gs.notna())
    assert_eq(ps.a.notna(), gs.a.notna())

    # one missing
    ps = pd.DataFrame({"a": [np.nan], "b": [None]})
    gs = DataFrame.from_pandas(ps)
    assert_eq(ps.notna(), gs.notna())
    assert_eq(ps.a.notna(), gs.a.notna())

    # strings missing
    ps = pd.DataFrame({"a": ["a", "b", "c", None, "e"]})
    gs = DataFrame.from_pandas(ps)
    assert_eq(ps.notna(), gs.notna())
    assert_eq(ps.a.notna(), gs.a.notna())

    # strings none missing
    ps = pd.DataFrame({"a": ["a", "b", "c", "d", "e"]})
    gs = DataFrame.from_pandas(ps)
    assert_eq(ps.notna(), gs.notna())
    assert_eq(ps.a.notna(), gs.a.notna())

    # unnamed series
    ps = pd.Series([0, 1, 2, np.nan, 4, None, 6])
    gs = Series.from_pandas(ps)
    assert_eq(ps.notna(), gs.notna())


def test_ndim():
    pdf = pd.DataFrame({"x": range(5), "y": range(5, 10)})
    gdf = DataFrame.from_pandas(pdf)
    assert pdf.ndim == gdf.ndim
    assert pdf.x.ndim == gdf.x.ndim

    s = pd.Series()
    gs = Series()
    assert s.ndim == gs.ndim


@pytest.mark.parametrize("decimal", range(-8, 8))
def test_round(decimal):
    arr = np.random.normal(0, 100, 10000)
    pser = pd.Series(arr)
    ser = Series(arr)
    result = ser.round(decimal)
    expected = pser.round(decimal)
    np.testing.assert_array_almost_equal(
        result.to_pandas(), expected, decimal=10
    )

    # with nulls, maintaining existing null mask
    mask = np.random.randint(0, 2, 10000)
    arr[mask == 1] = np.nan

    pser = pd.Series(arr)
    ser = Series(arr)
    result = ser.round(decimal)
    expected = pser.round(decimal)
    np.testing.assert_array_almost_equal(
        result.to_pandas(), expected, decimal=10
    )
    np.array_equal(ser.nullmask.to_array(), result.nullmask.to_array())


@pytest.mark.parametrize(
    "data",
    [
        [0, 1, 2, 3],
        [-2, -1, 2, 3, 5],
        [-2, -1, 0, 3, 5],
        [True, False, False],
        [True],
        [False],
        [],
        [True, None, False],
        [True, True, None],
        [None, None],
        [[0, 5], [1, 6], [2, 7], [3, 8], [4, 9]],
        [[1, True], [2, False], [3, False]],
        pytest.param(
            [["a", True], ["b", False], ["c", False]],
            marks=[
                pytest.mark.xfail(
                    reason="NotImplementedError: all does not "
                    "support columns of object dtype."
                )
            ],
        ),
    ],
)
def test_all(data):
    if np.array(data).ndim <= 1:
        pdata = pd.Series(data)
        gdata = Series.from_pandas(pdata)
    else:
        pdata = pd.DataFrame(data, columns=["a", "b"])
        gdata = DataFrame.from_pandas(pdata)

        # test bool_only
        if pdata["b"].dtype == "bool":
            got = gdata.all(bool_only=True)
            expected = pdata.all(bool_only=True)
            assert_eq(got, expected)

    got = gdata.all()
    expected = pdata.all()
    assert_eq(got, expected)


@pytest.mark.parametrize(
    "data",
    [
        [0, 1, 2, 3],
        [-2, -1, 2, 3, 5],
        [-2, -1, 0, 3, 5],
        [True, False, False],
        [True],
        [False],
        [],
        [True, None, False],
        [True, True, None],
        [None, None],
        [[0, 5], [1, 6], [2, 7], [3, 8], [4, 9]],
        [[1, True], [2, False], [3, False]],
        pytest.param(
            [["a", True], ["b", False], ["c", False]],
            marks=[
                pytest.mark.xfail(
                    reason="NotImplementedError: any does not "
                    "support columns of object dtype."
                )
            ],
        ),
    ],
)
def test_any(data):
    if np.array(data).ndim <= 1:
        pdata = pd.Series(data)
        gdata = Series.from_pandas(pdata)
    else:
        pdata = pd.DataFrame(data, columns=["a", "b"])
        gdata = DataFrame.from_pandas(pdata)

        # test bool_only
        if pdata["b"].dtype == "bool":
            got = gdata.all(bool_only=True)
            expected = pdata.all(bool_only=True)
            assert_eq(got, expected)

    got = gdata.any()
    expected = pdata.any()
    assert_eq(got, expected)


@pytest.mark.parametrize("indexed", [False, True])
def test_dataframe_sizeof(indexed):
    rows = int(1e6)
    index = list(i for i in range(rows)) if indexed else None

    gdf = gd.DataFrame([("A", [8] * rows), ("B", [32] * rows)], index=index)

    for c in gdf._cols.values():
        assert gdf._index.__sizeof__() == gdf._index.__sizeof__()
    cols_sizeof = sum(c._column.__sizeof__() for c in gdf._cols.values())
    assert gdf.__sizeof__() == (gdf._index.__sizeof__() + cols_sizeof)


@pytest.mark.parametrize("a", [[], ["123"]])
@pytest.mark.parametrize("b", ["123", ["123"]])
@pytest.mark.parametrize(
    "misc_data",
    ["123", ["123"] * 20, 123, [1, 2, 0.8, 0.9] * 50, 0.9, 0.00001],
)
@pytest.mark.parametrize("non_list_data", [123, "abc", "zyx", "rapids", 0.8])
def test_create_dataframe_cols_empty_data(a, b, misc_data, non_list_data):
    expected = pd.DataFrame({"a": a})
    actual = DataFrame.from_pandas(expected)
    expected["b"] = b
    actual["b"] = b
    assert_eq(actual, expected)

    expected = pd.DataFrame({"a": []})
    actual = DataFrame.from_pandas(expected)
    expected["b"] = misc_data
    actual["b"] = misc_data
    assert_eq(actual, expected)

    expected = pd.DataFrame({"a": a})
    actual = DataFrame.from_pandas(expected)
    expected["b"] = non_list_data
    actual["b"] = non_list_data
    assert_eq(actual, expected)


def test_empty_dataframe_describe():
    pdf = pd.DataFrame({"a": [], "b": []})
    gdf = DataFrame.from_pandas(pdf)

    expected = pdf.describe()
    actual = gdf.describe()

    assert_eq(expected, actual)


def test_as_column_types():
    from cudf.dataframe import columnops

    col = columnops.as_column(Series([]))
    assert_eq(col.dtype, np.dtype("float64"))
    gds = Series(col)
    pds = pd.Series(pd.Series([]))

    assert_eq(pds, gds)

    col = columnops.as_column(Series([]), dtype="float32")
    assert_eq(col.dtype, np.dtype("float32"))
    gds = Series(col)
    pds = pd.Series(pd.Series([], dtype="float32"))

    assert_eq(pds, gds)

    col = columnops.as_column(Series([]), dtype="str")
    assert_eq(col.dtype, np.dtype("object"))
    gds = Series(col)
    pds = pd.Series(pd.Series([], dtype="str"))

    assert_eq(pds, gds)

    col = columnops.as_column(Series([]), dtype="object")
    assert_eq(col.dtype, np.dtype("object"))
    gds = Series(col)
    pds = pd.Series(pd.Series([], dtype="object"))

    assert_eq(pds, gds)

    pds = pd.Series(np.array([1, 2, 3]), dtype="float32")
    gds = Series(columnops.as_column(np.array([1, 2, 3]), dtype="float32"))

    assert_eq(pds, gds)

    pds = pd.Series([1, 2, 3], dtype="float32")
    gds = Series([1, 2, 3], dtype="float32")

    assert_eq(pds, gds)

    pds = pd.Series([])
    gds = Series(columnops.as_column(pds))
    assert_eq(pds, gds)

    pds = pd.Series([1, 2, 4], dtype="int64")
    gds = Series(columnops.as_column(Series([1, 2, 4]), dtype="int64"))

    assert_eq(pds, gds)

    pds = pd.Series([1.2, 18.0, 9.0], dtype="float32")
    gds = Series(
        columnops.as_column(Series([1.2, 18.0, 9.0]), dtype="float32")
    )

    assert_eq(pds, gds)

    pds = pd.Series([1.2, 18.0, 9.0], dtype="str")
    gds = Series(columnops.as_column(Series([1.2, 18.0, 9.0]), dtype="str"))

    assert_eq(pds, gds)

    pds = pd.Series(pd.Index(["1", "18", "9"]), dtype="int")
    gds = Series(gd.dataframe.index.StringIndex(["1", "18", "9"]), dtype="int")

    assert_eq(pds, gds)


def test_one_row_head():
    gdf = DataFrame({"name": ["carl"], "score": [100]}, index=[123])
    pdf = gdf.to_pandas()

    head_gdf = gdf.head()
    head_pdf = pdf.head()

    assert_eq(head_pdf, head_gdf)


@pytest.mark.parametrize(
    "data",
<<<<<<< HEAD
    [[], np.random.randint(-100, 100, 100), pd.Series([0.0, 1.0, None, 10.0])],
)
@pytest.mark.parametrize(
    "values",
    [
        np.random.randint(-100, 100, 10),
        [],
        pytest.param([1.0, 12.0, None, None, 120], marks=pytest.mark.xfail),
        pytest.param([None, None, None], marks=pytest.mark.xfail),
        ["0", "12", "14"],
        pytest.param(
            ["0", "12", "14", "a"],
            marks=[
                pytest.mark.xfail(
                    reason="We don't gracefully handle typecasting errors."
                )
            ],
        ),
    ],
)
def test_isin_numeric(data, values):
    psr = pd.Series(data)
    gsr = Series.from_pandas(psr)

    got = gsr.isin(values)
    expected = psr.isin(values)
    assert_eq(got, expected)


@pytest.mark.parametrize(
    "data",
    [
        [],
        pd.Series(
            ["2018-01-01", "2019-04-03", None, "2019-12-30"],
            dtype="datetime64[ns]",
        ),
    ],
)
@pytest.mark.parametrize(
    "values",
    [
        [],
        pytest.param(
            [1514764800000000000, 1577664000000000000],
            marks=[
                pytest.mark.xfail(reason="We don't yet support nanoseconds.")
            ],
        ),
        ["2019-04-03", "2019-12-30", "2012-01-01"],
    ],
)
def test_isin_datetime(data, values):
    psr = pd.Series(data)
    gsr = Series.from_pandas(psr)

    got = gsr.isin(values)
    expected = psr.isin(values)
    assert_eq(got, expected)


@pytest.mark.parametrize(
    "data",
    [
        [],
        pd.Series(["this", "is", None, "a", "test"]),
        pd.Series(["0", "12", "14"]),
    ],
)
@pytest.mark.parametrize(
    "values",
    [
        [],
        ["this", "is"],
        pytest.param([None, None, None], marks=pytest.mark.xfail),
        pytest.param(
            [12, 14, 19],
            marks=[
                pytest.mark.xfail(
                    reason="pandas's failure here seems like a bug "
                    "given the reverse succeeds"
                )
            ],
        ),
    ],
)
def test_isin_string(data, values):
    psr = pd.Series(data)
    gsr = Series.from_pandas(psr)

    got = gsr.isin(values)
    expected = psr.isin(values)
    assert_eq(got, expected)


@pytest.mark.parametrize(
    "data",
    [
        [],
        pd.Series(["a", "b", "c", "c", "c", "d", "e"], dtype="category"),
        pd.Series(["a", "b", None, "c", "d", "e"], dtype="category"),
        pd.Series([0, 3, 10, 12], dtype="category"),
    ],
)
@pytest.mark.parametrize(
    "values",
    [
        [],
        ["a", "b", None, "f", "words"],
        ["0", "12", None, "14"],
        [0, 10, 12, None, 39, 40, 1000],
    ],
)
def test_isin_categorical(data, values):
    psr = pd.Series(data)
    gsr = Series.from_pandas(psr)

    got = gsr.isin(values)
    expected = psr.isin(values)
    assert_eq(got, expected)
=======
    [
        (
            pd.Series([3, 3.0]),
            pd.Series([2.3, 3.9]),
            pd.Series([1.5, 3.9]),
            pd.Series([1.0, 2]),
        ),
        [
            pd.Series([3, 3.0]),
            pd.Series([2.3, 3.9]),
            pd.Series([1.5, 3.9]),
            pd.Series([1.0, 2]),
        ],
    ],
)
def test_create_dataframe_from_list_like(data):
    pdf = pd.DataFrame(data, index=["count", "mean", "std", "min"])
    gdf = DataFrame(data, index=["count", "mean", "std", "min"])

    assert_eq(pdf, gdf)

    pdf = pd.DataFrame(data)
    gdf = DataFrame(data)

    assert_eq(pdf, gdf)


def test_create_dataframe_column():
    pdf = pd.DataFrame(columns=["a", "b", "c"], index=["A", "Z", "X"])
    gdf = DataFrame(columns=["a", "b", "c"], index=["A", "Z", "X"])

    assert_eq(pdf, gdf)

    pdf = pd.DataFrame(
        {"a": [1, 2, 3], "b": [2, 3, 5]},
        columns=["a", "b", "c"],
        index=["A", "Z", "X"],
    )
    gdf = DataFrame(
        {"a": [1, 2, 3], "b": [2, 3, 5]},
        columns=["a", "b", "c"],
        index=["A", "Z", "X"],
    )

    assert_eq(pdf, gdf)
>>>>>>> 02fea723


@pytest.mark.parametrize(
    "data",
    [
<<<<<<< HEAD
        [],
        pd.Series(
            ["this", "is", None, "a", "test"], index=["a", "b", "c", "d", "e"]
        ),
        pd.Series([0, 15, 10], index=[0, None, 9]),
        pd.Series(
            range(25),
            index=pd.date_range(
                start="2019-01-01", end="2019-01-02", freq="H"
            ),
        ),
    ],
)
@pytest.mark.parametrize(
    "values",
    [
        [],
        ["this", "is"],
        [0, 19, 13],
        ["2019-01-01 04:00:00", "2019-01-01 06:00:00", "2018-03-02"],
    ],
)
def test_isin_index(data, values):
    psr = pd.Series(data)
    gsr = Series.from_pandas(psr)

    got = gsr.index.isin(values)
    expected = psr.index.isin(values)

    assert_eq(got.copy_to_host(), expected)
=======
        [1, 2, 4],
        [],
        [5.0, 7.0, 8.0],
        pd.Categorical(["a", "b", "c"]),
        ["m", "a", "d", "v"],
    ],
)
def test_series_values_property(data):
    pds = pd.Series(data)
    gds = Series(data)

    np.testing.assert_array_equal(pds.values, gds.values)
>>>>>>> 02fea723
<|MERGE_RESOLUTION|>--- conflicted
+++ resolved
@@ -3369,7 +3369,72 @@
 
 @pytest.mark.parametrize(
     "data",
-<<<<<<< HEAD
+    [
+        (
+            pd.Series([3, 3.0]),
+            pd.Series([2.3, 3.9]),
+            pd.Series([1.5, 3.9]),
+            pd.Series([1.0, 2]),
+        ),
+        [
+            pd.Series([3, 3.0]),
+            pd.Series([2.3, 3.9]),
+            pd.Series([1.5, 3.9]),
+            pd.Series([1.0, 2]),
+        ],
+    ],
+)
+def test_create_dataframe_from_list_like(data):
+    pdf = pd.DataFrame(data, index=["count", "mean", "std", "min"])
+    gdf = DataFrame(data, index=["count", "mean", "std", "min"])
+
+    assert_eq(pdf, gdf)
+
+    pdf = pd.DataFrame(data)
+    gdf = DataFrame(data)
+
+    assert_eq(pdf, gdf)
+
+
+def test_create_dataframe_column():
+    pdf = pd.DataFrame(columns=["a", "b", "c"], index=["A", "Z", "X"])
+    gdf = DataFrame(columns=["a", "b", "c"], index=["A", "Z", "X"])
+
+    assert_eq(pdf, gdf)
+
+    pdf = pd.DataFrame(
+        {"a": [1, 2, 3], "b": [2, 3, 5]},
+        columns=["a", "b", "c"],
+        index=["A", "Z", "X"],
+    )
+    gdf = DataFrame(
+        {"a": [1, 2, 3], "b": [2, 3, 5]},
+        columns=["a", "b", "c"],
+        index=["A", "Z", "X"],
+    )
+
+    assert_eq(pdf, gdf)
+
+
+@pytest.mark.parametrize(
+    "data",
+    [
+        [1, 2, 4],
+        [],
+        [5.0, 7.0, 8.0],
+        pd.Categorical(["a", "b", "c"]),
+        ["m", "a", "d", "v"],
+    ],
+)
+def test_series_values_property(data):
+    pds = pd.Series(data)
+    gds = Series(data)
+
+    np.testing.assert_array_equal(pds.values, gds.values)
+
+
+@pytest.mark.parametrize(
+    "data",
     [[], np.random.randint(-100, 100, 100), pd.Series([0.0, 1.0, None, 10.0])],
 )
 @pytest.mark.parametrize(
@@ -3490,59 +3555,11 @@
     got = gsr.isin(values)
     expected = psr.isin(values)
     assert_eq(got, expected)
-=======
-    [
-        (
-            pd.Series([3, 3.0]),
-            pd.Series([2.3, 3.9]),
-            pd.Series([1.5, 3.9]),
-            pd.Series([1.0, 2]),
-        ),
-        [
-            pd.Series([3, 3.0]),
-            pd.Series([2.3, 3.9]),
-            pd.Series([1.5, 3.9]),
-            pd.Series([1.0, 2]),
-        ],
-    ],
-)
-def test_create_dataframe_from_list_like(data):
-    pdf = pd.DataFrame(data, index=["count", "mean", "std", "min"])
-    gdf = DataFrame(data, index=["count", "mean", "std", "min"])
-
-    assert_eq(pdf, gdf)
-
-    pdf = pd.DataFrame(data)
-    gdf = DataFrame(data)
-
-    assert_eq(pdf, gdf)
-
-
-def test_create_dataframe_column():
-    pdf = pd.DataFrame(columns=["a", "b", "c"], index=["A", "Z", "X"])
-    gdf = DataFrame(columns=["a", "b", "c"], index=["A", "Z", "X"])
-
-    assert_eq(pdf, gdf)
-
-    pdf = pd.DataFrame(
-        {"a": [1, 2, 3], "b": [2, 3, 5]},
-        columns=["a", "b", "c"],
-        index=["A", "Z", "X"],
-    )
-    gdf = DataFrame(
-        {"a": [1, 2, 3], "b": [2, 3, 5]},
-        columns=["a", "b", "c"],
-        index=["A", "Z", "X"],
-    )
-
-    assert_eq(pdf, gdf)
->>>>>>> 02fea723
 
 
 @pytest.mark.parametrize(
     "data",
     [
-<<<<<<< HEAD
         [],
         pd.Series(
             ["this", "is", None, "a", "test"], index=["a", "b", "c", "d", "e"]
@@ -3572,18 +3589,4 @@
     got = gsr.index.isin(values)
     expected = psr.index.isin(values)
 
-    assert_eq(got.copy_to_host(), expected)
-=======
-        [1, 2, 4],
-        [],
-        [5.0, 7.0, 8.0],
-        pd.Categorical(["a", "b", "c"]),
-        ["m", "a", "d", "v"],
-    ],
-)
-def test_series_values_property(data):
-    pds = pd.Series(data)
-    gds = Series(data)
-
-    np.testing.assert_array_equal(pds.values, gds.values)
->>>>>>> 02fea723
+    assert_eq(got.copy_to_host(), expected)