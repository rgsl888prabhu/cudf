--- conflicted
+++ resolved
@@ -774,7 +774,6 @@
     assert_eq(expected_metadata, metadata)
 
 
-<<<<<<< HEAD
 def test_edit_distance():
     sr = cudf.Series(["kitten", "saturday", "address", "book"])
     tg = cudf.Series(["sitting", "sunday", "addressee", "back"])
@@ -785,7 +784,8 @@
 
     expected = cudf.Series([0, 7, 6, 6], dtype=np.int32)
     actual = sr.str.edit_distance("kitten")
-=======
+
+
 def test_porter_stemmer_measure():
     strings = cudf.Series(
         [
@@ -847,5 +847,4 @@
     )
     actual = strings.str.is_consonant(indices)
     assert type(expected) == type(actual)
->>>>>>> 5c439947
     assert_eq(expected, actual)