--- conflicted
+++ resolved
@@ -13,86 +13,6 @@
 
 cdef extern from "cudf/io/functions.hpp" \
         namespace "cudf::io" nogil:
-
-<<<<<<< HEAD
-    cdef cppclass read_avro_args:
-        cudf_io_types.source_info source
-        vector[string] columns
-        size_type skip_rows
-        size_type num_rows
-        read_avro_args() except +
-        read_avro_args(cudf_io_types.source_info &info) except +
-
-    cdef cudf_io_types.table_with_metadata read_avro(
-        read_avro_args &args) except +
-
-    cdef cppclass read_json_args:
-        cudf_io_types.source_info source
-        bool lines
-        cudf_io_types.compression_type compression
-        vector[string] dtype
-        bool dayfirst
-        size_t byte_range_offset
-        size_t byte_range_size
-
-        read_json_args() except +
-
-        read_json_args(cudf_io_types.source_info src) except +
-
-    cdef cudf_io_types.table_with_metadata read_json(
-        read_json_args &args) except +
-=======
-    cdef cppclass read_csv_args:
-        cudf_io_types.source_info source
-
-        read_csv_args() except +
-        read_csv_args(cudf_io_types.source_info src) except +
-
-        # Reader settings
-        cudf_io_types.compression_type compression
-        size_t byte_range_offset
-        size_t byte_range_size
-        vector[string] names
-        string prefix
-        bool mangle_dupe_cols
-
-        # Filter settings
-        vector[string] use_cols_names
-        vector[int] use_cols_indexes
-        size_type nrows
-        size_type skiprows
-        size_type skipfooter
-        size_type header
-
-        # Parsing settings
-        char lineterminator
-        char delimiter
-        char thousands
-        char decimal
-        char comment
-        bool windowslinetermination
-        bool delim_whitespace
-        bool skipinitialspace
-        bool skip_blank_lines
-        cudf_io_types.quote_style quoting
-        char quotechar
-        bool doublequote
-        vector[string] infer_date_names
-        vector[int] infer_date_indexes
-
-        # Conversion settings
-        vector[string] dtype
-        vector[string] true_values
-        vector[string] false_values
-        vector[string] na_values
-        bool keep_default_na
-        bool na_filter
-        bool dayfirst
-
-    cdef cudf_io_types.table_with_metadata read_csv(
-        read_csv_args &args
-    ) except +
->>>>>>> 8bafbb3e
 
     cdef cppclass read_orc_args:
         cudf_io_types.source_info source
