# Copyright (c) 2020, NVIDIA CORPORATION.

from libcpp.memory cimport unique_ptr
from libcpp.vector cimport vector
from libcpp.pair cimport pair
from libc.stdint cimport uint8_t
from rmm._lib.device_buffer cimport device_buffer
from cudf._lib.cpp.types cimport (
    size_type,
)
from cudf._lib.cpp.aggregation cimport aggregation
from cudf._lib.cpp.scalar.scalar cimport scalar
from cudf._lib.cpp.column.column cimport column, column_contents
from cudf._lib.cpp.column.column_view cimport column_view
from cudf._lib.cpp.table.table cimport table
from cudf._lib.cpp.groupby cimport (
    groups,
    aggregation_request,
    aggregation_result
)
from cudf._lib.cpp.table.table_view cimport table_view
from cudf._lib.cpp.io.csv cimport csv_reader_options, csv_writer_options
from pyarrow.includes.libarrow cimport CMessageReader
from cudf._lib.cpp.io.parquet cimport (
    parquet_reader_options,
    parquet_writer_options,
    chunked_parquet_writer_options,
)
cimport cudf._lib.cpp.io.types as cudf_io_types


# Note: declaring `move()` with `except +` doesn't work.
#
# Consider:
#     cdef unique_ptr[int] x = move(y)
#
# If `move()` is declared with `except +`, the generated C++ code
# looks something like this:
#
#    std::unique_ptr<int>  __pyx_v_x;
#    std::unique_ptr<int>  __pyx_v_y;
#    std::unique_ptr<int>  __pyx_t_1;
#    try {
#      __pyx_t_1 = std::move(__pyx_v_y);
#    } catch(...) {
#      __Pyx_CppExn2PyErr();
#      __PYX_ERR(0, 8, __pyx_L1_error)
#    }
#    __pyx_v_x = __pyx_t_1;
#
# where the last statement will result in a compiler error
# (copying a unique_ptr).
#
cdef extern from "<utility>" namespace "std" nogil:
    cdef unique_ptr[column] move(unique_ptr[column])
    cdef unique_ptr[table] move(unique_ptr[table])
    cdef unique_ptr[aggregation] move(unique_ptr[aggregation])
    cdef unique_ptr[CMessageReader] move(unique_ptr[CMessageReader])
    cdef unique_ptr[vector[uint8_t]] move(unique_ptr[vector[uint8_t]])
    cdef vector[unique_ptr[column]] move(vector[unique_ptr[column]])
    cdef vector[unique_ptr[table]] move(vector[unique_ptr[table]])
    cdef vector[column_view] move(vector[column_view])
    cdef vector[table_view] move(vector[table_view])
    cdef vector[uint8_t] move(vector[uint8_t])
    cdef pair[unique_ptr[table], vector[size_type]] move(
        pair[unique_ptr[table], vector[size_type]])
    cdef device_buffer move(device_buffer)
    cdef unique_ptr[device_buffer] move(unique_ptr[device_buffer])
    cdef unique_ptr[scalar] move(unique_ptr[scalar])
    cdef pair[unique_ptr[device_buffer], size_type] move(
        pair[unique_ptr[device_buffer], size_type]
    )
    cdef column_contents move(column_contents)
    cdef groups move(groups)
    cdef aggregation_request move(aggregation_request)
    cdef aggregation_result move(aggregation_result)
    cdef pair[unique_ptr[table], vector[aggregation_result]] move(
        pair[unique_ptr[table], vector[aggregation_result]]
    )
    cdef cudf_io_types.source_info move(cudf_io_types.source_info)
    cdef cudf_io_types.table_with_metadata move(
        cudf_io_types.table_with_metadata)
    cdef pair[unique_ptr[column], table_view] move(
        pair[unique_ptr[column], table_view]
    )
<<<<<<< HEAD
    cdef csv_reader_options move(csv_reader_options)
    cdef csv_writer_options move(csv_writer_options)
=======
    cdef parquet_reader_options move(parquet_reader_options)
    cdef parquet_writer_options move(parquet_writer_options)
    cdef chunked_parquet_writer_options move(chunked_parquet_writer_options)
    cdef pair[unique_ptr[column], unique_ptr[column]] move(
        pair[unique_ptr[column], unique_ptr[column]]
    )
    cdef pair[unique_ptr[table], unique_ptr[column]] move(
        pair[unique_ptr[table], unique_ptr[column]]
    )
>>>>>>> ac39e372
<|MERGE_RESOLUTION|>--- conflicted
+++ resolved
@@ -83,10 +83,8 @@
     cdef pair[unique_ptr[column], table_view] move(
         pair[unique_ptr[column], table_view]
     )
-<<<<<<< HEAD
     cdef csv_reader_options move(csv_reader_options)
     cdef csv_writer_options move(csv_writer_options)
-=======
     cdef parquet_reader_options move(parquet_reader_options)
     cdef parquet_writer_options move(parquet_writer_options)
     cdef chunked_parquet_writer_options move(chunked_parquet_writer_options)
@@ -95,5 +93,4 @@
     )
     cdef pair[unique_ptr[table], unique_ptr[column]] move(
         pair[unique_ptr[table], unique_ptr[column]]
-    )
->>>>>>> ac39e372
+    )