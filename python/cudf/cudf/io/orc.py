# Copyright (c) 2019-2021, NVIDIA CORPORATION.

import datetime
import warnings

import pyarrow as pa
from fsspec.core import get_fs_token_paths
from fsspec.utils import stringify_path
from pyarrow import orc as orc

import cudf
from cudf._lib import orc as liborc
from cudf.utils import ioutils
from cudf.utils.dtypes import is_list_like
from cudf.utils.metadata import (  # type: ignore
    orc_column_statistics_pb2 as cs_pb2,
)


def _make_empty_df(filepath_or_buffer, columns):
    orc_file = orc.ORCFile(filepath_or_buffer)
    schema = orc_file.schema
    col_names = schema.names if columns is None else columns
    return cudf.DataFrame(
        {
            col_name: cudf.core.column.column_empty(
                row_count=0,
                dtype=schema.field(col_name).type.to_pandas_dtype(),
            )
            for col_name in col_names
        }
    )


def _parse_column_statistics(cs, column_statistics_blob):
    # Initialize stats to return and parse stats blob
    column_statistics = {}
    cs.ParseFromString(column_statistics_blob)

    # Load from parsed stats blob into stats to return
    if cs.HasField("numberOfValues"):
        column_statistics["number_of_values"] = cs.numberOfValues
    if cs.HasField("hasNull"):
        column_statistics["has_null"] = cs.hasNull
    if cs.HasField("intStatistics"):
        column_statistics["minimum"] = cs.intStatistics.minimum
        column_statistics["maximum"] = cs.intStatistics.maximum
        column_statistics["sum"] = cs.intStatistics.sum
    elif cs.HasField("doubleStatistics"):
        column_statistics["minimum"] = cs.doubleStatistics.minimum
        column_statistics["maximum"] = cs.doubleStatistics.maximum
        column_statistics["sum"] = cs.doubleStatistics.sum
    elif cs.HasField("stringStatistics"):
        column_statistics["minimum"] = cs.stringStatistics.minimum
        column_statistics["maximum"] = cs.stringStatistics.maximum
        column_statistics["sum"] = cs.stringStatistics.sum
    elif cs.HasField("bucketStatistics"):
        column_statistics["true_count"] = cs.bucketStatistics.count[0]
        column_statistics["false_count"] = (
            column_statistics["number_of_values"]
            - column_statistics["true_count"]
        )
    elif cs.HasField("decimalStatistics"):
        column_statistics["minimum"] = cs.decimalStatistics.minimum
        column_statistics["maximum"] = cs.decimalStatistics.maximum
        column_statistics["sum"] = cs.decimalStatistics.sum
    elif cs.HasField("dateStatistics"):
        column_statistics["minimum"] = datetime.datetime.fromtimestamp(
            datetime.timedelta(cs.dateStatistics.minimum).total_seconds(),
            datetime.timezone.utc,
        )
        column_statistics["maximum"] = datetime.datetime.fromtimestamp(
            datetime.timedelta(cs.dateStatistics.maximum).total_seconds(),
            datetime.timezone.utc,
        )
    elif cs.HasField("timestampStatistics"):
        # Before ORC-135, the local timezone offset was included and they were
        # stored as minimum and maximum. After ORC-135, the timestamp is
        # adjusted to UTC before being converted to milliseconds and stored
        # in minimumUtc and maximumUtc.
        # TODO: Support minimum and maximum by reading writer's local timezone
        if cs.timestampStatistics.HasField(
            "minimumUtc"
        ) and cs.timestampStatistics.HasField("maximumUtc"):
            column_statistics["minimum"] = datetime.datetime.fromtimestamp(
                cs.timestampStatistics.minimumUtc / 1000, datetime.timezone.utc
            )
            column_statistics["maximum"] = datetime.datetime.fromtimestamp(
                cs.timestampStatistics.maximumUtc / 1000, datetime.timezone.utc
            )
    elif cs.HasField("binaryStatistics"):
        column_statistics["sum"] = cs.binaryStatistics.sum

    return column_statistics


@ioutils.doc_read_orc_metadata()
def read_orc_metadata(path):
    """{docstring}"""

    orc_file = orc.ORCFile(path)

    num_rows = orc_file.nrows
    num_stripes = orc_file.nstripes
    col_names = orc_file.schema.names

    return num_rows, num_stripes, col_names


@ioutils.doc_read_orc_statistics()
def read_orc_statistics(
    filepaths_or_buffers, columns=None, **kwargs,
):
    """{docstring}"""

    files_statistics = []
    stripes_statistics = []
    for source in filepaths_or_buffers:
        filepath_or_buffer, compression = ioutils.get_filepath_or_buffer(
            path_or_data=source, compression=None, **kwargs
        )
        if compression is not None:
            ValueError("URL content-encoding decompression is not supported")

        # Read in statistics and unpack
        (
            column_names,
            raw_file_statistics,
            raw_stripes_statistics,
        ) = liborc.read_raw_orc_statistics(filepath_or_buffer)

        # Parse column names
        column_names = [
            column_name.decode("utf-8") for column_name in column_names
        ]

        # Parse statistics
        cs = cs_pb2.ColumnStatistics()

        file_statistics = {
            column_names[i]: _parse_column_statistics(cs, raw_file_stats)
            for i, raw_file_stats in enumerate(raw_file_statistics)
            if columns is None or column_names[i] in columns
        }
        if any(
            not parsed_statistics
            for parsed_statistics in file_statistics.values()
        ):
            continue
        else:
            files_statistics.append(file_statistics)

        for raw_stripe_statistics in raw_stripes_statistics:
            stripe_statistics = {
                column_names[i]: _parse_column_statistics(cs, raw_file_stats)
                for i, raw_file_stats in enumerate(raw_stripe_statistics)
                if columns is None or column_names[i] in columns
            }
            if any(
                not parsed_statistics
                for parsed_statistics in stripe_statistics.values()
            ):
                continue
            else:
                stripes_statistics.append(stripe_statistics)

    return files_statistics, stripes_statistics


def _filter_stripes(
    filters, filepath_or_buffer, stripes=None, skip_rows=None, num_rows=None
):
    # Prepare filters
    filters = ioutils._prepare_filters(filters)

    # Get columns relevant to filtering
    columns_in_predicate = [
        col for conjunction in filters for (col, op, val) in conjunction
    ]

    # Read and parse file-level and stripe-level statistics
    file_statistics, stripes_statistics = read_orc_statistics(
        filepath_or_buffer, columns_in_predicate
    )

    file_stripe_map = []
    for file_stat in file_statistics:
        # Filter using file-level statistics
        if not ioutils._apply_filters(filters, file_stat):
            continue

        # Filter using stripe-level statistics
        selected_stripes = []
        num_rows_scanned = 0
        for i, stripe_statistics in enumerate(stripes_statistics):
            num_rows_before_stripe = num_rows_scanned
            num_rows_scanned += next(iter(stripe_statistics.values()))[
                "number_of_values"
            ]
            if stripes is not None and i not in stripes:
                continue
            if skip_rows is not None and num_rows_scanned <= skip_rows:
                continue
            else:
                skip_rows = 0
            if (
                skip_rows is not None
                and num_rows is not None
                and num_rows_before_stripe >= skip_rows + num_rows
            ):
                continue
            if ioutils._apply_filters(filters, stripe_statistics):
                selected_stripes.append(i)

        file_stripe_map.append(selected_stripes)

    return file_stripe_map


def _ensure_filesystem(passed_filesystem, path):
    if passed_filesystem is None:
        return get_fs_token_paths(path[0] if isinstance(path, list) else path)[
            0
        ]
    return passed_filesystem


def _ensure_filesystem(passed_filesystem, path):
    if passed_filesystem is None:
        return get_fs_token_paths(path[0] if isinstance(path, list) else path)[
            0
        ]
    return passed_filesystem


@ioutils.doc_read_orc()
def read_orc(
    filepath_or_buffer,
    engine="cudf",
    columns=None,
    filters=None,
    stripes=None,
    skiprows=None,
    num_rows=None,
    use_index=True,
    timestamp_type=None,
    **kwargs,
):
    """{docstring}"""

    from cudf import DataFrame

    # Multiple sources are passed as a list. If a single source is passed,
    # wrap it in a list for unified processing downstream.
    if not is_list_like(filepath_or_buffer):
        filepath_or_buffer = [filepath_or_buffer]

    filepaths_or_buffers = []
    for source in filepath_or_buffer:
        if ioutils.is_directory(source, **kwargs):
            fs = _ensure_filesystem(passed_filesystem=None, path=source)
            source = stringify_path(source)
<<<<<<< HEAD
            source = fs.sep.join([source, "*.parquet"])
=======
            source = fs.sep.join([source, "*.orc"])
>>>>>>> ce6bf657

        tmp_source, compression = ioutils.get_filepath_or_buffer(
            path_or_data=source, compression=None, **kwargs,
        )
        if compression is not None:
            raise ValueError(
                "URL content-encoding decompression is not supported"
            )
        if isinstance(tmp_source, list):
<<<<<<< HEAD
            filepath_or_buffer.extend(tmp_source)
=======
            filepaths_or_buffers.extend(tmp_source)
>>>>>>> ce6bf657
        else:
            filepaths_or_buffers.append(tmp_source)

    if filters is not None:
        selected_stripes = _filter_stripes(
            filters, filepaths_or_buffers, stripes, skiprows, num_rows
        )

        # Return empty if everything was filtered
        if len(selected_stripes) == 0:
<<<<<<< HEAD
            return _make_empty_df(filepaths_or_buffers, columns)
=======
            return _make_empty_df(filepaths_or_buffers[0], columns)
>>>>>>> ce6bf657
        else:
            stripes = selected_stripes

    if engine == "cudf":
        df = DataFrame._from_table(
            liborc.read_orc(
                filepaths_or_buffers,
                columns,
                stripes,
                skiprows,
                num_rows,
                use_index,
                timestamp_type,
            )
        )
    else:

        def read_orc_stripe(orc_file, stripe, columns):
            pa_table = orc_file.read_stripe(stripe, columns)
            if isinstance(pa_table, pa.RecordBatch):
                pa_table = pa.Table.from_batches([pa_table])
            return pa_table

        warnings.warn("Using CPU via PyArrow to read ORC dataset.")
        orc_file = orc.ORCFile(filepath_or_buffer[0])
        if stripes is not None and len(stripes) > 0:
            for stripe_source_file in stripes:
                pa_tables = [
                    read_orc_stripe(orc_file, i, columns)
                    for i in stripe_source_file
                ]
                pa_table = pa.concat_tables(pa_tables)
        else:
            pa_table = orc_file.read(columns=columns)
        df = cudf.DataFrame.from_arrow(pa_table)

    return df


@ioutils.doc_to_orc()
def to_orc(df, fname, compression=None, enable_statistics=True, **kwargs):
    """{docstring}"""

    for col in df._data.columns:
        if isinstance(col, cudf.core.column.ListColumn):
            raise NotImplementedError(
                "Writing to ORC format is not yet supported with "
                "list columns."
            )
        elif isinstance(col, cudf.core.column.StructColumn):
            raise NotImplementedError(
                "Writing to ORC format is not yet supported with "
                "Struct columns."
            )
        elif isinstance(col, cudf.core.column.CategoricalColumn):
            raise NotImplementedError(
                "Writing to ORC format is not yet supported with "
                "Categorical columns."
            )

    if isinstance(df.index, cudf.CategoricalIndex):
        raise NotImplementedError(
            "Writing to ORC format is not yet supported with "
            "Categorical columns."
        )

    path_or_buf = ioutils.get_writer_filepath_or_buffer(
        path_or_data=fname, mode="wb", **kwargs
    )
    if ioutils.is_fsspec_open_file(path_or_buf):
        with path_or_buf as file_obj:
            file_obj = ioutils.get_IOBase_writer(file_obj)
            liborc.write_orc(df, file_obj, compression, enable_statistics)
    else:
        liborc.write_orc(df, path_or_buf, compression, enable_statistics)


ORCWriter = liborc.ORCWriter<|MERGE_RESOLUTION|>--- conflicted
+++ resolved
@@ -225,14 +225,6 @@
     return passed_filesystem
 
 
-def _ensure_filesystem(passed_filesystem, path):
-    if passed_filesystem is None:
-        return get_fs_token_paths(path[0] if isinstance(path, list) else path)[
-            0
-        ]
-    return passed_filesystem
-
-
 @ioutils.doc_read_orc()
 def read_orc(
     filepath_or_buffer,
@@ -260,11 +252,7 @@
         if ioutils.is_directory(source, **kwargs):
             fs = _ensure_filesystem(passed_filesystem=None, path=source)
             source = stringify_path(source)
-<<<<<<< HEAD
-            source = fs.sep.join([source, "*.parquet"])
-=======
             source = fs.sep.join([source, "*.orc"])
->>>>>>> ce6bf657
 
         tmp_source, compression = ioutils.get_filepath_or_buffer(
             path_or_data=source, compression=None, **kwargs,
@@ -274,11 +262,7 @@
                 "URL content-encoding decompression is not supported"
             )
         if isinstance(tmp_source, list):
-<<<<<<< HEAD
-            filepath_or_buffer.extend(tmp_source)
-=======
             filepaths_or_buffers.extend(tmp_source)
->>>>>>> ce6bf657
         else:
             filepaths_or_buffers.append(tmp_source)
 
@@ -289,11 +273,7 @@
 
         # Return empty if everything was filtered
         if len(selected_stripes) == 0:
-<<<<<<< HEAD
-            return _make_empty_df(filepaths_or_buffers, columns)
-=======
             return _make_empty_df(filepaths_or_buffers[0], columns)
->>>>>>> ce6bf657
         else:
             stripes = selected_stripes
 
