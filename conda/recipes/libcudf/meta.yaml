# Copyright (c) 2018, NVIDIA CORPORATION.

{% set version = environ.get('GIT_DESCRIBE_TAG', '0.0.0.dev').lstrip('v') + environ.get('VERSION_SUFFIX', '') %}
{% set minor_version =  version.split('.')[0] + '.' + version.split('.')[1] %}
{% set cuda_version='.'.join(environ.get('CUDA_VERSION', '10.1').split('.')[:2]) %}

package:
  name: libcudf
  version: {{ version }}

source:
  git_url: ../../..

build:
  number: {{ GIT_DESCRIBE_NUMBER }}
  string: cuda{{ cuda_version }}_{{ GIT_DESCRIBE_HASH }}_{{ GIT_DESCRIBE_NUMBER }}
  script_env:
    - CC
    - CXX
    - CUDAHOSTCXX
    - PARALLEL_LEVEL
    - VERSION_SUFFIX
  run_exports:
    - {{ pin_subpackage("libcudf", max_pin="x.x") }}

requirements:
  build:
    - cmake >=3.17.0
  host:
    - librmm {{ minor_version }}.*
    - cudatoolkit {{ cuda_version }}.*
    - arrow-cpp 1.0.1.*
    - arrow-cpp-proc * cuda
    - flatbuffers
    - boost-cpp >=1.72.0
    - dlpack
  run:
    - {{ pin_compatible('cudatoolkit', max_pin='x.x') }}
    - dlpack
    - arrow-cpp-proc * cuda
    - {{ pin_compatible('boost-cpp', max_pin='x.x.x') }}

test:
  commands:
    - test -f $PREFIX/lib/libcudf.so
    - test -f $PREFIX/lib/libcudftestutil.a
    - test -f $PREFIX/include/cudf/aggregation.hpp
    - test -f $PREFIX/include/cudf/binaryop.hpp
    - test -f $PREFIX/include/cudf/column/column_factories.hpp
    - test -f $PREFIX/include/cudf/column/column.hpp
    - test -f $PREFIX/include/cudf/column/column_view.hpp
    - test -f $PREFIX/include/cudf/concatenate.hpp
    - test -f $PREFIX/include/cudf/copying.hpp
    - test -f $PREFIX/include/cudf/datetime.hpp
    - test -f $PREFIX/include/cudf/detail/aggregation/aggregation.hpp
    - test -f $PREFIX/include/cudf/detail/aggregation/result_cache.hpp
    - test -f $PREFIX/include/cudf/detail/binaryop.hpp
    - test -f $PREFIX/include/cudf/detail/concatenate.hpp
    - test -f $PREFIX/include/cudf/detail/copy.hpp
    - test -f $PREFIX/include/cudf/detail/fill.hpp
    - test -f $PREFIX/include/cudf/detail/gather.hpp
    - test -f $PREFIX/include/cudf/detail/groupby.hpp
    - test -f $PREFIX/include/cudf/detail/groupby/sort_helper.hpp
    - test -f $PREFIX/include/cudf/detail/hashing.hpp
    - test -f $PREFIX/include/cudf/detail/interop.hpp
    - test -f $PREFIX/include/cudf/detail/null_mask.hpp
    - test -f $PREFIX/include/cudf/detail/nvtx/nvtx3.hpp
    - test -f $PREFIX/include/cudf/detail/nvtx/ranges.hpp
    - test -f $PREFIX/include/cudf/detail/reduction_functions.hpp
    - test -f $PREFIX/include/cudf/detail/repeat.hpp
    - test -f $PREFIX/include/cudf/detail/replace.hpp
    - test -f $PREFIX/include/cudf/detail/reshape.hpp
    - test -f $PREFIX/include/cudf/detail/scatter.hpp
    - test -f $PREFIX/include/cudf/detail/search.hpp
    - test -f $PREFIX/include/cudf/detail/sequence.hpp
    - test -f $PREFIX/include/cudf/detail/sorting.hpp
    - test -f $PREFIX/include/cudf/detail/stream_compaction.hpp
    - test -f $PREFIX/include/cudf/detail/transform.hpp
    - test -f $PREFIX/include/cudf/detail/transpose.hpp
    - test -f $PREFIX/include/cudf/detail/unary.hpp
    - test -f $PREFIX/include/cudf/detail/utilities/integer_utils.hpp
    - test -f $PREFIX/include/cudf/detail/utilities/int_fastdiv.h
    - test -f $PREFIX/include/cudf/dictionary/detail/concatenate.hpp
    - test -f $PREFIX/include/cudf/dictionary/detail/encode.hpp
    - test -f $PREFIX/include/cudf/dictionary/detail/search.hpp
    - test -f $PREFIX/include/cudf/dictionary/detail/update_keys.hpp
    - test -f $PREFIX/include/cudf/dictionary/dictionary_column_view.hpp
    - test -f $PREFIX/include/cudf/dictionary/dictionary_factories.hpp
    - test -f $PREFIX/include/cudf/dictionary/encode.hpp
    - test -f $PREFIX/include/cudf/dictionary/search.hpp
    - test -f $PREFIX/include/cudf/dictionary/update_keys.hpp
    - test -f $PREFIX/include/cudf/filling.hpp
    - test -f $PREFIX/include/cudf/fixed_point/fixed_point.hpp
    - test -f $PREFIX/include/cudf/groupby.hpp
    - test -f $PREFIX/include/cudf/hashing.hpp
    - test -f $PREFIX/include/cudf/interop.hpp
<<<<<<< HEAD
    - test -f $PREFIX/include/cudf/io/csv.hpp
=======
    - test -f $PREFIX/include/cudf/io/avro.hpp
>>>>>>> 8bafbb3e
    - test -f $PREFIX/include/cudf/io/detail/parquet.hpp
    - test -f $PREFIX/include/cudf/io/data_sink.hpp
    - test -f $PREFIX/include/cudf/io/detail/avro.hpp
    - test -f $PREFIX/include/cudf/io/detail/json.hpp
    - test -f $PREFIX/include/cudf/io/datasource.hpp
    - test -f $PREFIX/include/cudf/io/detail/csv.hpp
    - test -f $PREFIX/include/cudf/io/functions.hpp
    - test -f $PREFIX/include/cudf/io/json.hpp
    - test -f $PREFIX/include/cudf/io/parquet.hpp
    - test -f $PREFIX/include/cudf/io/readers.hpp
    - test -f $PREFIX/include/cudf/io/types.hpp
    - test -f $PREFIX/include/cudf/io/writers.hpp
    - test -f $PREFIX/include/cudf/ipc.hpp
    - test -f $PREFIX/include/cudf/join.hpp
    - test -f $PREFIX/include/cudf/lists/detail/concatenate.hpp
    - test -f $PREFIX/include/cudf/lists/detail/copying.hpp
    - test -f $PREFIX/include/cudf/lists/extract.hpp
    - test -f $PREFIX/include/cudf/lists/lists_column_view.hpp
    - test -f $PREFIX/include/cudf/merge.hpp
    - test -f $PREFIX/include/cudf/null_mask.hpp
    - test -f $PREFIX/include/cudf/partitioning.hpp
    - test -f $PREFIX/include/cudf/quantiles.hpp
    - test -f $PREFIX/include/cudf/reduction.hpp
    - test -f $PREFIX/include/cudf/replace.hpp
    - test -f $PREFIX/include/cudf/reshape.hpp
    - test -f $PREFIX/include/cudf/rolling.hpp
    - test -f $PREFIX/include/cudf/scalar/scalar_factories.hpp
    - test -f $PREFIX/include/cudf/scalar/scalar.hpp
    - test -f $PREFIX/include/cudf/search.hpp
    - test -f $PREFIX/include/cudf/sorting.hpp
    - test -f $PREFIX/include/cudf/stream_compaction.hpp
    - test -f $PREFIX/include/cudf/strings/attributes.hpp
    - test -f $PREFIX/include/cudf/strings/capitalize.hpp
    - test -f $PREFIX/include/cudf/strings/case.hpp
    - test -f $PREFIX/include/cudf/strings/char_types/char_cases.hpp
    - test -f $PREFIX/include/cudf/strings/char_types/char_types.hpp
    - test -f $PREFIX/include/cudf/strings/combine.hpp
    - test -f $PREFIX/include/cudf/strings/contains.hpp
    - test -f $PREFIX/include/cudf/strings/convert/convert_booleans.hpp
    - test -f $PREFIX/include/cudf/strings/convert/convert_datetime.hpp
    - test -f $PREFIX/include/cudf/strings/convert/convert_durations.hpp
    - test -f $PREFIX/include/cudf/strings/convert/convert_floats.hpp
    - test -f $PREFIX/include/cudf/strings/convert/convert_integers.hpp
    - test -f $PREFIX/include/cudf/strings/convert/convert_ipv4.hpp
    - test -f $PREFIX/include/cudf/strings/convert/convert_urls.hpp
    - test -f $PREFIX/include/cudf/strings/copying.hpp
    - test -f $PREFIX/include/cudf/strings/detail/combine.hpp
    - test -f $PREFIX/include/cudf/strings/detail/concatenate.hpp
    - test -f $PREFIX/include/cudf/strings/detail/converters.hpp
    - test -f $PREFIX/include/cudf/strings/detail/fill.hpp
    - test -f $PREFIX/include/cudf/strings/detail/utilities.hpp
    - test -f $PREFIX/include/cudf/strings/extract.hpp
    - test -f $PREFIX/include/cudf/strings/findall.hpp
    - test -f $PREFIX/include/cudf/strings/find.hpp
    - test -f $PREFIX/include/cudf/strings/find_multiple.hpp
    - test -f $PREFIX/include/cudf/strings/padding.hpp
    - test -f $PREFIX/include/cudf/strings/replace.hpp
    - test -f $PREFIX/include/cudf/strings/replace_re.hpp
    - test -f $PREFIX/include/cudf/strings/sorting.hpp
    - test -f $PREFIX/include/cudf/strings/split/partition.hpp
    - test -f $PREFIX/include/cudf/strings/split/split.hpp
    - test -f $PREFIX/include/cudf/strings/strings_column_view.hpp
    - test -f $PREFIX/include/cudf/strings/strip.hpp
    - test -f $PREFIX/include/cudf/strings/substring.hpp
    - test -f $PREFIX/include/cudf/strings/translate.hpp
    - test -f $PREFIX/include/cudf/strings/wrap.hpp
    - test -f $PREFIX/include/cudf/structs/structs_column_view.hpp
    - test -f $PREFIX/include/cudf/structs/struct_view.hpp
    - test -f $PREFIX/include/cudf/table/table.hpp
    - test -f $PREFIX/include/cudf/table/table_view.hpp
    - test -f $PREFIX/include/cudf/transform.hpp
    - test -f $PREFIX/include/cudf/transpose.hpp
    - test -f $PREFIX/include/cudf/types.hpp
    - test -f $PREFIX/include/cudf/unary.hpp
    - test -f $PREFIX/include/cudf/utilities/bit.hpp
    - test -f $PREFIX/include/cudf/utilities/error.hpp
    - test -f $PREFIX/include/cudf/utilities/traits.hpp
    - test -f $PREFIX/include/cudf/utilities/type_dispatcher.hpp
    - test -f $PREFIX/include/cudf/wrappers/dictionary.hpp
    - test -f $PREFIX/include/cudf/wrappers/durations.hpp
    - test -f $PREFIX/include/cudf/wrappers/timestamps.hpp

about:
  home: http://rapids.ai/
  license: Apache-2.0
  license_family: Apache
  license_file: LICENSE
  summary: libcudf library<|MERGE_RESOLUTION|>--- conflicted
+++ resolved
@@ -94,16 +94,13 @@
     - test -f $PREFIX/include/cudf/groupby.hpp
     - test -f $PREFIX/include/cudf/hashing.hpp
     - test -f $PREFIX/include/cudf/interop.hpp
-<<<<<<< HEAD
+    - test -f $PREFIX/include/cudf/io/avro.hpp
     - test -f $PREFIX/include/cudf/io/csv.hpp
-=======
-    - test -f $PREFIX/include/cudf/io/avro.hpp
->>>>>>> 8bafbb3e
+    - test -f $PREFIX/include/cudf/io/data_sink.hpp
+    - test -f $PREFIX/include/cudf/io/datasource.hpp
     - test -f $PREFIX/include/cudf/io/detail/parquet.hpp
-    - test -f $PREFIX/include/cudf/io/data_sink.hpp
     - test -f $PREFIX/include/cudf/io/detail/avro.hpp
     - test -f $PREFIX/include/cudf/io/detail/json.hpp
-    - test -f $PREFIX/include/cudf/io/datasource.hpp
     - test -f $PREFIX/include/cudf/io/detail/csv.hpp
     - test -f $PREFIX/include/cudf/io/functions.hpp
     - test -f $PREFIX/include/cudf/io/json.hpp
