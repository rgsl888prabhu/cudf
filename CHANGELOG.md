# cuDF 0.12.0 (Date TBD)

## New Features

- PR #3284 Add gpu-accelerated parquet writer
- PR #3336 Add `from_dlpack` and `to_dlpack`
- PR #3555 Add column names support to libcudf++ io readers and writers
- PR #3610 Add memory_usage to DataFrame and Series APIs

## Improvements

- PR #3502 ORC reader: add option to read DECIMALs as INT64
- PR #3461 Add a new overload to allocate_like() that takes explicit type and size params.
- PR #3590 Specialize hash functions for floating point
- PR #3569 Use `np.asarray` in `StringColumn.deserialize`
- PR #3553 Support Python NoneType in numeric binops
- PR #3608 Update OPS codeowner group name
- PR #3431 Port NVStrings translate to cudf strings column
- PR #3587 Merge CHECK_STREAM & CUDA_CHECK_LAST to CHECK_CUDA
<<<<<<< HEAD
- PR #3636 Rework `hash_partition` API
=======
- PR #3402 Define and implement new quantiles APIs
>>>>>>> e3632d6f

## Bug Fixes

- PR #3550 Update Java package to 0.12
- PR #3549 Fix index name issue with iloc with RangeIndex
- PR #3562 Fix 4GB limit for gzipped-compressed csv files
- PR #3563 Use `__cuda_array_interface__` for serialization
- PR #3564 Fix cuda memory access error in gather_bitmask_kernel
- PR #3548 Replaced CUDA_RT_CALL with CUDA_TRY
- PR #3622 Fix new warnings and errors when building with gcc-8
- PR #3588 Remove avro reader column order reversal


# cuDF 0.11.0 (11 Dec 2019)

## New Features

- PR #2905 Added `Series.median()` and null support for `Series.quantile()`
- PR #2930 JSON Reader: Support ARROW_RANDOM_FILE input
- PR #2956 Add `cudf::stack` and `cudf::tile`
- PR #2980 Added nvtext is_vowel/is_consonant functions
- PR #2987 Add `inplace` arg to `DataFrame.reset_index` and `Series`
- PR #3011 Added libcudf++ transition guide
- PR #3129 Add strings column factory from `std::vector`s
- PR #3054 Add parquet reader support for decimal data types
- PR #3022 adds DataFrame.astype for cuDF dataframes
- PR #2962 Add isnull(), notnull() and related functions
- PR #3025 Move search files to legacy
- PR #3068 Add `scalar` class
- PR #3094 Adding `any` and `all` support from libcudf
- PR #3130 Define and implement new `column_wrapper`
- PR #3143 Define and implement new copying APIs `slice` and `split`
- PR #3161 Move merge files to legacy
- PR #3079 Added support to write ORC files given a local path
- PR #3192 Add dtype param to cast `DataFrame` on init
- PR #3213 Port cuIO to libcudf++
- PR #3222 Add nvtext character tokenizer
- PR #3223 Java expose underlying buffers
- PR #3300 Add `DataFrame.insert`
- PR #3263 Define and implement new `valid_if`
- PR #3278 Add `to_host` utility to copy `column_view` to host
- PR #3087 Add new cudf::experimental bool8 wrapper
- PR #3219 Construct column from column_view
- PR #3250 Define and implement new merge APIs
- PR #3144 Define and implement new hashing APIs `hash` and `hash_partition`
- PR #3229 Define and implement new search APIs
- PR #3308 java add API for memory usage callbacks
- PR #2691 Row-wise reduction and scan operations via CuPy
- PR #3291 Add normalize_nans_and_zeros
- PR #3187 Define and implement new replace APIs
- PR #3356 Add vertical concatenation for table/columns
- PR #3344 java split API
- PR #2791 Add `groupby.std()`
- PR #3368 Enable dropna argument in dask_cudf groupby
- PR #3298 add null replacement iterator for column_device_view
- PR #3297 Define and implement new groupby API.
- PR #3396 Update device_atomics with new bool8 and timestamp specializations
- PR #3411 Java host memory management API
- PR #3393 Implement df.cov and enable covariance/correlation in dask_cudf
- PR #3401 Add dask_cudf ORC writer (to_orc)
- PR #3331 Add copy_if_else
- PR #3427 Define and Implement new multi-search API
- PR #3442 Add Bool-index + Multi column + DataFrame support for set-item
- PR #3172 Define and implement new fill/repeat/copy_range APIs
- PR #3497 Add DataFrame.drop(..., inplace=False) argument
- PR #3469 Add string functionality for replace API
- PR #3527 Add string functionality for merge API

## Improvements

- PR #2904 Move gpu decompressors to cudf::io namespace
- PR #2977 Moved old C++ test utilities to legacy directory.
- PR #2965 Fix slow orc reader perf with large uncompressed blocks
- PR #2995 Move JIT type utilities to legacy directory
- PR #2927 Add ``Table`` and ``TableView`` extension classes that wrap legacy cudf::table
- PR #3005 Renames `cudf::exp` namespace to `cudf::experimental`
- PR #3008 Make safe versions of `is_null` and `is_valid` in `column_device_view`
- PR #3026 Move fill and repeat files to legacy
- PR #3027 Move copying.hpp and related source to legacy folder
- PR #3014 Snappy decompression optimizations
- PR #3032 Use `asarray` to coerce indices to a NumPy array
- PR #2996 IO Readers: Replace `cuio::device_buffer` with `rmm::device_buffer`
- PR #3051 Specialized hash function for strings column
- PR #3065 Select and Concat for cudf::experimental::table
- PR #3080 Move `valid_if.cuh` to `legacy/`
- PR #3052 Moved replace.hpp functionality to legacy
- PR #3091 Move join files to legacy
- PR #3092 Implicitly init RMM if Java allocates before init
- PR #3029 Update gdf_ numeric types with stdint and move to cudf namespace
- PR #3052 Moved replace.hpp functionality to legacy
- PR #2955 Add cmake option to only build for present GPU architecture
- PR #3070 Move functions.h and related source to legacy
- PR #2951 Allow set_index to handle a list of column names
- PR #3093 Move groupby files to legacy
- PR #2988 Removing GIS functionality (now part of cuSpatial library)
- PR #3067 Java method to return size of device memory buffer
- PR #3083 Improved some binary operation tests to include null testing.
- PR #3084 Update to arrow-cpp and pyarrow 0.15.0
- PR #3071 Move cuIO to legacy
- PR #3126 Round 2 of snappy decompression optimizations
- PR #3046 Define and implement new copying APIs `empty_like` and `allocate_like`
- PR #3128 Support MultiIndex in DataFrame.join
- PR #2971 Added initial gather and scatter methods for strings_column_view
- PR #3133 Port NVStrings to cudf column: count_characters and count_bytes
- PR #2991 Added strings column functions concatenate and join_strings
- PR #3028 Define and implement new `gather` APIs.
- PR #3135 Add nvtx utilities to cudf::nvtx namespace
- PR #3021 Java host side concat of serialized buffers
- PR #3138 Move unary files to legacy
- PR #3170 Port NVStrings substring functions to cudf strings column
- PR #3159 Port NVStrings is-chars-types function to cudf strings column
- PR #3154 Make `table_view_base.column()` const and add `mutable_table_view.column()`
- PR #3175 Set cmake cuda version variables
- PR #3171 Move deprecated error macros to legacy
- PR #3191 Port NVStrings integer convert ops to cudf column
- PR #3189 Port NVStrings find ops to cudf column
- PR #3352 Port NVStrings convert float functions to cudf strings column
- PR #3193 Add cuPy as a formal dependency
- PR #3195 Support for zero columned `table_view`
- PR #3165 Java device memory size for string category
- PR #3205 Move transform files to legacy
- PR #3202 Rename and move error.hpp to public headers
- PR #2878 Use upstream merge code in dask_cudf
- PR #3217 Port NVStrings upper and lower case conversion functions
- PR #3350 Port NVStrings booleans convert functions
- PR #3231 Add `column::release()` to give up ownership of contents.
- PR #3157 Use enum class rather than enum for mask_allocation_policy
- PR #3232 Port NVStrings datetime conversion to cudf strings column
- PR #3136 Define and implement new transpose API
- PR #3237 Define and implement new transform APIs
- PR #3245 Move binaryop files to legacy
- PR #3241 Move stream_compaction files to legacy
- PR #3166 Move reductions to legacy
- PR #3261 Small cleanup: remove `== true`
- PR #3271 Update rmm API based on `rmm.reinitialize(...)` change
- PR #3266 Remove optional checks for CuPy
- PR #3268 Adding null ordering per column feature when sorting
- PR #3239 Adding floating point specialization to comparators for NaNs
- PR #3270 Move predicates files to legacy
- PR #3281 Add to_host specialization for strings in column test utilities
- PR #3282 Add `num_bitmask_words`
- PR #3252 Add new factory methods to include passing an existing null mask
- PR #3288 Make `bit.cuh` utilities usable from host code.
- PR #3287 Move rolling windows files to legacy
- PR #3182 Define and implement new unary APIs `is_null` and `is_not_null`
- PR #3314 Drop `cython` from run requirements
- PR #3301 Add tests for empty column wrapper.
- PR #3294 Update to arrow-cpp and pyarrow 0.15.1
- PR #3310 Add `row_hasher` and `element_hasher` utilities
- PR #3272 Support non-default streams when creating/destroying hash maps
- PR #3286 Clean up the starter code on README
- PR #3332 Port NVStrings replace to cudf strings column
- PR #3354 Define and implement new `scatter` APIs
- PR #3322 Port NVStrings pad operations to cudf strings column
- PR #3345 Add cache member for number of characters in string_view class
- PR #3299 Define and implement new `is_sorted` APIs
- PR #3328 Partition by stripes in dask_cudf ORC reader
- PR #3243 Use upstream join code in dask_cudf
- PR #3371 Add `select` method to `table_view`
- PR #3309 Add java and JNI bindings for search bounds
- PR #3305 Define and implement new rolling window APIs
- PR #3380 Concatenate columns of strings
- PR #3382 Add fill function for strings column
- PR #3391 Move device_atomics_tests.cu files to legacy
- PR #3303 Define and implement new stream compaction APIs `copy_if`, `drop_nulls`,
           `apply_boolean_mask`, `drop_duplicate` and `unique_count`.
- PR #3387 Strings column gather function
- PR #3440 Strings column scatter function
- PR #3389 Move quantiles.hpp + group_quantiles.hpp files to legacy
- PR #3397 Port unary cast to libcudf++
- PR #3398 Move reshape.hpp files to legacy
- PR #3423 Port NVStrings htoi to cudf strings column
- PR #3425 Strings column copy_if_else implementation
- PR #3422 Move utilities to legacy
- PR #3201 Define and implement new datetime_ops APIs
- PR #3421 Port NVStrings find_multiple to cudf strings column
- PR #3448 Port scatter_to_tables to libcudf++
- PR #3458 Update strings sections in the transition guide
- PR #3462 Add `make_empty_column` and update `empty_like`.
- PR #3465 Port `aggregation` traits and utilities.
- PR #3214 Define and implement new unary operations APIs
- PR #3475 Add `bitmask_to_host` column utility
- PR #3487 Add is_boolean trait and random timestamp generator for testing
- PR #3492 Small cleanup (remove std::abs) and comment
- PR #3407 Allow multiple row-groups per task in dask_cudf read_parquet
- PR #3512 Remove unused CUDA conda labels
- PR #3500 cudf::fill()/cudf::repeat() support for strings columns.
- PR #3438 Update scalar and scalar_device_view to better support strings
- PR #3414 Add copy_range function for strings column

## Bug Fixes

- PR #2895 Fixed dask_cudf group_split behavior to handle upstream rearrange_by_divisions
- PR #3048 Support for zero columned tables
- PR #3030 Fix snappy decoding regression in PR #3014
- PR #3041 Fixed exp to experimental namespace name change issue
- PR #3056 Add additional cmake hint for finding local build of RMM files
- PR #3060 Move copying.hpp includes to legacy
- PR #3139 Fixed java RMM auto initalization
- PR #3141 Java fix for relocated IO headers
- PR #3149 Rename column_wrapper.cuh to column_wrapper.hpp
- PR #3168 Fix mutable_column_device_view head const_cast
- PR #3199 Update JNI includes for legacy moves
- PR #3204 ORC writer: Fix ByteRLE encoding of NULLs
- PR #2994 Fix split_out-support but with hash_object_dispatch
- PR #3212 Fix string to date casting when format is not specified
- PR #3218 Fixes `row_lexicographic_comparator` issue with handling two tables
- PR #3228 Default initialize RMM when Java native dependencies are loaded
- PR #3012 replacing instances of `to_gpu_array` with `mem`
- PR #3236 Fix Numba 0.46+/CuPy 6.3 interface compatibility
- PR #3276 Update JNI includes for legacy moves
- PR #3256 Fix orc writer crash with multiple string columns
- PR #3211 Fix breaking change caused by rapidsai/rmm#167
- PR #3265 Fix dangling pointer in `is_sorted`
- PR #3267 ORC writer: fix incorrect ByteRLE encoding of long literal runs
- PR #3277 Fix invalid reference to deleted temporary in `is_sorted`.
- PR #3274 ORC writer: fix integer RLEv2 mode2 unsigned base value encoding
- PR #3279 Fix shutdown hang issues with pinned memory pool init executor
- PR #3280 Invalid children check in mutable_column_device_view
- PR #3289 fix java memory usage API for empty columns
- PR #3293 Fix loading of csv files zipped on MacOS (disabled zip min version check)
- PR #3295 Fix storing storing invalid RMM exec policies.
- PR #3307 Add pd.RangeIndex to from_pandas to fix dask_cudf meta_nonempty bug
- PR #3313 Fix public headers including non-public headers
- PR #3318 Revert arrow to 0.15.0 temporarily to unblock downstream projects CI
- PR #3317 Fix index-argument bug in dask_cudf parquet reader
- PR #3323 Fix `insert` non-assert test case
- PR #3341 Fix `Series` constructor converting NoneType to "None"
- PR #3326 Fix and test for detail::gather map iterator type inference
- PR #3334 Remove zero-size exception check from make_strings_column factories
- PR #3333 Fix compilation issues with `constexpr` functions not marked `__device__`
- PR #3340 Make all benchmarks use cudf base fixture to initialize RMM pool
- PR #3337 Fix Java to pad validity buffers to 64-byte boundary
- PR #3362 Fix `find_and_replace` upcasting series for python scalars and lists
- PR #3357 Disabling `column_view` iterators for non fixed-width types
- PR #3383 Fix : properly compute null counts for rolling_window.
- PR #3386 Removing external includes from `column_view.hpp`
- PR #3369 Add write_partition to dask_cudf to fix to_parquet bug
- PR #3388 Support getitem with bools when DataFrame has a MultiIndex
- PR #3408 Fix String and Column (De-)Serialization
- PR #3372 Fix dask-distributed scatter_by_map bug
- PR #3419 Fix a bug in parse_into_parts (incomplete input causing walking past the end of string).
- PR #3413 Fix dask_cudf read_csv file-list bug
- PR #3416 Fix memory leak in ColumnVector when pulling strings off the GPU
- PR #3424 Fix benchmark build by adding libcudacxx to benchmark's CMakeLists.txt
- PR #3435 Fix diff and shift for empty series
- PR #3439 Fix index-name bug in StringColumn concat
- PR #3445 Fix ORC Writer default stripe size
- PR #3459 Fix printing of invalid entries
- PR #3466 Fix gather null mask allocation for invalid index
- PR #3468 Fix memory leak issue in `drop_duplicates`
- PR #3474 Fix small doc error in capitalize Docs
- PR #3491 Fix more doc errors in NVStrings
- PR #3478 Fix as_index deep copy via Index.rename inplace arg
- PR #3476 Fix ORC reader timezone conversion
- PR #3188 Repr slices up large DataFrames
- PR #3519 Fix strings column concatenate handling zero-sized columns
- PR #3530 Fix copy_if_else test case fail issue
- PR #3523 Fix lgenfe issue with debug build
- PR #3532 Fix potential use-after-free in cudf parquet reader
- PR #3540 Fix unary_op null_mask bug and add missing test cases
- PR #3559 Use HighLevelGraph api in DataFrame constructor (Fix upstream compatibility)
- PR #3572 Fix CI Issue with hypothesis tests that are flaky


# cuDF 0.10.0 (16 Oct 2019)

## New Features

- PR #2423 Added `groupby.quantile()`
- PR #2522 Add Java bindings for NVStrings backed upper and lower case mutators
- PR #2605 Added Sort based groupby in libcudf
- PR #2607 Add Java bindings for parsing JSON
- PR #2629 Add dropna= parameter to groupby
- PR #2585 ORC & Parquet Readers: Remove millisecond timestamp restriction
- PR #2507 Add GPU-accelerated ORC Writer
- PR #2559 Add Series.tolist()
- PR #2653 Add Java bindings for rolling window operations
- PR #2480 Merge `custreamz` codebase into `cudf` repo
- PR #2674 Add __contains__ for Index/Series/Column
- PR #2635 Add support to read from remote and cloud sources like s3, gcs, hdfs
- PR #2722 Add Java bindings for NVTX ranges
- PR #2702 Add make_bool to dataset generation functions
- PR #2394 Move `rapidsai/custrings` into `cudf`
- PR #2734 Final sync of custrings source into cudf
- PR #2724 Add libcudf support for __contains__
- PR #2777 Add python bindings for porter stemmer measure functionality
- PR #2781 Add issorted to is_monotonic
- PR #2685 Add cudf::scatter_to_tables and cython binding
- PR #2743 Add Java bindings for NVStrings timestamp2long as part of String ColumnVector casting
- PR #2785 Add nvstrings Python docs
- PR #2786 Add benchmarks option to root build.sh
- PR #2802 Add `cudf::repeat()` and `cudf.Series.repeat()`
- PR #2773 Add Fisher's unbiased kurtosis and skew for Series/DataFrame
- PR #2748 Parquet Reader: Add option to specify loading of PANDAS index
- PR #2807 Add scatter_by_map to DataFrame python API
- PR #2836 Add nvstrings.code_points method
- PR #2844 Add Series/DataFrame notnull
- PR #2858 Add GTest type list utilities
- PR #2870 Add support for grouping by Series of arbitrary length
- PR #2719 Series covariance and Pearson correlation
- PR #2207 Beginning of libcudf overhaul: introduce new column and table types
- PR #2869 Add `cudf.CategoricalDtype`
- PR #2838 CSV Reader: Support ARROW_RANDOM_FILE input
- PR #2655 CuPy-based Series and Dataframe .values property
- PR #2803 Added `edit_distance_matrix()` function to calculate pairwise edit distance for each string on a given nvstrings object.
- PR #2811 Start of cudf strings column work based on 2207
- PR #2872 Add Java pinned memory pool allocator
- PR #2969 Add findAndReplaceAll to ColumnVector
- PR #2814 Add Datetimeindex.weekday
- PR #2999 Add timestamp conversion support for string categories
- PR #2918 Add cudf::column timestamp wrapper types

## Improvements

- PR #2578 Update legacy_groupby to use libcudf group_by_without_aggregation
- PR #2581 Removed `managed` allocator from hash map classes.
- PR #2571 Remove unnecessary managed memory from gdf_column_concat
- PR #2648 Cython/Python reorg
- PR #2588 Update Series.append documentation
- PR #2632 Replace dask-cudf set_index code with upstream
- PR #2682 Add cudf.set_allocator() function for easier allocator init
- PR #2642 Improve null printing and testing
- PR #2747 Add missing Cython headers / cudftestutil lib to conda package for cuspatial build
- PR #2706 Compute CSV format in device code to speedup performance
- PR #2673 Add support for np.longlong type
- PR #2703 move dask serialization dispatch into cudf
- PR #2728 Add YYMMDD to version tag for nightly conda packages
- PR #2729 Handle file-handle input in to_csv
- PR #2741 CSV Reader: Move kernel functions into its own file
- PR #2766 Improve nvstrings python cmake flexibility
- PR #2756 Add out_time_unit option to csv reader, support timestamp resolutions
- PR #2771 Stopgap alias for to_gpu_matrix()
- PR #2783 Support mapping input columns to function arguments in apply kernels
- PR #2645 libcudf unique_count for Series.nunique
- PR #2817 Dask-cudf: `read_parquet` support for remote filesystems
- PR #2823 improve java data movement debugging
- PR #2806 CSV Reader: Clean-up row offset operations
- PR #2640 Add dask wait/persist exmaple to 10 minute guide
- PR #2828 Optimizations of kernel launch configuration for `DataFrame.apply_rows` and `DataFrame.apply_chunks`
- PR #2831 Add `column` argument to `DataFrame.drop`
- PR #2775 Various optimizations to improve __getitem__ and __setitem__ performance
- PR #2810 cudf::allocate_like can optionally always allocate a mask.
- PR #2833 Parquet reader: align page data allocation sizes to 4-bytes to satisfy cuda-memcheck
- PR #2832 Using the new Python bindings for UCX
- PR #2856 Update group_split_cudf to use scatter_by_map
- PR #2890 Optionally keep serialized table data on the host.
- PR #2778 Doc: Updated and fixed some docstrings that were formatted incorrectly.
- PR #2830 Use YYMMDD tag in custreamz nightly build
- PR #2875 Java: Remove synchronized from register methods in MemoryCleaner
- PR #2887 Minor snappy decompression optimization
- PR #2899 Use new RMM API based on Cython
- PR #2788 Guide to Python UDFs
- PR #2919 Change java API to use operators in groupby namespace
- PR #2909 CSV Reader: Avoid row offsets host vector default init
- PR #2834 DataFrame supports setting columns via attribute syntax `df.x = col`
- PR #3147 DataFrame can be initialized from rows via list of tuples
- PR #3539 Restrict CuPy to 6

## Bug Fixes

- PR #2584 ORC Reader: fix parsing of `DECIMAL` index positions
- PR #2619 Fix groupby serialization/deserialization
- PR #2614 Update Java version to match
- PR #2601 Fixes nlargest(1) issue in Series and Dataframe
- PR #2610 Fix a bug in index serialization (properly pass DeviceNDArray)
- PR #2621 Fixes the floordiv issue of not promoting float type when rhs is 0
- PR #2611 Types Test: fix static casting from negative int to string
- PR #2618 IO Readers: Fix datasource memory map failure for multiple reads
- PR #2628 groupby_without_aggregation non-nullable input table produces non-nullable output
- PR #2615 fix string category partitioning in java API
- PR #2641 fix string category and timeunit concat in the java API
- PR #2649 Fix groupby issue resulting from column_empty bug
- PR #2658 Fix astype() for null categorical columns
- PR #2660 fix column string category and timeunit concat in the java API
- PR #2664 ORC reader: fix `skip_rows` larger than first stripe
- PR #2654 Allow Java gdfOrderBy to work with string categories
- PR #2669 AVRO reader: fix non-deterministic output
- PR #2668 Update Java bindings to specify timestamp units for ORC and Parquet readers
- PR #2679 AVRO reader: fix cuda errors when decoding compressed streams
- PR #2692 Add concatenation for data-frame with different headers (empty and non-empty)
- PR #2651 Remove nvidia driver installation from ci/cpu/build.sh
- PR #2697 Ensure csv reader sets datetime column time units
- PR #2698 Return RangeIndex from contiguous slice of RangeIndex
- PR #2672 Fix null and integer handling in round
- PR #2704 Parquet Reader: Fix crash when loading string column with nulls
- PR #2725 Fix Jitify issue with running on Turing using CUDA version < 10
- PR #2731 Fix building of benchmarks
- PR #2738 Fix java to find new NVStrings locations
- PR #2736 Pin Jitify branch to v0.10 version
- PR #2742 IO Readers: Fix possible silent failures when creating `NvStrings` instance
- PR #2753 Fix java quantile API calls
- PR #2762 Fix validity processing for time in java
- PR #2796 Fix handling string slicing and other nvstrings delegated methods with dask
- PR #2769 Fix link to API docs in README.md
- PR #2772 Handle multiindex pandas Series #2772
- PR #2749 Fix apply_rows/apply_chunks pessimistic null mask to use in_cols null masks only
- PR #2752 CSV Reader: Fix exception when there's no rows to process
- PR #2716 Added Exception for `StringMethods` in string methods
- PR #2787 Fix Broadcasting `None` to `cudf-series`
- PR #2794 Fix async race in NVCategory::get_value and get_value_bounds
- PR #2795 Fix java build/cast error
- PR #2496 Fix improper merge of two dataframes when names differ
- PR #2824 Fix issue with incorrect result when Numeric Series replace is called several times
- PR #2751 Replace value with null
- PR #2765 Fix Java inequality comparisons for string category
- PR #2818 Fix java join API to use new C++ join API
- PR #2841 Fix nvstrings.slice and slice_from for range (0,0)
- PR #2837 Fix join benchmark
- PR #2809 Add hash_df and group_split dispatch functions for dask
- PR #2843 Parquet reader: fix skip_rows when not aligned with page or row_group boundaries
- PR #2851 Deleted existing dask-cudf/record.txt
- PR #2854 Fix column creation from ephemeral objects exposing __cuda_array_interface__
- PR #2860 Fix boolean indexing when the result is a single row
- PR #2859 Fix tail method issue for string columns
- PR #2852 Fixed `cumsum()` and `cumprod()` on boolean series.
- PR #2865 DaskIO: Fix `read_csv` and `read_orc` when input is list of files
- PR #2750 Fixed casting values to cudf::bool8 so non-zero values always cast to true
- PR #2873 Fixed dask_cudf read_partition bug by generating ParquetDatasetPiece
- PR #2850 Fixes dask_cudf.read_parquet on partitioned datasets
- PR #2896 Properly handle `axis` string keywords in `concat`
- PR #2926 Update rounding algorithm to avoid using fmod
- PR #2968 Fix Java dependency loading when using NVTX
- PR #2963 Fix ORC writer uncompressed block indexing
- PR #2928 CSV Reader: Fix using `byte_range` for large datasets
- PR #2983 Fix sm_70+ race condition in gpu_unsnap
- PR #2964 ORC Writer: Segfault when writing mixed numeric and string columns
- PR #3007 Java: Remove unit test that frees RMM invalid pointer
- PR #3009 Fix orc reader RLEv2 patch position regression from PR #2507
- PR #3002 Fix CUDA invalid configuration errors reported after loading an ORC file without data
- PR #3035 Update update-version.sh for new docs locations
- PR #3038 Fix uninitialized stream parameter in device_table deleter
- PR #3064 Fixes groupby performance issue
- PR #3061 Add rmmInitialize to nvstrings gtests
- PR #3058 Fix UDF doc markdown formatting
- PR #3059 Add nvstrings python build instructions to contributing.md


# cuDF 0.9.0 (21 Aug 2019)

## New Features

- PR #1993 Add CUDA-accelerated series aggregations: mean, var, std
- PR #2111 IO Readers: Support memory buffer, file-like object, and URL inputs
- PR #2012 Add `reindex()` to DataFrame and Series
- PR #2097 Add GPU-accelerated AVRO reader
- PR #2098 Support binary ops on DFs and Series with mismatched indices
- PR #2160 Merge `dask-cudf` codebase into `cudf` repo
- PR #2149 CSV Reader: Add `hex` dtype for explicit hexadecimal parsing
- PR #2156 Add `upper_bound()` and `lower_bound()` for libcudf tables and `searchsorted()` for cuDF Series
- PR #2158 CSV Reader: Support single, non-list/dict argument for `dtype`
- PR #2177 CSV Reader: Add `parse_dates` parameter for explicit date inference
- PR #1744 cudf::apply_boolean_mask and cudf::drop_nulls support for cudf::table inputs (multi-column)
- PR #2196 Add `DataFrame.dropna()`
- PR #2197 CSV Writer: add `chunksize` parameter for `to_csv`
- PR #2215 `type_dispatcher` benchmark
- PR #2179 Add Java quantiles
- PR #2157 Add __array_function__ to DataFrame and Series
- PR #2212 Java support for ORC reader
- PR #2224 Add DataFrame isna, isnull, notna functions
- PR #2236 Add Series.drop_duplicates
- PR #2105 Add hash-based join benchmark
- PR #2316 Add unique, nunique, and value_counts for datetime columns
- PR #2337 Add Java support for slicing a ColumnVector
- PR #2049 Add cudf::merge (sorted merge)
- PR #2368 Full cudf+dask Parquet Support
- PR #2380 New cudf::is_sorted checks whether cudf::table is sorted
- PR #2356 Java column vector standard deviation support
- PR #2221 MultiIndex full indexing - Support iloc and wildcards for loc
- PR #2429 Java support for getting length of strings in a ColumnVector
- PR #2415 Add `value_counts` for series of any type
- PR #2446 Add __array_function__ for index
- PR #2437 ORC reader: Add 'use_np_dtypes' option
- PR #2382 Add CategoricalAccessor add, remove, rename, and ordering methods
- PR #2464 Native implement `__cuda_array_interface__` for Series/Index/Column objects
- PR #2425 Rolling window now accepts array-based user-defined functions
- PR #2442 Add __setitem__
- PR #2449 Java support for getting byte count of strings in a ColumnVector
- PR #2492 Add groupby.size() method
- PR #2358 Add cudf::nans_to_nulls: convert floating point column into bitmask
- PR #2489 Add drop argument to set_index
- PR #2491 Add Java bindings for ORC reader 'use_np_dtypes' option
- PR #2213 Support s/ms/us/ns DatetimeColumn time unit resolutions
- PR #2536 Add _constructor properties to Series and DataFrame

## Improvements

- PR #2103 Move old `column` and `bitmask` files into `legacy/` directory
- PR #2109 added name to Python column classes
- PR #1947 Cleanup serialization code
- PR #2125 More aggregate in java API
- PR #2127 Add in java Scalar tests
- PR #2088 Refactor of Python groupby code
- PR #2130 Java serialization and deserialization of tables.
- PR #2131 Chunk rows logic added to csv_writer
- PR #2129 Add functions in the Java API to support nullable column filtering
- PR #2165 made changes to get_dummies api for it to be available in MethodCache
- PR #2171 Add CodeCov integration, fix doc version, make --skip-tests work when invoking with source
- PR #2184 handle remote orc files for dask-cudf
- PR #2186 Add `getitem` and `getattr` style access to Rolling objects
- PR #2168 Use cudf.Column for CategoricalColumn's categories instead of a tuple
- PR #2193 DOC: cudf::type_dispatcher documentation for specializing dispatched functors
- PR #2199 Better java support for appending strings
- PR #2176 Added column dtype support for datetime, int8, int16 to csv_writer
- PR #2209 Matching `get_dummies` & `select_dtypes` behavior to pandas
- PR #2217 Updated Java bindings to use the new groupby API
- PR #2214 DOC: Update doc instructions to build/install `cudf` and `dask-cudf`
- PR #2220 Update Java bindings for reduction rename
- PR #2232 Move CodeCov upload from build script to Jenkins
- PR #2225 refactor to use libcudf for gathering columns in dataframes
- PR #2293 Improve join performance (faster compute_join_output_size)
- PR #2300 Create separate dask codeowners for dask-cudf codebase
- PR #2304 gdf_group_by_without_aggregations returns gdf_column
- PR #2309 Java readers: remove redundant copy of result pointers
- PR #2307 Add `black` and `isort` to style checker script
- PR #2345 Restore removal of old groupby implementation
- PR #2342 Improve `astype()` to operate all ways
- PR #2329 using libcudf cudf::copy for column deep copy
- PR #2344 DOC: docs on code formatting for contributors
- PR #2376 Add inoperative axis= and win_type= arguments to Rolling()
- PR #2378 remove dask for (de-)serialization of cudf objects
- PR #2353 Bump Arrow and Dask versions
- PR #2377 Replace `standard_python_slice` with just `slice.indices()`
- PR #2373 cudf.DataFrame enchancements & Series.values support
- PR #2392 Remove dlpack submodule; make cuDF's Cython API externally accessible
- PR #2430 Updated Java bindings to use the new unary API
- PR #2406 Moved all existing `table` related files to a `legacy/` directory
- PR #2350 Performance related changes to get_dummies
- PR #2420 Remove `cudautils.astype` and replace with `typecast.apply_cast`
- PR #2456 Small improvement to typecast utility
- PR #2458 Fix handling of thirdparty packages in `isort` config
- PR #2459 IO Readers: Consolidate all readers to use `datasource` class
- PR #2475 Exposed type_dispatcher.hpp, nvcategory_util.hpp and wrapper_types.hpp in the include folder
- PR #2484 Enabled building libcudf as a static library
- PR #2453 Streamline CUDA_REL environment variable
- PR #2483 Bundle Boost filesystem dependency in the Java jar
- PR #2486 Java API hash functions
- PR #2481 Adds the ignore_null_keys option to the java api
- PR #2490 Java api: support multiple aggregates for the same column
- PR #2510 Java api: uses table based apply_boolean_mask
- PR #2432 Use pandas formatting for console, html, and latex output
- PR #2573 Bump numba version to 0.45.1
- PR #2606 Fix references to notebooks-contrib

## Bug Fixes

- PR #2086 Fixed quantile api behavior mismatch in series & dataframe
- PR #2128 Add offset param to host buffer readers in java API.
- PR #2145 Work around binops validity checks for java
- PR #2146 Work around unary_math validity checks for java
- PR #2151 Fixes bug in cudf::copy_range where null_count was invalid
- PR #2139 matching to pandas describe behavior & fixing nan values issue
- PR #2161 Implicitly convert unsigned to signed integer types in binops
- PR #2154 CSV Reader: Fix bools misdetected as strings dtype
- PR #2178 Fix bug in rolling bindings where a view of an ephemeral column was being taken
- PR #2180 Fix issue with isort reordering `importorskip` below imports depending on them
- PR #2187 fix to honor dtype when numpy arrays are passed to columnops.as_column
- PR #2190 Fix issue in astype conversion of string column to 'str'
- PR #2208 Fix issue with calling `head()` on one row dataframe
- PR #2229 Propagate exceptions from Cython cdef functions
- PR #2234 Fix issue with local build script not properly building
- PR #2223 Fix CUDA invalid configuration errors reported after loading small compressed ORC files
- PR #2162 Setting is_unique and is_monotonic-related attributes
- PR #2244 Fix ORC RLEv2 delta mode decoding with nonzero residual delta width
- PR #2297 Work around `var/std` unsupported only at debug build
- PR #2302 Fixed java serialization corner case
- PR #2355 Handle float16 in binary operations
- PR #2311 Fix copy behaviour for GenericIndex
- PR #2349 Fix issues with String filter in java API
- PR #2323 Fix groupby on categoricals
- PR #2328 Ensure order is preserved in CategoricalAccessor._set_categories
- PR #2202 Fix issue with unary ops mishandling empty input
- PR #2326 Fix for bug in DLPack when reading multiple columns
- PR #2324 Fix cudf Docker build
- PR #2325 Fix ORC RLEv2 patched base mode decoding with nonzero patch width
- PR #2235 Fix get_dummies to be compatible with dask
- PR #2332 Zero initialize gdf_dtype_extra_info
- PR #2355 Handle float16 in binary operations
- PR #2360 Fix missing dtype handling in cudf.Series & columnops.as_column
- PR #2364 Fix quantile api and other trivial issues around it
- PR #2361 Fixed issue with `codes` of CategoricalIndex
- PR #2357 Fixed inconsistent type of index created with from_pandas vs direct construction
- PR #2389 Fixed Rolling __getattr__ and __getitem__ for offset based windows
- PR #2402 Fixed bug in valid mask computation in cudf::copy_if (apply_boolean_mask)
- PR #2401 Fix to a scalar datetime(of type Days) issue
- PR #2386 Correctly allocate output valids in groupby
- PR #2411 Fixed failures on binary op on single element string column
- PR #2422 Fix Pandas logical binary operation incompatibilites
- PR #2447 Fix CodeCov posting build statuses temporarily
- PR #2450 Fix erroneous null handling in `cudf.DataFrame`'s `apply_rows`
- PR #2470 Fix issues with empty strings and string categories (Java)
- PR #2471 Fix String Column Validity.
- PR #2481 Fix java validity buffer serialization
- PR #2485 Updated bytes calculation to use size_t to avoid overflow in column concat
- PR #2461 Fix groupby multiple aggregations same column
- PR #2514 Fix cudf::drop_nulls threshold handling in Cython
- PR #2516 Fix utilities include paths and meta.yaml header paths
- PR #2517 Fix device memory leak in to_dlpack tensor deleter
- PR #2431 Fix local build generated file ownerships
- PR #2511 Added import of orc, refactored exception handlers to not squash fatal exceptions
- PR #2527 Fix index and column input handling in dask_cudf read_parquet
- PR #2466 Fix `dataframe.query` returning null rows erroneously
- PR #2548 Orc reader: fix non-deterministic data decoding at chunk boundaries
- PR #2557 fix cudautils import in string.py
- PR #2521 Fix casting datetimes from/to the same resolution
- PR #2545 Fix MultiIndexes with datetime levels
- PR #2560 Remove duplicate `dlpack` definition in conda recipe
- PR #2567 Fix ColumnVector.fromScalar issues while dealing with null scalars
- PR #2565 Orc reader: fix incorrect data decoding of int64 data types
- PR #2577 Fix search benchmark compilation error by adding necessary header
- PR #2604 Fix a bug in copying.pyx:_normalize_types that upcasted int32 to int64


# cuDF 0.8.0 (27 June 2019)

## New Features

- PR #1524 Add GPU-accelerated JSON Lines parser with limited feature set
- PR #1569 Add support for Json objects to the JSON Lines reader
- PR #1622 Add Series.loc
- PR #1654 Add cudf::apply_boolean_mask: faster replacement for gdf_apply_stencil
- PR #1487 cython gather/scatter
- PR #1310 Implemented the slice/split functionality.
- PR #1630 Add Python layer to the GPU-accelerated JSON reader
- PR #1745 Add rounding of numeric columns via Numba
- PR #1772 JSON reader: add support for BytesIO and StringIO input
- PR #1527 Support GDF_BOOL8 in readers and writers
- PR #1819 Logical operators (AND, OR, NOT) for libcudf and cuDF
- PR #1813 ORC Reader: Add support for stripe selection
- PR #1828 JSON Reader: add suport for bool8 columns
- PR #1833 Add column iterator with/without nulls
- PR #1665 Add the point-in-polygon GIS function
- PR #1863 Series and Dataframe methods for all and any
- PR #1908 cudf::copy_range and cudf::fill for copying/assigning an index or range to a constant
- PR #1921 Add additional formats for typecasting to/from strings
- PR #1807 Add Series.dropna()
- PR #1987 Allow user defined functions in the form of ptx code to be passed to binops
- PR #1948 Add operator functions like `Series.add()` to DataFrame and Series
- PR #1954 Add skip test argument to GPU build script
- PR #2018 Add bindings for new groupby C++ API
- PR #1984 Add rolling window operations Series.rolling() and DataFrame.rolling()
- PR #1542 Python method and bindings for to_csv
- PR #1995 Add Java API
- PR #1998 Add google benchmark to cudf
- PR #1845 Add cudf::drop_duplicates, DataFrame.drop_duplicates
- PR #1652 Added `Series.where()` feature
- PR #2074 Java Aggregates, logical ops, and better RMM support
- PR #2140 Add a `cudf::transform` function
- PR #2068 Concatenation of different typed columns

## Improvements

- PR #1538 Replacing LesserRTTI with inequality_comparator
- PR #1703 C++: Added non-aggregating `insert` to `concurrent_unordered_map` with specializations to store pairs with a single atomicCAS when possible.
- PR #1422 C++: Added a RAII wrapper for CUDA streams
- PR #1701 Added `unique` method for stringColumns
- PR #1713 Add documentation for Dask-XGBoost
- PR #1666 CSV Reader: Improve performance for files with large number of columns
- PR #1725 Enable the ability to use a single column groupby as its own index
- PR #1759 Add an example showing simultaneous rolling averages to `apply_grouped` documentation
- PR #1746 C++: Remove unused code: `windowed_ops.cu`, `sorting.cu`, `hash_ops.cu`
- PR #1748 C++: Add `bool` nullability flag to `device_table` row operators
- PR #1764 Improve Numerical column: `mean_var` and `mean`
- PR #1767 Speed up Python unit tests
- PR #1770 Added build.sh script, updated CI scripts and documentation
- PR #1739 ORC Reader: Add more pytest coverage
- PR #1696 Added null support in `Series.replace()`.
- PR #1390 Added some basic utility functions for `gdf_column`'s
- PR #1791 Added general column comparison code for testing
- PR #1795 Add printing of git submodule info to `print_env.sh`
- PR #1796 Removing old sort based group by code and gdf_filter
- PR #1811 Added funtions for copying/allocating `cudf::table`s
- PR #1838 Improve columnops.column_empty so that it returns typed columns instead of a generic Column
- PR #1890 Add utils.get_dummies- a pandas-like wrapper around one_hot-encoding
- PR #1823 CSV Reader: default the column type to string for empty dataframes
- PR #1827 Create bindings for scalar-vector binops, and update one_hot_encoding to use them
- PR #1817 Operators now support different sized dataframes as long as they don't share different sized columns
- PR #1855 Transition replace_nulls to new C++ API and update corresponding Cython/Python code
- PR #1858 Add `std::initializer_list` constructor to `column_wrapper`
- PR #1846 C++ type-erased gdf_equal_columns test util; fix gdf_equal_columns logic error
- PR #1390 Added some basic utility functions for `gdf_column`s
- PR #1391 Tidy up bit-resolution-operation and bitmask class code
- PR #1882 Add iloc functionality to MultiIndex dataframes
- PR #1884 Rolling windows: general enhancements and better coverage for unit tests
- PR #1886 support GDF_STRING_CATEGORY columns in apply_boolean_mask, drop_nulls and other libcudf functions
- PR #1896 Improve performance of groupby with levels specified in dask-cudf
- PR #1915 Improve iloc performance for non-contiguous row selection
- PR #1859 Convert read_json into a C++ API
- PR #1919 Rename libcudf namespace gdf to namespace cudf
- PR #1850 Support left_on and right_on for DataFrame merge operator
- PR #1930 Specialize constructor for `cudf::bool8` to cast argument to `bool`
- PR #1938 Add default constructor for `column_wrapper`
- PR #1930 Specialize constructor for `cudf::bool8` to cast argument to `bool`
- PR #1952 consolidate libcudf public API headers in include/cudf
- PR #1949 Improved selection with boolmask using libcudf `apply_boolean_mask`
- PR #1956 Add support for nulls in `query()`
- PR #1973 Update `std::tuple` to `std::pair` in top-most libcudf APIs and C++ transition guide
- PR #1981 Convert read_csv into a C++ API
- PR #1868 ORC Reader: Support row index for speed up on small/medium datasets
- PR #1964 Added support for list-like types in Series.str.cat
- PR #2005 Use HTML5 details tag in bug report issue template
- PR #2003 Removed few redundant unit-tests from test_string.py::test_string_cat
- PR #1944 Groupby design improvements
- PR #2017 Convert `read_orc()` into a C++ API
- PR #2011 Convert `read_parquet()` into a C++ API
- PR #1756 Add documentation "10 Minutes to cuDF and dask_cuDF"
- PR #2034 Adding support for string columns concatenation using "add" binary operator
- PR #2042 Replace old "10 Minutes" guide with new guide for docs build process
- PR #2036 Make library of common test utils to speed up tests compilation
- PR #2022 Facilitating get_dummies to be a high level api too
- PR #2050 Namespace IO readers and add back free-form `read_xxx` functions
- PR #2104 Add a functional ``sort=`` keyword argument to groupby
- PR #2108 Add `find_and_replace` for StringColumn for replacing single values
- PR #1803 cuDF/CuPy interoperability documentation

## Bug Fixes

- PR #1465 Fix for test_orc.py and test_sparse_df.py test failures
- PR #1583 Fix underlying issue in `as_index()` that was causing `Series.quantile()` to fail
- PR #1680 Add errors= keyword to drop() to fix cudf-dask bug
- PR #1651 Fix `query` function on empty dataframe
- PR #1616 Fix CategoricalColumn to access categories by index instead of iteration
- PR #1660 Fix bug in `loc` when indexing with a column name (a string)
- PR #1683 ORC reader: fix timestamp conversion to UTC
- PR #1613 Improve CategoricalColumn.fillna(-1) performance
- PR #1642 Fix failure of CSV_TEST gdf_csv_test.SkiprowsNrows on multiuser systems
- PR #1709 Fix handling of `datetime64[ms]` in `dataframe.select_dtypes`
- PR #1704 CSV Reader: Add support for the plus sign in number fields
- PR #1687 CSV reader: return an empty dataframe for zero size input
- PR #1757 Concatenating columns with null columns
- PR #1755 Add col_level keyword argument to melt
- PR #1758 Fix df.set_index() when setting index from an empty column
- PR #1749 ORC reader: fix long strings of NULL values resulting in incorrect data
- PR #1742 Parquet Reader: Fix index column name to match PANDAS compat
- PR #1782 Update libcudf doc version
- PR #1783 Update conda dependencies
- PR #1786 Maintain the original series name in series.unique output
- PR #1760 CSV Reader: fix segfault when dtype list only includes columns from usecols list
- PR #1831 build.sh: Assuming python is in PATH instead of using PYTHON env var
- PR #1839 Raise an error instead of segfaulting when transposing a DataFrame with StringColumns
- PR #1840 Retain index correctly during merge left_on right_on
- PR #1825 cuDF: Multiaggregation Groupby Failures
- PR #1789 CSV Reader: Fix missing support for specifying `int8` and `int16` dtypes
- PR #1857 Cython Bindings: Handle `bool` columns while calling `column_view_from_NDArrays`
- PR #1849 Allow DataFrame support methods to pass arguments to the methods
- PR #1847 Fixed #1375 by moving the nvstring check into the wrapper function
- PR #1864 Fixing cudf reduction for POWER platform
- PR #1869 Parquet reader: fix Dask timestamps not matching with Pandas (convert to milliseconds)
- PR #1876 add dtype=bool for `any`, `all` to treat integer column correctly
- PR #1875 CSV reader: take NaN values into account in dtype detection
- PR #1873 Add column dtype checking for the all/any methods
- PR #1902 Bug with string iteration in _apply_basic_agg
- PR #1887 Fix for initialization issue in pq_read_arg,orc_read_arg
- PR #1867 JSON reader: add support for null/empty fields, including the 'null' literal
- PR #1891 Fix bug #1750 in string column comparison
- PR #1909 Support of `to_pandas()` of boolean series with null values
- PR #1923 Use prefix removal when two aggs are called on a SeriesGroupBy
- PR #1914 Zero initialize gdf_column local variables
- PR #1959 Add support for comparing boolean Series to scalar
- PR #1966 Ignore index fix in series append
- PR #1967 Compute index __sizeof__ only once for DataFrame __sizeof__
- PR #1977 Support CUDA installation in default system directories
- PR #1982 Fixes incorrect index name after join operation
- PR #1985 Implement `GDF_PYMOD`, a special modulo that follows python's sign rules
- PR #1991 Parquet reader: fix decoding of NULLs
- PR #1990 Fixes a rendering bug in the `apply_grouped` documentation
- PR #1978 Fix for values being filled in an empty dataframe
- PR #2001 Correctly create MultiColumn from Pandas MultiColumn
- PR #2006 Handle empty dataframe groupby construction for dask
- PR #1965 Parquet Reader: Fix duplicate index column when it's already in `use_cols`
- PR #2033 Add pip to conda environment files to fix warning
- PR #2028 CSV Reader: Fix reading of uncompressed files without a recognized file extension
- PR #2073 Fix an issue when gathering columns with NVCategory and nulls
- PR #2053 cudf::apply_boolean_mask return empty column for empty boolean mask
- PR #2066 exclude `IteratorTest.mean_var_output` test from debug build
- PR #2069 Fix JNI code to use read_csv and read_parquet APIs
- PR #2071 Fix bug with unfound transitive dependencies for GTests in Ubuntu 18.04
- PR #2089 Configure Sphinx to render params correctly
- PR #2091 Fix another bug with unfound transitive dependencies for `cudftestutils` in Ubuntu 18.04
- PR #2115 Just apply `--disable-new-dtags` instead of trying to define all the transitive dependencies
- PR #2106 Fix errors in JitCache tests caused by sharing of device memory between processes
- PR #2120 Fix errors in JitCache tests caused by running multiple threads on the same data
- PR #2102 Fix memory leak in groupby
- PR #2113 fixed typo in to_csv code example


# cudf 0.7.2 (16 May 2019)

## New Features

- PR #1735 Added overload for atomicAdd on int64. Streamlined implementation of custom atomic overloads.
- PR #1741 Add MultiIndex concatenation

## Bug Fixes

- PR #1718 Fix issue with SeriesGroupBy MultiIndex in dask-cudf
- PR #1734 Python: fix performance regression for groupby count() aggregations
- PR #1768 Cython: fix handling read only schema buffers in gpuarrow reader


# cudf 0.7.1 (11 May 2019)

## New Features

- PR #1702 Lazy load MultiIndex to return groupby performance to near optimal.

## Bug Fixes

- PR #1708 Fix handling of `datetime64[ms]` in `dataframe.select_dtypes`


# cuDF 0.7.0 (10 May 2019)

## New Features

- PR #982 Implement gdf_group_by_without_aggregations and gdf_unique_indices functions
- PR #1142 Add `GDF_BOOL` column type
- PR #1194 Implement overloads for CUDA atomic operations
- PR #1292 Implemented Bitwise binary ops AND, OR, XOR (&, |, ^)
- PR #1235 Add GPU-accelerated Parquet Reader
- PR #1335 Added local_dict arg in `DataFrame.query()`.
- PR #1282 Add Series and DataFrame.describe()
- PR #1356 Rolling windows
- PR #1381 Add DataFrame._get_numeric_data
- PR #1388 Add CODEOWNERS file to auto-request reviews based on where changes are made
- PR #1396 Add DataFrame.drop method
- PR #1413 Add DataFrame.melt method
- PR #1412 Add DataFrame.pop()
- PR #1419 Initial CSV writer function
- PR #1441 Add Series level cumulative ops (cumsum, cummin, cummax, cumprod)
- PR #1420 Add script to build and test on a local gpuCI image
- PR #1440 Add DatetimeColumn.min(), DatetimeColumn.max()
- PR #1455 Add Series.Shift via Numba kernel
- PR #1441 Add Series level cumulative ops (cumsum, cummin, cummax, cumprod)
- PR #1461 Add Python coverage test to gpu build
- PR #1445 Parquet Reader: Add selective reading of rows and row group
- PR #1532 Parquet Reader: Add support for INT96 timestamps
- PR #1516 Add Series and DataFrame.ndim
- PR #1556 Add libcudf C++ transition guide
- PR #1466 Add GPU-accelerated ORC Reader
- PR #1565 Add build script for nightly doc builds
- PR #1508 Add Series isna, isnull, and notna
- PR #1456 Add Series.diff() via Numba kernel
- PR #1588 Add Index `astype` typecasting
- PR #1301 MultiIndex support
- PR #1599 Level keyword supported in groupby
- PR #929 Add support operations to dataframe
- PR #1609 Groupby accept list of Series
- PR #1658 Support `group_keys=True` keyword in groupby method

## Improvements

- PR #1531 Refactor closures as private functions in gpuarrow
- PR #1404 Parquet reader page data decoding speedup
- PR #1076 Use `type_dispatcher` in join, quantiles, filter, segmented sort, radix sort and hash_groupby
- PR #1202 Simplify README.md
- PR #1149 CSV Reader: Change convertStrToValue() functions to `__device__` only
- PR #1238 Improve performance of the CUDA trie used in the CSV reader
- PR #1245 Use file cache for JIT kernels
- PR #1278 Update CONTRIBUTING for new conda environment yml naming conventions
- PR #1163 Refactored UnaryOps. Reduced API to two functions: `gdf_unary_math` and `gdf_cast`. Added `abs`, `-`, and `~` ops. Changed bindings to Cython
- PR #1284 Update docs version
- PR #1287 add exclude argument to cudf.select_dtype function
- PR #1286 Refactor some of the CSV Reader kernels into generic utility functions
- PR #1291 fillna in `Series.to_gpu_array()` and `Series.to_array()` can accept the scalar too now.
- PR #1005 generic `reduction` and `scan` support
- PR #1349 Replace modernGPU sort join with thrust.
- PR #1363 Add a dataframe.mean(...) that raises NotImplementedError to satisfy `dask.dataframe.utils.is_dataframe_like`
- PR #1319 CSV Reader: Use column wrapper for gdf_column output alloc/dealloc
- PR #1376 Change series quantile default to linear
- PR #1399 Replace CFFI bindings for NVTX functions with Cython bindings
- PR #1389 Refactored `set_null_count()`
- PR #1386 Added macros `GDF_TRY()`, `CUDF_TRY()` and `ASSERT_CUDF_SUCCEEDED()`
- PR #1435 Rework CMake and conda recipes to depend on installed libraries
- PR #1391 Tidy up bit-resolution-operation and bitmask class code
- PR #1439 Add cmake variable to enable compiling CUDA code with -lineinfo
- PR #1462 Add ability to read parquet files from arrow::io::RandomAccessFile
- PR #1453 Convert CSV Reader CFFI to Cython
- PR #1479 Convert Parquet Reader CFFI to Cython
- PR #1397 Add a utility function for producing an overflow-safe kernel launch grid configuration
- PR #1382 Add GPU parsing of nested brackets to cuIO parsing utilities
- PR #1481 Add cudf::table constructor to allocate a set of `gdf_column`s
- PR #1484 Convert GroupBy CFFI to Cython
- PR #1463 Allow and default melt keyword argument var_name to be None
- PR #1486 Parquet Reader: Use device_buffer rather than device_ptr
- PR #1525 Add cudatoolkit conda dependency
- PR #1520 Renamed `src/dataframe` to `src/table` and moved `table.hpp`. Made `types.hpp` to be type declarations only.
- PR #1492 Convert transpose CFFI to Cython
- PR #1495 Convert binary and unary ops CFFI to Cython
- PR #1503 Convert sorting and hashing ops CFFI to Cython
- PR #1522 Use latest release version in update-version CI script
- PR #1533 Remove stale join CFFI, fix memory leaks in join Cython
- PR #1521 Added `row_bitmask` to compute bitmask for rows of a table. Merged `valids_ops.cu` and `bitmask_ops.cu`
- PR #1553 Overload `hash_row` to avoid using intial hash values. Updated `gdf_hash` to select between overloads
- PR #1585 Updated `cudf::table` to maintain own copy of wrapped `gdf_column*`s
- PR #1559 Add `except +` to all Cython function definitions to catch C++ exceptions properly
- PR #1617 `has_nulls` and `column_dtypes` for `cudf::table`
- PR #1590 Remove CFFI from the build / install process entirely
- PR #1536 Convert gpuarrow CFFI to Cython
- PR #1655 Add `Column._pointer` as a way to access underlying `gdf_column*` of a `Column`
- PR #1655 Update readme conda install instructions for cudf version 0.6 and 0.7


## Bug Fixes

- PR #1233 Fix dtypes issue while adding the column to `str` dataframe.
- PR #1254 CSV Reader: fix data type detection for floating-point numbers in scientific notation
- PR #1289 Fix looping over each value instead of each category in concatenation
- PR #1293 Fix Inaccurate error message in join.pyx
- PR #1308 Add atomicCAS overload for `int8_t`, `int16_t`
- PR #1317 Fix catch polymorphic exception by reference in ipc.cu
- PR #1325 Fix dtype of null bitmasks to int8
- PR #1326 Update build documentation to use -DCMAKE_CXX11_ABI=ON
- PR #1334 Add "na_position" argument to CategoricalColumn sort_by_values
- PR #1321 Fix out of bounds warning when checking Bzip2 header
- PR #1359 Add atomicAnd/Or/Xor for integers
- PR #1354 Fix `fillna()` behaviour when replacing values with different dtypes
- PR #1347 Fixed core dump issue while passing dict_dtypes without column names in `cudf.read_csv()`
- PR #1379 Fixed build failure caused due to error: 'col_dtype' may be used uninitialized
- PR #1392 Update cudf Dockerfile and package_versions.sh
- PR #1385 Added INT8 type to `_schema_to_dtype` for use in GpuArrowReader
- PR #1393 Fixed a bug in `gdf_count_nonzero_mask()` for the case of 0 bits to count
- PR #1395 Update CONTRIBUTING to use the environment variable CUDF_HOME
- PR #1416 Fix bug at gdf_quantile_exact and gdf_quantile_appox
- PR #1421 Fix remove creation of series multiple times during `add_column()`
- PR #1405 CSV Reader: Fix memory leaks on read_csv() failure
- PR #1328 Fix CategoricalColumn to_arrow() null mask
- PR #1433 Fix NVStrings/categories includes
- PR #1432 Update NVStrings to 0.7.* to coincide with 0.7 development
- PR #1483 Modify CSV reader to avoid cropping blank quoted characters in non-string fields
- PR #1446 Merge 1275 hotfix from master into branch-0.7
- PR #1447 Fix legacy groupby apply docstring
- PR #1451 Fix hash join estimated result size is not correct
- PR #1454 Fix local build script improperly change directory permissions
- PR #1490 Require Dask 1.1.0+ for `is_dataframe_like` test or skip otherwise.
- PR #1491 Use more specific directories & groups in CODEOWNERS
- PR #1497 Fix Thrust issue on CentOS caused by missing default constructor of host_vector elements
- PR #1498 Add missing include guard to device_atomics.cuh and separated DEVICE_ATOMICS_TEST
- PR #1506 Fix csv-write call to updated NVStrings method
- PR #1510 Added nvstrings `fillna()` function
- PR #1507 Parquet Reader: Default string data to GDF_STRING
- PR #1535 Fix doc issue to ensure correct labelling of cudf.series
- PR #1537 Fix `undefined reference` link error in HashPartitionTest
- PR #1548 Fix ci/local/build.sh README from using an incorrect image example
- PR #1551 CSV Reader: Fix integer column name indexing
- PR #1586 Fix broken `scalar_wrapper::operator==`
- PR #1591 ORC/Parquet Reader: Fix missing import for FileNotFoundError exception
- PR #1573 Parquet Reader: Fix crash due to clash with ORC reader datasource
- PR #1607 Revert change of `column.to_dense_buffer` always return by copy for performance concerns
- PR #1618 ORC reader: fix assert & data output when nrows/skiprows isn't aligned to stripe boundaries
- PR #1631 Fix failure of TYPES_TEST on some gcc-7 based systems.
- PR #1641 CSV Reader: Fix skip_blank_lines behavior with Windows line terminators (\r\n)
- PR #1648 ORC reader: fix non-deterministic output when skiprows is non-zero
- PR #1676 Fix groupby `as_index` behaviour with `MultiIndex`
- PR #1659 Fix bug caused by empty groupbys and multiindex slicing throwing exceptions
- PR #1656 Correct Groupby failure in dask when un-aggregable columns are left in dataframe.
- PR #1689 Fix groupby performance regression
- PR #1694 Add Cython as a runtime dependency since it's required in `setup.py`


# cuDF 0.6.1 (25 Mar 2019)

## Bug Fixes

- PR #1275 Fix CentOS exception in DataFrame.hash_partition from using value "returned" by a void function


# cuDF 0.6.0 (22 Mar 2019)

## New Features

- PR #760 Raise `FileNotFoundError` instead of `GDF_FILE_ERROR` in `read_csv` if the file does not exist
- PR #539 Add Python bindings for replace function
- PR #823 Add Doxygen configuration to enable building HTML documentation for libcudf C/C++ API
- PR #807 CSV Reader: Add byte_range parameter to specify the range in the input file to be read
- PR #857 Add Tail method for Series/DataFrame and update Head method to use iloc
- PR #858 Add series feature hashing support
- PR #871 CSV Reader: Add support for NA values, including user specified strings
- PR #893 Adds PyArrow based parquet readers / writers to Python, fix category dtype handling, fix arrow ingest buffer size issues
- PR #867 CSV Reader: Add support for ignoring blank lines and comment lines
- PR #887 Add Series digitize method
- PR #895 Add Series groupby
- PR #898 Add DataFrame.groupby(level=0) support
- PR #920 Add feather, JSON, HDF5 readers / writers from PyArrow / Pandas
- PR #888 CSV Reader: Add prefix parameter for column names, used when parsing without a header
- PR #913 Add DLPack support: convert between cuDF DataFrame and DLTensor
- PR #939 Add ORC reader from PyArrow
- PR #918 Add Series.groupby(level=0) support
- PR #906 Add binary and comparison ops to DataFrame
- PR #958 Support unary and binary ops on indexes
- PR #964 Add `rename` method to `DataFrame`, `Series`, and `Index`
- PR #985 Add `Series.to_frame` method
- PR #985 Add `drop=` keyword to reset_index method
- PR #994 Remove references to pygdf
- PR #990 Add external series groupby support
- PR #988 Add top-level merge function to cuDF
- PR #992 Add comparison binaryops to DateTime columns
- PR #996 Replace relative path imports with absolute paths in tests
- PR #995 CSV Reader: Add index_col parameter to specify the column name or index to be used as row labels
- PR #1004 Add `from_gpu_matrix` method to DataFrame
- PR #997 Add property index setter
- PR #1007 Replace relative path imports with absolute paths in cudf
- PR #1013 select columns with df.columns
- PR #1016 Rename Series.unique_count() to nunique() to match pandas API
- PR #947 Prefixsum to handle nulls and float types
- PR #1029 Remove rest of relative path imports
- PR #1021 Add filtered selection with assignment for Dataframes
- PR #872 Adding NVCategory support to cudf apis
- PR #1052 Add left/right_index and left/right_on keywords to merge
- PR #1091 Add `indicator=` and `suffixes=` keywords to merge
- PR #1107 Add unsupported keywords to Series.fillna
- PR #1032 Add string support to cuDF python
- PR #1136 Removed `gdf_concat`
- PR #1153 Added function for getting the padded allocation size for valid bitmask
- PR #1148 Add cudf.sqrt for dataframes and Series
- PR #1159 Add Python bindings for libcudf dlpack functions
- PR #1155 Add __array_ufunc__ for DataFrame and Series for sqrt
- PR #1168 to_frame for series accepts a name argument


## Improvements

- PR #1218 Add dask-cudf page to API docs
- PR #892 Add support for heterogeneous types in binary ops with JIT
- PR #730 Improve performance of `gdf_table` constructor
- PR #561 Add Doxygen style comments to Join CUDA functions
- PR #813 unified libcudf API functions by replacing gpu_ with gdf_
- PR #822 Add support for `__cuda_array_interface__` for ingest
- PR #756 Consolidate common helper functions from unordered map and multimap
- PR #753 Improve performance of groupby sum and average, especially for cases with few groups.
- PR #836 Add ingest support for arrow chunked arrays in Column, Series, DataFrame creation
- PR #763 Format doxygen comments for csv_read_arg struct
- PR #532 CSV Reader: Use type dispatcher instead of switch block
- PR #694 Unit test utilities improvements
- PR #878 Add better indexing to Groupby
- PR #554 Add `empty` method and `is_monotonic` attribute to `Index`
- PR #1040 Fixed up Doxygen comment tags
- PR #909 CSV Reader: Avoid host->device->host copy for header row data
- PR #916 Improved unit testing and error checking for `gdf_column_concat`
- PR #941 Replace `numpy` call in `Series.hash_encode` with `numba`
- PR #942 Added increment/decrement operators for wrapper types
- PR #943 Updated `count_nonzero_mask` to return `num_rows` when the mask is null
- PR #952 Added trait to map C++ type to `gdf_dtype`
- PR #966 Updated RMM submodule.
- PR #998 Add IO reader/writer modules to API docs, fix for missing cudf.Series docs
- PR #1017 concatenate along columns for Series and DataFrames
- PR #1002 Support indexing a dataframe with another boolean dataframe
- PR #1018 Better concatenation for Series and Dataframes
- PR #1036 Use Numpydoc style docstrings
- PR #1047 Adding gdf_dtype_extra_info to gdf_column_view_augmented
- PR #1054 Added default ctor to SerialTrieNode to overcome Thrust issue in CentOS7 + CUDA10
- PR #1024 CSV Reader: Add support for hexadecimal integers in integral-type columns
- PR #1033 Update `fillna()` to use libcudf function `gdf_replace_nulls`
- PR #1066 Added inplace assignment for columns and select_dtypes for dataframes
- PR #1026 CSV Reader: Change the meaning and type of the quoting parameter to match Pandas
- PR #1100 Adds `CUDF_EXPECTS` error-checking macro
- PR #1092 Fix select_dtype docstring
- PR #1111 Added cudf::table
- PR #1108 Sorting for datetime columns
- PR #1120 Return a `Series` (not a `Column`) from `Series.cat.set_categories()`
- PR #1128 CSV Reader: The last data row does not need to be line terminated
- PR #1183 Bump Arrow version to 0.12.1
- PR #1208 Default to CXX11_ABI=ON
- PR #1252 Fix NVStrings dependencies for cuda 9.2 and 10.0
- PR #2037 Optimize the existing `gather` and `scatter` routines in `libcudf`

## Bug Fixes

- PR #821 Fix flake8 issues revealed by flake8 update
- PR #808 Resolved renamed `d_columns_valids` variable name
- PR #820 CSV Reader: fix the issue where reader adds additional rows when file uses \r\n as a line terminator
- PR #780 CSV Reader: Fix scientific notation parsing and null values for empty quotes
- PR #815 CSV Reader: Fix data parsing when tabs are present in the input CSV file
- PR #850 Fix bug where left joins where the left df has 0 rows causes a crash
- PR #861 Fix memory leak by preserving the boolean mask index
- PR #875 Handle unnamed indexes in to/from arrow functions
- PR #877 Fix ingest of 1 row arrow tables in from arrow function
- PR #876 Added missing `<type_traits>` include
- PR #889 Deleted test_rmm.py which has now moved to RMM repo
- PR #866 Merge v0.5.1 numpy ABI hotfix into 0.6
- PR #917 value_counts return int type on empty columns
- PR #611 Renamed `gdf_reduce_optimal_output_size()` -> `gdf_reduction_get_intermediate_output_size()`
- PR #923 fix index for negative slicing for cudf dataframe and series
- PR #927 CSV Reader: Fix category GDF_CATEGORY hashes not being computed properly
- PR #921 CSV Reader: Fix parsing errors with delim_whitespace, quotations in the header row, unnamed columns
- PR #933 Fix handling objects of all nulls in series creation
- PR #940 CSV Reader: Fix an issue where the last data row is missing when using byte_range
- PR #945 CSV Reader: Fix incorrect datetime64 when milliseconds or space separator are used
- PR #959 Groupby: Problem with column name lookup
- PR #950 Converting dataframe/recarry with non-contiguous arrays
- PR #963 CSV Reader: Fix another issue with missing data rows when using byte_range
- PR #999 Fix 0 sized kernel launches and empty sort_index exception
- PR #993 Fix dtype in selecting 0 rows from objects
- PR #1009 Fix performance regression in `to_pandas` method on DataFrame
- PR #1008 Remove custom dask communication approach
- PR #1001 CSV Reader: Fix a memory access error when reading a large (>2GB) file with date columns
- PR #1019 Binary Ops: Fix error when one input column has null mask but other doesn't
- PR #1014 CSV Reader: Fix false positives in bool value detection
- PR #1034 CSV Reader: Fix parsing floating point precision and leading zero exponents
- PR #1044 CSV Reader: Fix a segfault when byte range aligns with a page
- PR #1058 Added support for `DataFrame.loc[scalar]`
- PR #1060 Fix column creation with all valid nan values
- PR #1073 CSV Reader: Fix an issue where a column name includes the return character
- PR #1090 Updating Doxygen Comments
- PR #1080 Fix dtypes returned from loc / iloc because of lists
- PR #1102 CSV Reader: Minor fixes and memory usage improvements
- PR #1174: Fix release script typo
- PR #1137 Add prebuild script for CI
- PR #1118 Enhanced the `DataFrame.from_records()` feature
- PR #1129 Fix join performance with index parameter from using numpy array
- PR #1145 Issue with .agg call on multi-column dataframes
- PR #908 Some testing code cleanup
- PR #1167 Fix issue with null_count not being set after inplace fillna()
- PR #1184 Fix iloc performance regression
- PR #1185 Support left_on/right_on and also on=str in merge
- PR #1200 Fix allocating bitmasks with numba instead of rmm in allocate_mask function
- PR #1213 Fix bug with csv reader requesting subset of columns using wrong datatype
- PR #1223 gpuCI: Fix label on rapidsai channel on gpu build scripts
- PR #1242 Add explicit Thrust exec policy to fix NVCATEGORY_TEST segfault on some platforms
- PR #1246 Fix categorical tests that failed due to bad implicit type conversion
- PR #1255 Fix overwriting conda package main label uploads
- PR #1259 Add dlpack includes to pip build


# cuDF 0.5.1 (05 Feb 2019)

## Bug Fixes

- PR #842 Avoid using numpy via cimport to prevent ABI issues in Cython compilation


# cuDF 0.5.0 (28 Jan 2019)

## New Features

- PR #722 Add bzip2 decompression support to `read_csv()`
- PR #693 add ZLIB-based GZIP/ZIP support to `read_csv_strings()`
- PR #411 added null support to gdf_order_by (new API) and cudf_table::sort
- PR #525 Added GitHub Issue templates for bugs, documentation, new features, and questions
- PR #501 CSV Reader: Add support for user-specified decimal point and thousands separator to read_csv_strings()
- PR #455 CSV Reader: Add support for user-specified decimal point and thousands separator to read_csv()
- PR #439 add `DataFrame.drop` method similar to pandas
- PR #356 add `DataFrame.transpose` method and `DataFrame.T` property similar to pandas
- PR #505 CSV Reader: Add support for user-specified boolean values
- PR #350 Implemented Series replace function
- PR #490 Added print_env.sh script to gather relevant environment details when reporting cuDF issues
- PR #474 add ZLIB-based GZIP/ZIP support to `read_csv()`
- PR #547 Added melt similar to `pandas.melt()`
- PR #491 Add CI test script to check for updates to CHANGELOG.md in PRs
- PR #550 Add CI test script to check for style issues in PRs
- PR #558 Add CI scripts for cpu-based conda and gpu-based test builds
- PR #524 Add Boolean Indexing
- PR #564 Update python `sort_values` method to use updated libcudf `gdf_order_by` API
- PR #509 CSV Reader: Input CSV file can now be passed in as a text or a binary buffer
- PR #607 Add `__iter__` and iteritems to DataFrame class
- PR #643 added a new api gdf_replace_nulls that allows a user to replace nulls in a column

## Improvements

- PR #426 Removed sort-based groupby and refactored existing groupby APIs. Also improves C++/CUDA compile time.
- PR #461 Add `CUDF_HOME` variable in README.md to replace relative pathing.
- PR #472 RMM: Created centralized rmm::device_vector alias and rmm::exec_policy
- PR #500 Improved the concurrent hash map class to support partitioned (multi-pass) hash table building.
- PR #454 Improve CSV reader docs and examples
- PR #465 Added templated C++ API for RMM to avoid explicit cast to `void**`
- PR #513 `.gitignore` tweaks
- PR #521 Add `assert_eq` function for testing
- PR #502 Simplify Dockerfile for local dev, eliminate old conda/pip envs
- PR #549 Adds `-rdynamic` compiler flag to nvcc for Debug builds
- PR #472 RMM: Created centralized rmm::device_vector alias and rmm::exec_policy
- PR #577 Added external C++ API for scatter/gather functions
- PR #500 Improved the concurrent hash map class to support partitioned (multi-pass) hash table building
- PR #583 Updated `gdf_size_type` to `int`
- PR #500 Improved the concurrent hash map class to support partitioned (multi-pass) hash table building
- PR #617 Added .dockerignore file. Prevents adding stale cmake cache files to the docker container
- PR #658 Reduced `JOIN_TEST` time by isolating overflow test of hash table size computation
- PR #664 Added Debuging instructions to README
- PR #651 Remove noqa marks in `__init__.py` files
- PR #671 CSV Reader: uncompressed buffer input can be parsed without explicitly specifying compression as None
- PR #684 Make RMM a submodule
- PR #718 Ensure sum, product, min, max methods pandas compatibility on empty datasets
- PR #720 Refactored Index classes to make them more Pandas-like, added CategoricalIndex
- PR #749 Improve to_arrow and from_arrow Pandas compatibility
- PR #766 Remove TravisCI references, remove unused variables from CMake, fix ARROW_VERSION in Cmake
- PR #773 Add build-args back to Dockerfile and handle dependencies based on environment yml file
- PR #781 Move thirdparty submodules to root and symlink in /cpp
- PR #843 Fix broken cudf/python API examples, add new methods to the API index

## Bug Fixes

- PR #569 CSV Reader: Fix days being off-by-one when parsing some dates
- PR #531 CSV Reader: Fix incorrect parsing of quoted numbers
- PR #465 Added templated C++ API for RMM to avoid explicit cast to `void**`
- PR #473 Added missing <random> include
- PR #478 CSV Reader: Add api support for auto column detection, header, mangle_dupe_cols, usecols
- PR #495 Updated README to correct where cffi pytest should be executed
- PR #501 Fix the intermittent segfault caused by the `thousands` and `compression` parameters in the csv reader
- PR #502 Simplify Dockerfile for local dev, eliminate old conda/pip envs
- PR #512 fix bug for `on` parameter in `DataFrame.merge` to allow for None or single column name
- PR #511 Updated python/cudf/bindings/join.pyx to fix cudf merge printing out dtypes
- PR #513 `.gitignore` tweaks
- PR #521 Add `assert_eq` function for testing
- PR #537 Fix CMAKE_CUDA_STANDARD_REQURIED typo in CMakeLists.txt
- PR #447 Fix silent failure in initializing DataFrame from generator
- PR #545 Temporarily disable csv reader thousands test to prevent segfault (test re-enabled in PR #501)
- PR #559 Fix Assertion error while using `applymap` to change the output dtype
- PR #575 Update `print_env.sh` script to better handle missing commands
- PR #612 Prevent an exception from occuring with true division on integer series.
- PR #630 Fix deprecation warning for `pd.core.common.is_categorical_dtype`
- PR #622 Fix Series.append() behaviour when appending values with different numeric dtype
- PR #603 Fix error while creating an empty column using None.
- PR #673 Fix array of strings not being caught in from_pandas
- PR #644 Fix return type and column support of dataframe.quantile()
- PR #634 Fix create `DataFrame.from_pandas()` with numeric column names
- PR #654 Add resolution check for GDF_TIMESTAMP in Join
- PR #648 Enforce one-to-one copy required when using `numba>=0.42.0`
- PR #645 Fix cmake build type handling not setting debug options when CMAKE_BUILD_TYPE=="Debug"
- PR #669 Fix GIL deadlock when launching multiple python threads that make Cython calls
- PR #665 Reworked the hash map to add a way to report the destination partition for a key
- PR #670 CMAKE: Fix env include path taking precedence over libcudf source headers
- PR #674 Check for gdf supported column types
- PR #677 Fix 'gdf_csv_test_Dates' gtest failure due to missing nrows parameter
- PR #604 Fix the parsing errors while reading a csv file using `sep` instead of `delimiter`.
- PR #686 Fix converting nulls to NaT values when converting Series to Pandas/Numpy
- PR #689 CSV Reader: Fix behavior with skiprows+header to match pandas implementation
- PR #691 Fixes Join on empty input DFs
- PR #706 CSV Reader: Fix broken dtype inference when whitespace is in data
- PR #717 CSV reader: fix behavior when parsing a csv file with no data rows
- PR #724 CSV Reader: fix build issue due to parameter type mismatch in a std::max call
- PR #734 Prevents reading undefined memory in gpu_expand_mask_bits numba kernel
- PR #747 CSV Reader: fix an issue where CUDA allocations fail with some large input files
- PR #750 Fix race condition for handling NVStrings in CMake
- PR #719 Fix merge column ordering
- PR #770 Fix issue where RMM submodule pointed to wrong branch and pin other to correct branches
- PR #778 Fix hard coded ABI off setting
- PR #784 Update RMM submodule commit-ish and pip paths
- PR #794 Update `rmm::exec_policy` usage to fix segmentation faults when used as temprory allocator.
- PR #800 Point git submodules to branches of forks instead of exact commits


# cuDF 0.4.0 (05 Dec 2018)

## New Features

- PR #398 add pandas-compatible `DataFrame.shape()` and `Series.shape()`
- PR #394 New documentation feature "10 Minutes to cuDF"
- PR #361 CSV Reader: Add support for strings with delimiters

## Improvements

 - PR #436 Improvements for type_dispatcher and wrapper structs
 - PR #429 Add CHANGELOG.md (this file)
 - PR #266 use faster CUDA-accelerated DataFrame column/Series concatenation.
 - PR #379 new C++ `type_dispatcher` reduces code complexity in supporting many data types.
 - PR #349 Improve performance for creating columns from memoryview objects
 - PR #445 Update reductions to use type_dispatcher. Adds integer types support to sum_of_squares.
 - PR #448 Improve installation instructions in README.md
 - PR #456 Change default CMake build to Release, and added option for disabling compilation of tests

## Bug Fixes

 - PR #444 Fix csv_test CUDA too many resources requested fail.
 - PR #396 added missing output buffer in validity tests for groupbys.
 - PR #408 Dockerfile updates for source reorganization
 - PR #437 Add cffi to Dockerfile conda env, fixes "cannot import name 'librmm'"
 - PR #417 Fix `map_test` failure with CUDA 10
 - PR #414 Fix CMake installation include file paths
 - PR #418 Properly cast string dtypes to programmatic dtypes when instantiating columns
 - PR #427 Fix and tests for Concatenation illegal memory access with nulls


# cuDF 0.3.0 (23 Nov 2018)

## New Features

 - PR #336 CSV Reader string support

## Improvements

 - PR #354 source code refactored for better organization. CMake build system overhaul. Beginning of transition to Cython bindings.
 - PR #290 Add support for typecasting to/from datetime dtype
 - PR #323 Add handling pyarrow boolean arrays in input/out, add tests
 - PR #325 GDF_VALIDITY_UNSUPPORTED now returned for algorithms that don't support non-empty valid bitmasks
 - PR #381 Faster InputTooLarge Join test completes in ms rather than minutes.
 - PR #373 .gitignore improvements
 - PR #367 Doc cleanup & examples for DataFrame methods
 - PR #333 Add Rapids Memory Manager documentation
 - PR #321 Rapids Memory Manager adds file/line location logging and convenience macros
 - PR #334 Implement DataFrame `__copy__` and `__deepcopy__`
 - PR #271 Add NVTX ranges to pygdf
 - PR #311 Document system requirements for conda install

## Bug Fixes

 - PR #337 Retain index on `scale()` function
 - PR #344 Fix test failure due to PyArrow 0.11 Boolean handling
 - PR #364 Remove noexcept from managed_allocator;  CMakeLists fix for NVstrings
 - PR #357 Fix bug that made all series be considered booleans for indexing
 - PR #351 replace conda env configuration for developers
 - PRs #346 #360 Fix CSV reading of negative numbers
 - PR #342 Fix CMake to use conda-installed nvstrings
 - PR #341 Preserve categorical dtype after groupby aggregations
 - PR #315 ReadTheDocs build update to fix missing libcuda.so
 - PR #320 FIX out-of-bounds access error in reductions.cu
 - PR #319 Fix out-of-bounds memory access in libcudf count_valid_bits
 - PR #303 Fix printing empty dataframe


# cuDF 0.2.0 and cuDF 0.1.0

These were initial releases of cuDF based on previously separate pyGDF and libGDF libraries.<|MERGE_RESOLUTION|>--- conflicted
+++ resolved
@@ -17,11 +17,8 @@
 - PR #3608 Update OPS codeowner group name
 - PR #3431 Port NVStrings translate to cudf strings column
 - PR #3587 Merge CHECK_STREAM & CUDA_CHECK_LAST to CHECK_CUDA
-<<<<<<< HEAD
 - PR #3636 Rework `hash_partition` API
-=======
 - PR #3402 Define and implement new quantiles APIs
->>>>>>> e3632d6f
 
 ## Bug Fixes
 
