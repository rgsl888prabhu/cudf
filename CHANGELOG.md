--- conflicted
+++ resolved
@@ -15,11 +15,8 @@
 ## Bug Fixes
 
 - PR #2584 ORC Reader: fix parsing of `DECIMAL` index positions
-<<<<<<< HEAD
 - PR #2619 Fix groupby serialization/deserialization
-=======
 - PR #2614 Update Java version to match
->>>>>>> c990d190
 - PR #2601 Fixes nlargest(1) issue in Series and Dataframe
 - PR #2610 Fix a bug in index serialization (properly pass DeviceNDArray)
 - PR #2611 Types Test: fix static casting from negative int to string
