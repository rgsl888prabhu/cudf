# cuDF 0.8.0 (Date TBD)

## New Features

- PR #1524 Add GPU-accelerated JSON Lines parser with limited feature set
- PR #1569 Add support for JSON objects to the JSON Lines reader
- PR #1654 Add cudf::apply_boolean_mask: faster replacement for gdf_apply_stencil
- PR #1487 cython gather/scatter
- PR #1310 Implemented the slice/split functionality.
- PR #1630 Add Python layer to the GPU-accelerated JSON reader
- PR #1745 Add rounding of numeric columns via Numba

## Improvements

- PR #1703 C++: Added non-aggregating `insert` to `concurrent_unordered_map` with specializations to store pairs with a single atomicCAS when possible.
- PR #1422 C++: Added a RAII wrapper for CUDA streams
- PR #1701 Added `unique` method for stringColumns
- PR #1713 Add documentation for Dask-XGBoost
- PR #1666 CSV Reader: Improve performance for files with large number of columns
- PR #1725 Enable the ability to use a single column groupby as its own index
<<<<<<< HEAD
- PR #1746 Removed unused code: `windowed_ops.cu`, `sorting.cu`, `hash_ops.cu`
=======
- PR #1767 Speed up unit tests

>>>>>>> a66db9e9

## Bug Fixes

- PR #1465 Fix for test_orc.py and test_sparse_df.py test failures
- PR #1583 Fix underlying issue in `as_index()` that was causing `Series.quantile()` to fail
- PR #1680 Add errors= keyword to drop() to fix cudf-dask bug
- PR #1651 Fix `query` function on empty dataframe
- PR #1616 Fix CategoricalColumn to access categories by index instead of iteration
- PR #1660 Fix bug in `loc` when indexing with a column name (a string)
- PR #1683 ORC reader: fix timestamp conversion to UTC
- PR #1613 Improve CategoricalColumn.fillna(-1) performance
- PR #1642 Fix failure of CSV_TEST gdf_csv_test.SkiprowsNrows on multiuser systems
- PR #1709 Fix handling of `datetime64[ms]` in `dataframe.select_dtypes`
- PR #1704 CSV Reader: Add support for the plus sign in number fields
- PR #1687 CSV reader: return an empty dataframe for zero size input
- PR #1755 Add col_level keyword argument to melt
- PR #1758 Fix df.set_index() when setting index from an empty column
- PR #1749 ORC reader: fix long strings of NULL values resulting in incorrect data


# cuDF 0.7.1 (11 May 2019)

## New Features

- PR #1702 Lazy load MultiIndex to return groupby performance to near optimal.

## Bug Fixes

- PR #1708 Fix handling of `datetime64[ms]` in `dataframe.select_dtypes`


# cuDF 0.7.0 (10 May 2019)

## New Features

- PR #982 Implement gdf_group_by_without_aggregations and gdf_unique_indices functions
- PR #1142 Add `GDF_BOOL` column type
- PR #1194 Implement overloads for CUDA atomic operations
- PR #1292 Implemented Bitwise binary ops AND, OR, XOR (&, |, ^)
- PR #1235 Add GPU-accelerated Parquet Reader
- PR #1335 Added local_dict arg in `DataFrame.query()`.
- PR #1282 Add Series and DataFrame.describe()
- PR #1356 Rolling windows
- PR #1381 Add DataFrame._get_numeric_data
- PR #1388 Add CODEOWNERS file to auto-request reviews based on where changes are made
- PR #1396 Add DataFrame.drop method
- PR #1413 Add DataFrame.melt method
- PR #1412 Add DataFrame.pop()
- PR #1419 Initial CSV writer function
- PR #1441 Add Series level cumulative ops (cumsum, cummin, cummax, cumprod)
- PR #1420 Add script to build and test on a local gpuCI image
- PR #1440 Add DatetimeColumn.min(), DatetimeColumn.max()
- PR #1455 Add Series.Shift via Numba kernel
- PR #1441 Add Series level cumulative ops (cumsum, cummin, cummax, cumprod)
- PR #1461 Add Python coverage test to gpu build
- PR #1445 Parquet Reader: Add selective reading of rows and row group
- PR #1532 Parquet Reader: Add support for INT96 timestamps
- PR #1516 Add Series and DataFrame.ndim
- PR #1556 Add libcudf C++ transition guide
- PR #1466 Add GPU-accelerated ORC Reader
- PR #1565 Add build script for nightly doc builds
- PR #1508 Add Series isna, isnull, and notna
- PR #1456 Add Series.diff() via Numba kernel
- PR #1588 Add Index `astype` typecasting
- PR #1301 MultiIndex support
- PR #1599 Level keyword supported in groupby
- PR #929 Add support operations to dataframe
- PR #1609 Groupby accept list of Series
- PR #1658 Support `group_keys=True` keyword in groupby method

## Improvements

- PR #1531 Refactor closures as private functions in gpuarrow
- PR #1404 Parquet reader page data decoding speedup
- PR #1076 Use `type_dispatcher` in join, quantiles, filter, segmented sort, radix sort and hash_groupby
- PR #1202 Simplify README.md
- PR #1149 CSV Reader: Change convertStrToValue() functions to `__device__` only
- PR #1238 Improve performance of the CUDA trie used in the CSV reader
- PR #1278 Update CONTRIBUTING for new conda environment yml naming conventions
- PR #1163 Refactored UnaryOps. Reduced API to two functions: `gdf_unary_math` and `gdf_cast`. Added `abs`, `-`, and `~` ops. Changed bindings to Cython
- PR #1284 Update docs version
- PR #1287 add exclude argument to cudf.select_dtype function
- PR #1286 Refactor some of the CSV Reader kernels into generic utility functions
- PR #1291 fillna in `Series.to_gpu_array()` and `Series.to_array()` can accept the scalar too now.
- PR #1005 generic `reduction` and `scan` support
- PR #1349 Replace modernGPU sort join with thrust.
- PR #1363 Add a dataframe.mean(...) that raises NotImplementedError to satisfy `dask.dataframe.utils.is_dataframe_like`
- PR #1319 CSV Reader: Use column wrapper for gdf_column output alloc/dealloc
- PR #1376 Change series quantile default to linear
- PR #1399 Replace CFFI bindings for NVTX functions with Cython bindings
- PR #1407 Rename and cleanup of `gdf_table` to `device_table`
- PR #1389 Refactored `set_null_count()`
- PR #1386 Added macros `GDF_TRY()`, `CUDF_TRY()` and `ASSERT_CUDF_SUCCEEDED()`
- PR #1435 Rework CMake and conda recipes to depend on installed libraries
- PR #1391 Tidy up bit-resolution-operation and bitmask class code
- PR #1439 Add cmake variable to enable compiling CUDA code with -lineinfo
- PR #1462 Add ability to read parquet files from arrow::io::RandomAccessFile
- PR #1453 Convert CSV Reader CFFI to Cython
- PR #1479 Convert Parquet Reader CFFI to Cython
- PR #1397 Add a utility function for producing an overflow-safe kernel launch grid configuration
- PR #1382 Add GPU parsing of nested brackets to cuIO parsing utilities
- PR #1481 Add cudf::table constructor to allocate a set of `gdf_column`s
- PR #1484 Convert GroupBy CFFI to Cython
- PR #1463 Allow and default melt keyword argument var_name to be None
- PR #1486 Parquet Reader: Use device_buffer rather than device_ptr
- PR #1525 Add cudatoolkit conda dependency
- PR #1520 Renamed `src/dataframe` to `src/table` and moved `table.hpp`. Made `types.hpp` to be type declarations only.
- PR #1492 Convert transpose CFFI to Cython
- PR #1495 Convert binary and unary ops CFFI to Cython
- PR #1503 Convert sorting and hashing ops CFFI to Cython
- PR #1522 Use latest release version in update-version CI script
- PR #1533 Remove stale join CFFI, fix memory leaks in join Cython
- PR #1521 Added `row_bitmask` to compute bitmask for rows of a table. Merged `valids_ops.cu` and `bitmask_ops.cu`
- PR #1553 Overload `hash_row` to avoid using intial hash values. Updated `gdf_hash` to select between overloads
- PR #1585 Updated `cudf::table` to maintain own copy of wrapped `gdf_column*`s
- PR #1559 Add `except +` to all Cython function definitions to catch C++ exceptions properly
- PR #1617 `has_nulls` and `column_dtypes` for `cudf::table`
- PR #1590 Remove CFFI from the build / install process entirely
- PR #1536 Convert gpuarrow CFFI to Cython
- PR #1655 Add `Column._pointer` as a way to access underlying `gdf_column*` of a `Column`
- PR #1655 Update readme conda install instructions for cudf version 0.6 and 0.7


## Bug Fixes

- PR #1233 Fix dtypes issue while adding the column to `str` dataframe.
- PR #1254 CSV Reader: fix data type detection for floating-point numbers in scientific notation
- PR #1289 Fix looping over each value instead of each category in concatenation
- PR #1293 Fix Inaccurate error message in join.pyx
- PR #1308 Add atomicCAS overload for `int8_t`, `int16_t`
- PR #1317 Fix catch polymorphic exception by reference in ipc.cu
- PR #1325 Fix dtype of null bitmasks to int8
- PR #1326 Update build documentation to use -DCMAKE_CXX11_ABI=ON
- PR #1334 Add "na_position" argument to CategoricalColumn sort_by_values
- PR #1321 Fix out of bounds warning when checking Bzip2 header
- PR #1359 Add atomicAnd/Or/Xor for integers
- PR #1354 Fix `fillna()` behaviour when replacing values with different dtypes
- PR #1347 Fixed core dump issue while passing dict_dtypes without column names in `cudf.read_csv()`
- PR #1379 Fixed build failure caused due to error: 'col_dtype' may be used uninitialized
- PR #1392 Update cudf Dockerfile and package_versions.sh
- PR #1385 Added INT8 type to `_schema_to_dtype` for use in GpuArrowReader
- PR #1393 Fixed a bug in `gdf_count_nonzero_mask()` for the case of 0 bits to count
- PR #1395 Update CONTRIBUTING to use the environment variable CUDF_HOME
- PR #1416 Fix bug at gdf_quantile_exact and gdf_quantile_appox
- PR #1421 Fix remove creation of series multiple times during `add_column()`
- PR #1405 CSV Reader: Fix memory leaks on read_csv() failure
- PR #1328 Fix CategoricalColumn to_arrow() null mask
- PR #1433 Fix NVStrings/categories includes
- PR #1432 Update NVStrings to 0.7.* to coincide with 0.7 development
- PR #1483 Modify CSV reader to avoid cropping blank quoted characters in non-string fields
- PR #1446 Merge 1275 hotfix from master into branch-0.7
- PR #1447 Fix legacy groupby apply docstring
- PR #1451 Fix hash join estimated result size is not correct
- PR #1454 Fix local build script improperly change directory permissions
- PR #1490 Require Dask 1.1.0+ for `is_dataframe_like` test or skip otherwise.
- PR #1491 Use more specific directories & groups in CODEOWNERS
- PR #1497 Fix Thrust issue on CentOS caused by missing default constructor of host_vector elements
- PR #1498 Add missing include guard to device_atomics.cuh and separated DEVICE_ATOMICS_TEST
- PR #1506 Fix csv-write call to updated NVStrings method
- PR #1510 Added nvstrings `fillna()` function
- PR #1507 Parquet Reader: Default string data to GDF_STRING
- PR #1535 Fix doc issue to ensure correct labelling of cudf.series
- PR #1537 Fix `undefined reference` link error in HashPartitionTest
- PR #1548 Fix ci/local/build.sh README from using an incorrect image example
- PR #1551 CSV Reader: Fix integer column name indexing
- PR #1586 Fix broken `scalar_wrapper::operator==`
- PR #1591 ORC/Parquet Reader: Fix missing import for FileNotFoundError exception
- PR #1573 Parquet Reader: Fix crash due to clash with ORC reader datasource
- PR #1607 Revert change of `column.to_dense_buffer` always return by copy for performance concerns
- PR #1618 ORC reader: fix assert & data output when nrows/skiprows isn't aligned to stripe boundaries
- PR #1631 Fix failure of TYPES_TEST on some gcc-7 based systems.
- PR #1641 CSV Reader: Fix skip_blank_lines behavior with Windows line terminators (\r\n)
- PR #1648 ORC reader: fix non-deterministic output when skiprows is non-zero
- PR #1676 Fix groupby `as_index` behaviour with `MultiIndex`
- PR #1659 Fix bug caused by empty groupbys and multiindex slicing throwing exceptions
- PR #1656 Correct Groupby failure in dask when un-aggregable columns are left in dataframe.
- PR #1689 Fix groupby performance regression
- PR #1694 Add Cython as a runtime dependency since it's required in `setup.py`


# cuDF 0.6.1 (25 Mar 2019)

## Bug Fixes

- PR #1275 Fix CentOS exception in DataFrame.hash_partition from using value "returned" by a void function


# cuDF 0.6.0 (22 Mar 2019)

## New Features

- PR #760 Raise `FileNotFoundError` instead of `GDF_FILE_ERROR` in `read_csv` if the file does not exist
- PR #539 Add Python bindings for replace function
- PR #823 Add Doxygen configuration to enable building HTML documentation for libcudf C/C++ API
- PR #807 CSV Reader: Add byte_range parameter to specify the range in the input file to be read
- PR #857 Add Tail method for Series/DataFrame and update Head method to use iloc
- PR #858 Add series feature hashing support
- PR #871 CSV Reader: Add support for NA values, including user specified strings
- PR #893 Adds PyArrow based parquet readers / writers to Python, fix category dtype handling, fix arrow ingest buffer size issues
- PR #867 CSV Reader: Add support for ignoring blank lines and comment lines
- PR #887 Add Series digitize method
- PR #895 Add Series groupby
- PR #898 Add DataFrame.groupby(level=0) support
- PR #920 Add feather, JSON, HDF5 readers / writers from PyArrow / Pandas
- PR #888 CSV Reader: Add prefix parameter for column names, used when parsing without a header
- PR #913 Add DLPack support: convert between cuDF DataFrame and DLTensor
- PR #939 Add ORC reader from PyArrow
- PR #918 Add Series.groupby(level=0) support
- PR #906 Add binary and comparison ops to DataFrame
- PR #958 Support unary and binary ops on indexes
- PR #964 Add `rename` method to `DataFrame`, `Series`, and `Index`
- PR #985 Add `Series.to_frame` method
- PR #985 Add `drop=` keyword to reset_index method
- PR #994 Remove references to pygdf
- PR #990 Add external series groupby support
- PR #988 Add top-level merge function to cuDF
- PR #992 Add comparison binaryops to DateTime columns
- PR #996 Replace relative path imports with absolute paths in tests
- PR #995 CSV Reader: Add index_col parameter to specify the column name or index to be used as row labels
- PR #1004 Add `from_gpu_matrix` method to DataFrame
- PR #997 Add property index setter
- PR #1007 Replace relative path imports with absolute paths in cudf
- PR #1013 select columns with df.columns
- PR #1016 Rename Series.unique_count() to nunique() to match pandas API
- PR #947 Prefixsum to handle nulls and float types
- PR #1029 Remove rest of relative path imports
- PR #1021 Add filtered selection with assignment for Dataframes
- PR #872 Adding NVCategory support to cudf apis
- PR #1052 Add left/right_index and left/right_on keywords to merge
- PR #1091 Add `indicator=` and `suffixes=` keywords to merge
- PR #1107 Add unsupported keywords to Series.fillna
- PR #1032 Add string support to cuDF python
- PR #1136 Removed `gdf_concat`
- PR #1153 Added function for getting the padded allocation size for valid bitmask
- PR #1148 Add cudf.sqrt for dataframes and Series
- PR #1159 Add Python bindings for libcudf dlpack functions
- PR #1155 Add __array_ufunc__ for DataFrame and Series for sqrt
- PR #1168 to_frame for series accepts a name argument


## Improvements

- PR #1218 Add dask-cudf page to API docs
- PR #892 Add support for heterogeneous types in binary ops with JIT
- PR #730 Improve performance of `gdf_table` constructor
- PR #561 Add Doxygen style comments to Join CUDA functions
- PR #813 unified libcudf API functions by replacing gpu_ with gdf_
- PR #822 Add support for `__cuda_array_interface__` for ingest
- PR #756 Consolidate common helper functions from unordered map and multimap
- PR #753 Improve performance of groupby sum and average, especially for cases with few groups.
- PR #836 Add ingest support for arrow chunked arrays in Column, Series, DataFrame creation
- PR #763 Format doxygen comments for csv_read_arg struct
- PR #532 CSV Reader: Use type dispatcher instead of switch block
- PR #694 Unit test utilities improvements
- PR #878 Add better indexing to Groupby
- PR #554 Add `empty` method and `is_monotonic` attribute to `Index`
- PR #1040 Fixed up Doxygen comment tags
- PR #909 CSV Reader: Avoid host->device->host copy for header row data
- PR #916 Improved unit testing and error checking for `gdf_column_concat`
- PR #941 Replace `numpy` call in `Series.hash_encode` with `numba`
- PR #942 Added increment/decrement operators for wrapper types
- PR #943 Updated `count_nonzero_mask` to return `num_rows` when the mask is null
- PR #952 Added trait to map C++ type to `gdf_dtype`
- PR #966 Updated RMM submodule.
- PR #998 Add IO reader/writer modules to API docs, fix for missing cudf.Series docs
- PR #1017 concatenate along columns for Series and DataFrames
- PR #1002 Support indexing a dataframe with another boolean dataframe
- PR #1018 Better concatenation for Series and Dataframes
- PR #1036 Use Numpydoc style docstrings
- PR #1047 Adding gdf_dtype_extra_info to gdf_column_view_augmented
- PR #1054 Added default ctor to SerialTrieNode to overcome Thrust issue in CentOS7 + CUDA10
- PR #1024 CSV Reader: Add support for hexadecimal integers in integral-type columns
- PR #1033 Update `fillna()` to use libcudf function `gdf_replace_nulls`
- PR #1066 Added inplace assignment for columns and select_dtypes for dataframes
- PR #1026 CSV Reader: Change the meaning and type of the quoting parameter to match Pandas
- PR #1100 Adds `CUDF_EXPECTS` error-checking macro
- PR #1092 Fix select_dtype docstring
- PR #1111 Added cudf::table
- PR #1108 Sorting for datetime columns
- PR #1120 Return a `Series` (not a `Column`) from `Series.cat.set_categories()`
- PR #1128 CSV Reader: The last data row does not need to be line terminated
- PR #1183 Bump Arrow version to 0.12.1
- PR #1208 Default to CXX11_ABI=ON
- PR #1252 Fix NVStrings dependencies for cuda 9.2 and 10.0

## Bug Fixes

- PR #821 Fix flake8 issues revealed by flake8 update
- PR #808 Resolved renamed `d_columns_valids` variable name
- PR #820 CSV Reader: fix the issue where reader adds additional rows when file uses \r\n as a line terminator
- PR #780 CSV Reader: Fix scientific notation parsing and null values for empty quotes
- PR #815 CSV Reader: Fix data parsing when tabs are present in the input CSV file
- PR #850 Fix bug where left joins where the left df has 0 rows causes a crash
- PR #861 Fix memory leak by preserving the boolean mask index
- PR #875 Handle unnamed indexes in to/from arrow functions
- PR #877 Fix ingest of 1 row arrow tables in from arrow function
- PR #876 Added missing `<type_traits>` include
- PR #889 Deleted test_rmm.py which has now moved to RMM repo
- PR #866 Merge v0.5.1 numpy ABI hotfix into 0.6
- PR #917 value_counts return int type on empty columns
- PR #611 Renamed `gdf_reduce_optimal_output_size()` -> `gdf_reduction_get_intermediate_output_size()`
- PR #923 fix index for negative slicing for cudf dataframe and series
- PR #927 CSV Reader: Fix category GDF_CATEGORY hashes not being computed properly
- PR #921 CSV Reader: Fix parsing errors with delim_whitespace, quotations in the header row, unnamed columns
- PR #933 Fix handling objects of all nulls in series creation
- PR #940 CSV Reader: Fix an issue where the last data row is missing when using byte_range
- PR #945 CSV Reader: Fix incorrect datetime64 when milliseconds or space separator are used
- PR #959 Groupby: Problem with column name lookup
- PR #950 Converting dataframe/recarry with non-contiguous arrays
- PR #963 CSV Reader: Fix another issue with missing data rows when using byte_range
- PR #999 Fix 0 sized kernel launches and empty sort_index exception
- PR #993 Fix dtype in selecting 0 rows from objects
- PR #1009 Fix performance regression in `to_pandas` method on DataFrame
- PR #1008 Remove custom dask communication approach
- PR #1001 CSV Reader: Fix a memory access error when reading a large (>2GB) file with date columns
- PR #1019 Binary Ops: Fix error when one input column has null mask but other doesn't
- PR #1014 CSV Reader: Fix false positives in bool value detection
- PR #1034 CSV Reader: Fix parsing floating point precision and leading zero exponents
- PR #1044 CSV Reader: Fix a segfault when byte range aligns with a page
- PR #1058 Added support for `DataFrame.loc[scalar]`
- PR #1060 Fix column creation with all valid nan values
- PR #1073 CSV Reader: Fix an issue where a column name includes the return character
- PR #1090 Updating Doxygen Comments
- PR #1080 Fix dtypes returned from loc / iloc because of lists
- PR #1102 CSV Reader: Minor fixes and memory usage improvements
- PR #1174: Fix release script typo
- PR #1137 Add prebuild script for CI
- PR #1118 Enhanced the `DataFrame.from_records()` feature
- PR #1129 Fix join performance with index parameter from using numpy array
- PR #1145 Issue with .agg call on multi-column dataframes
- PR #908 Some testing code cleanup
- PR #1167 Fix issue with null_count not being set after inplace fillna()
- PR #1184 Fix iloc performance regression
- PR #1185 Support left_on/right_on and also on=str in merge
- PR #1200 Fix allocating bitmasks with numba instead of rmm in allocate_mask function
- PR #1213 Fix bug with csv reader requesting subset of columns using wrong datatype
- PR #1223 gpuCI: Fix label on rapidsai channel on gpu build scripts
- PR #1242 Add explicit Thrust exec policy to fix NVCATEGORY_TEST segfault on some platforms
- PR #1246 Fix categorical tests that failed due to bad implicit type conversion
- PR #1255 Fix overwriting conda package main label uploads
- PR #1259 Add dlpack includes to pip build


# cuDF 0.5.1 (05 Feb 2019)

## Bug Fixes

- PR #842 Avoid using numpy via cimport to prevent ABI issues in Cython compilation


# cuDF 0.5.0 (28 Jan 2019)

## New Features

- PR #722 Add bzip2 decompression support to `read_csv()`
- PR #693 add ZLIB-based GZIP/ZIP support to `read_csv_strings()`
- PR #411 added null support to gdf_order_by (new API) and cudf_table::sort
- PR #525 Added GitHub Issue templates for bugs, documentation, new features, and questions
- PR #501 CSV Reader: Add support for user-specified decimal point and thousands separator to read_csv_strings()
- PR #455 CSV Reader: Add support for user-specified decimal point and thousands separator to read_csv()
- PR #439 add `DataFrame.drop` method similar to pandas
- PR #356 add `DataFrame.transpose` method and `DataFrame.T` property similar to pandas
- PR #505 CSV Reader: Add support for user-specified boolean values
- PR #350 Implemented Series replace function
- PR #490 Added print_env.sh script to gather relevant environment details when reporting cuDF issues
- PR #474 add ZLIB-based GZIP/ZIP support to `read_csv()`
- PR #547 Added melt similar to `pandas.melt()`
- PR #491 Add CI test script to check for updates to CHANGELOG.md in PRs
- PR #550 Add CI test script to check for style issues in PRs
- PR #558 Add CI scripts for cpu-based conda and gpu-based test builds
- PR #524 Add Boolean Indexing
- PR #564 Update python `sort_values` method to use updated libcudf `gdf_order_by` API
- PR #509 CSV Reader: Input CSV file can now be passed in as a text or a binary buffer
- PR #607 Add `__iter__` and iteritems to DataFrame class
- PR #643 added a new api gdf_replace_nulls that allows a user to replace nulls in a column

## Improvements

- PR #426 Removed sort-based groupby and refactored existing groupby APIs. Also improves C++/CUDA compile time.
- PR #461 Add `CUDF_HOME` variable in README.md to replace relative pathing.
- PR #472 RMM: Created centralized rmm::device_vector alias and rmm::exec_policy
- PR #500 Improved the concurrent hash map class to support partitioned (multi-pass) hash table building.
- PR #454 Improve CSV reader docs and examples
- PR #465 Added templated C++ API for RMM to avoid explicit cast to `void**`
- PR #513 `.gitignore` tweaks
- PR #521 Add `assert_eq` function for testing
- PR #502 Simplify Dockerfile for local dev, eliminate old conda/pip envs
- PR #549 Adds `-rdynamic` compiler flag to nvcc for Debug builds
- PR #472 RMM: Created centralized rmm::device_vector alias and rmm::exec_policy
- PR #577 Added external C++ API for scatter/gather functions
- PR #500 Improved the concurrent hash map class to support partitioned (multi-pass) hash table building
- PR #583 Updated `gdf_size_type` to `int`
- PR #500 Improved the concurrent hash map class to support partitioned (multi-pass) hash table building
- PR #617 Added .dockerignore file. Prevents adding stale cmake cache files to the docker container
- PR #658 Reduced `JOIN_TEST` time by isolating overflow test of hash table size computation
- PR #664 Added Debuging instructions to README
- PR #651 Remove noqa marks in `__init__.py` files
- PR #671 CSV Reader: uncompressed buffer input can be parsed without explicitly specifying compression as None
- PR #684 Make RMM a submodule
- PR #718 Ensure sum, product, min, max methods pandas compatibility on empty datasets
- PR #720 Refactored Index classes to make them more Pandas-like, added CategoricalIndex
- PR #749 Improve to_arrow and from_arrow Pandas compatibility
- PR #766 Remove TravisCI references, remove unused variables from CMake, fix ARROW_VERSION in Cmake
- PR #773 Add build-args back to Dockerfile and handle dependencies based on environment yml file
- PR #781 Move thirdparty submodules to root and symlink in /cpp
- PR #843 Fix broken cudf/python API examples, add new methods to the API index

## Bug Fixes

- PR #569 CSV Reader: Fix days being off-by-one when parsing some dates
- PR #531 CSV Reader: Fix incorrect parsing of quoted numbers
- PR #465 Added templated C++ API for RMM to avoid explicit cast to `void**`
- PR #473 Added missing <random> include
- PR #478 CSV Reader: Add api support for auto column detection, header, mangle_dupe_cols, usecols
- PR #495 Updated README to correct where cffi pytest should be executed
- PR #501 Fix the intermittent segfault caused by the `thousands` and `compression` parameters in the csv reader
- PR #502 Simplify Dockerfile for local dev, eliminate old conda/pip envs
- PR #512 fix bug for `on` parameter in `DataFrame.merge` to allow for None or single column name
- PR #511 Updated python/cudf/bindings/join.pyx to fix cudf merge printing out dtypes
- PR #513 `.gitignore` tweaks
- PR #521 Add `assert_eq` function for testing
- PR #537 Fix CMAKE_CUDA_STANDARD_REQURIED typo in CMakeLists.txt
- PR #447 Fix silent failure in initializing DataFrame from generator
- PR #545 Temporarily disable csv reader thousands test to prevent segfault (test re-enabled in PR #501)
- PR #559 Fix Assertion error while using `applymap` to change the output dtype
- PR #575 Update `print_env.sh` script to better handle missing commands
- PR #612 Prevent an exception from occuring with true division on integer series.
- PR #630 Fix deprecation warning for `pd.core.common.is_categorical_dtype`
- PR #622 Fix Series.append() behaviour when appending values with different numeric dtype
- PR #603 Fix error while creating an empty column using None.
- PR #673 Fix array of strings not being caught in from_pandas
- PR #644 Fix return type and column support of dataframe.quantile()
- PR #634 Fix create `DataFrame.from_pandas()` with numeric column names
- PR #654 Add resolution check for GDF_TIMESTAMP in Join
- PR #648 Enforce one-to-one copy required when using `numba>=0.42.0`
- PR #645 Fix cmake build type handling not setting debug options when CMAKE_BUILD_TYPE=="Debug"
- PR #669 Fix GIL deadlock when launching multiple python threads that make Cython calls
- PR #665 Reworked the hash map to add a way to report the destination partition for a key
- PR #670 CMAKE: Fix env include path taking precedence over libcudf source headers
- PR #674 Check for gdf supported column types
- PR #677 Fix 'gdf_csv_test_Dates' gtest failure due to missing nrows parameter
- PR #604 Fix the parsing errors while reading a csv file using `sep` instead of `delimiter`.
- PR #686 Fix converting nulls to NaT values when converting Series to Pandas/Numpy
- PR #689 CSV Reader: Fix behavior with skiprows+header to match pandas implementation
- PR #691 Fixes Join on empty input DFs
- PR #706 CSV Reader: Fix broken dtype inference when whitespace is in data
- PR #717 CSV reader: fix behavior when parsing a csv file with no data rows
- PR #724 CSV Reader: fix build issue due to parameter type mismatch in a std::max call
- PR #734 Prevents reading undefined memory in gpu_expand_mask_bits numba kernel
- PR #747 CSV Reader: fix an issue where CUDA allocations fail with some large input files
- PR #750 Fix race condition for handling NVStrings in CMake
- PR #719 Fix merge column ordering
- PR #770 Fix issue where RMM submodule pointed to wrong branch and pin other to correct branches
- PR #778 Fix hard coded ABI off setting
- PR #784 Update RMM submodule commit-ish and pip paths
- PR #794 Update `rmm::exec_policy` usage to fix segmentation faults when used as temprory allocator.
- PR #800 Point git submodules to branches of forks instead of exact commits


# cuDF 0.4.0 (05 Dec 2018)

## New Features

- PR #398 add pandas-compatible `DataFrame.shape()` and `Series.shape()`
- PR #394 New documentation feature "10 Minutes to cuDF"
- PR #361 CSV Reader: Add support for strings with delimiters

## Improvements

 - PR #436 Improvements for type_dispatcher and wrapper structs
 - PR #429 Add CHANGELOG.md (this file)
 - PR #266 use faster CUDA-accelerated DataFrame column/Series concatenation.
 - PR #379 new C++ `type_dispatcher` reduces code complexity in supporting many data types.
 - PR #349 Improve performance for creating columns from memoryview objects
 - PR #445 Update reductions to use type_dispatcher. Adds integer types support to sum_of_squares.
 - PR #448 Improve installation instructions in README.md
 - PR #456 Change default CMake build to Release, and added option for disabling compilation of tests

## Bug Fixes

 - PR #444 Fix csv_test CUDA too many resources requested fail.
 - PR #396 added missing output buffer in validity tests for groupbys.
 - PR #408 Dockerfile updates for source reorganization
 - PR #437 Add cffi to Dockerfile conda env, fixes "cannot import name 'librmm'"
 - PR #417 Fix `map_test` failure with CUDA 10
 - PR #414 Fix CMake installation include file paths
 - PR #418 Properly cast string dtypes to programmatic dtypes when instantiating columns
 - PR #427 Fix and tests for Concatenation illegal memory access with nulls


# cuDF 0.3.0 (23 Nov 2018)

## New Features

 - PR #336 CSV Reader string support

## Improvements

 - PR #354 source code refactored for better organization. CMake build system overhaul. Beginning of transition to Cython bindings.
 - PR #290 Add support for typecasting to/from datetime dtype
 - PR #323 Add handling pyarrow boolean arrays in input/out, add tests
 - PR #325 GDF_VALIDITY_UNSUPPORTED now returned for algorithms that don't support non-empty valid bitmasks
 - PR #381 Faster InputTooLarge Join test completes in ms rather than minutes.
 - PR #373 .gitignore improvements
 - PR #367 Doc cleanup & examples for DataFrame methods
 - PR #333 Add Rapids Memory Manager documentation
 - PR #321 Rapids Memory Manager adds file/line location logging and convenience macros
 - PR #334 Implement DataFrame `__copy__` and `__deepcopy__`
 - PR #271 Add NVTX ranges to pygdf
 - PR #311 Document system requirements for conda install

## Bug Fixes

 - PR #337 Retain index on `scale()` function
 - PR #344 Fix test failure due to PyArrow 0.11 Boolean handling
 - PR #364 Remove noexcept from managed_allocator;  CMakeLists fix for NVstrings
 - PR #357 Fix bug that made all series be considered booleans for indexing
 - PR #351 replace conda env configuration for developers
 - PRs #346 #360 Fix CSV reading of negative numbers
 - PR #342 Fix CMake to use conda-installed nvstrings
 - PR #341 Preserve categorical dtype after groupby aggregations
 - PR #315 ReadTheDocs build update to fix missing libcuda.so
 - PR #320 FIX out-of-bounds access error in reductions.cu
 - PR #319 Fix out-of-bounds memory access in libcudf count_valid_bits
 - PR #303 Fix printing empty dataframe


# cuDF 0.2.0 and cuDF 0.1.0

These were initial releases of cuDF based on previously separate pyGDF and libGDF libraries.<|MERGE_RESOLUTION|>--- conflicted
+++ resolved
@@ -18,12 +18,9 @@
 - PR #1713 Add documentation for Dask-XGBoost
 - PR #1666 CSV Reader: Improve performance for files with large number of columns
 - PR #1725 Enable the ability to use a single column groupby as its own index
-<<<<<<< HEAD
 - PR #1746 Removed unused code: `windowed_ops.cu`, `sorting.cu`, `hash_ops.cu`
-=======
 - PR #1767 Speed up unit tests
 
->>>>>>> a66db9e9
 
 ## Bug Fixes
 
