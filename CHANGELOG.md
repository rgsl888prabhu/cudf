--- conflicted
+++ resolved
@@ -8,11 +8,8 @@
 - PR #3555 Add column names support to libcudf++ io readers and writers
 - PR #3610 Add memory_usage to DataFrame and Series APIs
 - PR #3627 Adding cudf::sort and cudf::sort_by_key
-<<<<<<< HEAD
 - PR #3597 Implement new sort based groupby
-=======
 - PR #3690 Add bools_to_mask
->>>>>>> 875476c3
 
 ## Improvements
 
@@ -28,12 +25,8 @@
 - PR #3567 Include `strides` in `__cuda_array_interface__`
 - PR #3608 Update OPS codeowner group name
 - PR #3431 Port NVStrings translate to cudf strings column
-<<<<<<< HEAD
-- PR #3620 Add stream parameter to unary ops' internal API
-=======
 - PR #3620 Add stream parameter to unary ops detail API
 - PR #3593 Adding begin/end for mutable_column_device_view
->>>>>>> 875476c3
 - PR #3587 Merge CHECK_STREAM & CUDA_CHECK_LAST to CHECK_CUDA
 - PR #3655 Use move with make_pair to avoid copy construction
 - PR #3402 Define and implement new quantiles APIs
