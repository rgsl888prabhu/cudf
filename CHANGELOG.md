--- conflicted
+++ resolved
@@ -92,16 +92,13 @@
 - PR #4089 Fix dask groupby mutliindex test case issues in join
 - PR #4097 Fix strings concatenate logic with column offsets
 - PR #4076 All null string entries should have null data buffer
-<<<<<<< HEAD
 - PR #4145 Support empty index case in DataFrame._from_table
-=======
 - PR #4109 Use rmm::device_vector instead of thrust::device_vector
 - PR #4113 Use `.nvstrings` in `StringColumn.sum(...)`
 - PR #4116 Fix a bug in contiguous_split() where tables with mixed column types could corrupt string output
 - PR #4119 Fix binary ops slowdown using jitify -remove-unused-globals
 - PR #4125 Fix type enum to account for added Dictionary type in `types.hpp`
 - PR #4137 Update Java for mutating fill and rolling window changes
->>>>>>> cda1a505
 
 
 # cuDF 0.12.0 (04 Feb 2020)
