--- conflicted
+++ resolved
@@ -20,11 +20,8 @@
 - PR #3959 Add missing hash-dispatch function for cudf.Series
 - PR #3970 Fix for Series Pickle
 - PR #3964 Restore legacy NVStrings and NVCategory dependencies in Java jar
-<<<<<<< HEAD
+- PR #3982 Fix java unary op enum and add missing ops
 - PR #3979 Add `name` to Series serialize and deserialize
-=======
-- PR #3982 Fix java unary op enum and add missing ops
->>>>>>> fc73d7be
 
 
 # cuDF 0.12.0 (Date TBD)
