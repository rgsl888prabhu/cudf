# cuDF 0.7.0 (Date TBD)

## New Features

- PR #1194  Implement overloads for CUDA atomic operations

...

## Improvements

- PR #1202 Simplify README.md
- PR #1149 CSV Reader: Change convertStrToValue() functions to `__device__` only
- PR #1238 Improve performance of the CUDA trie used in the CSV reader
- PR #1278 Update CONTRIBUTING for new conda environment yml naming conventions
- PR #1284 Update docs version
- PR #1287 add exclude argument to cudf.select_dtype function
- PR #1286 Refactor some of the CSV Reader kernels into generic utility functions

## Bug Fixes

- PR #1233 Fix dtypes issue while adding the column to `str` dataframe.
- PR #1254 CSV Reader: fix data type detection for floating-point numbers in scientific notation
- PR #1289 Fix looping over each value instead of each category in concatenation
<<<<<<< HEAD
=======
- PR #1293 Fix Inaccurate error message in join.pyx
>>>>>>> 7fecf4ab


# cuDF 0.6.0 (Date TBD)

## New Features

- PR #760 Raise `FileNotFoundError` instead of `GDF_FILE_ERROR` in `read_csv` if the file does not exist
- PR #539 Add Python bindings for replace function
- PR #823 Add Doxygen configuration to enable building HTML documentation for libcudf C/C++ API
- PR #807 CSV Reader: Add byte_range parameter to specify the range in the input file to be read
- PR #857 Add Tail method for Series/DataFrame and update Head method to use iloc
- PR #858 Add series feature hashing support
- PR #871 CSV Reader: Add support for NA values, including user specified strings
- PR #893 Adds PyArrow based parquet readers / writers to Python, fix category dtype handling, fix arrow ingest buffer size issues
- PR #867 CSV Reader: Add support for ignoring blank lines and comment lines
- PR #887 Add Series digitize method
- PR #895 Add Series groupby
- PR #898 Add DataFrame.groupby(level=0) support
- PR #920 Add feather, JSON, HDF5 readers / writers from PyArrow / Pandas
- PR #888 CSV Reader: Add prefix parameter for column names, used when parsing without a header
- PR #913 Add DLPack support: convert between cuDF DataFrame and DLTensor
- PR #939 Add ORC reader from PyArrow
- PR #918 Add Series.groupby(level=0) support
- PR #906 Add binary and comparison ops to DataFrame
- PR #958 Support unary and binary ops on indexes
- PR #964 Add `rename` method to `DataFrame`, `Series`, and `Index`
- PR #985 Add `Series.to_frame` method
- PR #985 Add `drop=` keyword to reset_index method
- PR #994 Remove references to pygdf
- PR #990 Add external series groupby support
- PR #988 Add top-level merge function to cuDF
- PR #992 Add comparison binaryops to DateTime columns
- PR #996 Replace relative path imports with absolute paths in tests
- PR #995 CSV Reader: Add index_col parameter to specify the column name or index to be used as row labels
- PR #1004 Add `from_gpu_matrix` method to DataFrame
- PR #997 Add property index setter
- PR #1007 Replace relative path imports with absolute paths in cudf
- PR #1013 select columns with df.columns
- PR #1016 Rename Series.unique_count() to nunique() to match pandas API
- PR #947 Prefixsum to handle nulls and float types
- PR #1029 Remove rest of relative path imports
- PR #1021 Add filtered selection with assignment for Dataframes
- PR #872 Adding NVCategory support to cudf apis
- PR #1052 Add left/right_index and left/right_on keywords to merge
- PR #1091 Add `indicator=` and `suffixes=` keywords to merge
- PR #1107 Add unsupported keywords to Series.fillna
- PR #1032 Add string support to cuDF python
- PR #1136 Removed `gdf_concat`
- PR #1153 Added function for getting the padded allocation size for valid bitmask
- PR #1148 Add cudf.sqrt for dataframes and Series
- PR #1159 Add Python bindings for libcudf dlpack functions
- PR #1155 Add __array_ufunc__ for DataFrame and Series for sqrt
- PR #1168 to_frame for series accepts a name argument

## Improvements

- PR #1218 Add dask-cudf page to API docs
- PR #892 Add support for heterogeneous types in binary ops with JIT
- PR #730 Improve performance of `gdf_table` constructor
- PR #561 Add Doxygen style comments to Join CUDA functions
- PR #813 unified libcudf API functions by replacing gpu_ with gdf_
- PR #822 Add support for `__cuda_array_interface__` for ingest
- PR #756 Consolidate common helper functions from unordered map and multimap
- PR #753 Improve performance of groupby sum and average, especially for cases with few groups.
- PR #836 Add ingest support for arrow chunked arrays in Column, Series, DataFrame creation
- PR #763 Format doxygen comments for csv_read_arg struct
- PR #532 CSV Reader: Use type dispatcher instead of switch block
- PR #694 Unit test utilities improvements
- PR #878 Add better indexing to Groupby
- PR #554 Add `empty` method and `is_monotonic` attribute to `Index`
- PR #1040 Fixed up Doxygen comment tags
- PR #909 CSV Reader: Avoid host->device->host copy for header row data
- PR #916 Improved unit testing and error checking for `gdf_column_concat`
- PR #941 Replace `numpy` call in `Series.hash_encode` with `numba`
- PR #942 Added increment/decrement operators for wrapper types
- PR #943 Updated `count_nonzero_mask` to return `num_rows` when the mask is null
- PR #952 Added trait to map C++ type to `gdf_dtype`
- PR #966 Updated RMM submodule.
- PR #998 Add IO reader/writer modules to API docs, fix for missing cudf.Series docs
- PR #1017 concatenate along columns for Series and DataFrames
- PR #1002 Support indexing a dataframe with another boolean dataframe
- PR #1018 Better concatenation for Series and Dataframes
- PR #1036 Use Numpydoc style docstrings
- PR #1047 Adding gdf_dtype_extra_info to gdf_column_view_augmented
- PR #1054 Added default ctor to SerialTrieNode to overcome Thrust issue in CentOS7 + CUDA10
- PR #1024 CSV Reader: Add support for hexadecimal integers in integral-type columns
- PR #1033 Update `fillna()` to use libcudf function `gdf_replace_nulls`
- PR #1066 Added inplace assignment for columns and select_dtypes for dataframes
- PR #1026 CSV Reader: Change the meaning and type of the quoting parameter to match Pandas
- PR #1100 Adds `CUDF_EXPECTS` error-checking macro
- PR #1092 Fix select_dtype docstring
- PR #1111 Added cudf::table
- PR #1108 Sorting for datetime columns
- PR #1120 Return a `Series` (not a `Column`) from `Series.cat.set_categories()`
- PR #1128 CSV Reader: The last data row does not need to be line terminated
- PR #1183 Bump Arrow version to 0.12.1
- PR #1208 Default to CXX11_ABI=ON
- PR #1252 Fix NVStrings dependencies for cuda 9.2 and 10.0

## Bug Fixes

- PR #821 Fix flake8 issues revealed by flake8 update
- PR #808 Resolved renamed `d_columns_valids` variable name
- PR #820 CSV Reader: fix the issue where reader adds additional rows when file uses \r\n as a line terminator
- PR #780 CSV Reader: Fix scientific notation parsing and null values for empty quotes
- PR #815 CSV Reader: Fix data parsing when tabs are present in the input CSV file
- PR #850 Fix bug where left joins where the left df has 0 rows causes a crash
- PR #861 Fix memory leak by preserving the boolean mask index
- PR #875 Handle unnamed indexes in to/from arrow functions
- PR #877 Fix ingest of 1 row arrow tables in from arrow function
- PR #876 Added missing `<type_traits>` include
- PR #889 Deleted test_rmm.py which has now moved to RMM repo
- PR #866 Merge v0.5.1 numpy ABI hotfix into 0.6
- PR #917 value_counts return int type on empty columns
- PR #611 Renamed `gdf_reduce_optimal_output_size()` -> `gdf_reduction_get_intermediate_output_size()`
- PR #923 fix index for negative slicing for cudf dataframe and series
- PR #927 CSV Reader: Fix category GDF_CATEGORY hashes not being computed properly
- PR #921 CSV Reader: Fix parsing errors with delim_whitespace, quotations in the header row, unnamed columns
- PR #933 Fix handling objects of all nulls in series creation
- PR #940 CSV Reader: Fix an issue where the last data row is missing when using byte_range
- PR #945 CSV Reader: Fix incorrect datetime64 when milliseconds or space separator are used
- PR #959 Groupby: Problem with column name lookup
- PR #950 Converting dataframe/recarry with non-contiguous arrays
- PR #963 CSV Reader: Fix another issue with missing data rows when using byte_range
- PR #999 Fix 0 sized kernel launches and empty sort_index exception
- PR #993 Fix dtype in selecting 0 rows from objects
- PR #1009 Fix performance regression in `to_pandas` method on DataFrame
- PR #1008 Remove custom dask communication approach
- PR #1001 CSV Reader: Fix a memory access error when reading a large (>2GB) file with date columns
- PR #1019 Binary Ops: Fix error when one input column has null mask but other doesn't
- PR #1014 CSV Reader: Fix false positives in bool value detection
- PR #1034 CSV Reader: Fix parsing floating point precision and leading zero exponents
- PR #1044 CSV Reader: Fix a segfault when byte range aligns with a page
- PR #1058 Added support for `DataFrame.loc[scalar]`
- PR #1060 Fix column creation with all valid nan values
- PR #1073 CSV Reader: Fix an issue where a column name includes the return character
- PR #1090 Updating Doxygen Comments
- PR #1080 Fix dtypes returned from loc / iloc because of lists
- PR #1102 CSV Reader: Minor fixes and memory usage improvements
- PR #1174: Fix release script typo
- PR #1137 Add prebuild script for CI
- PR #1118 Enhanced the `DataFrame.from_records()` feature
- PR #1129 Fix join performance with index parameter from using numpy array
- PR #1145 Issue with .agg call on multi-column dataframes
- PR #908 Some testing code cleanup
- PR #1167 Fix issue with null_count not being set after inplace fillna()
- PR #1184 Fix iloc performance regression
- PR #1185 Support left_on/right_on and also on=str in merge
- PR #1200 Fix allocating bitmasks with numba instead of rmm in allocate_mask function
- PR #1223 gpuCI: Fix label on rapidsai channel on gpu build scripts
- PR #1242 Add explicit Thrust exec policy to fix NVCATEGORY_TEST segfault on some platforms
- PR #1246 Fix categorical tests that failed due to bad implicit type conversion
- PR #1255 Fix overwriting conda package main label uploads
- PR #1259 Add dlpack includes to pip build


# cuDF 0.5.1 (05 Feb 2019)

## Bug Fixes

- PR #842 Avoid using numpy via cimport to prevent ABI issues in Cython compilation


# cuDF 0.5.0 (28 Jan 2019)

## New Features

- PR #722 Add bzip2 decompression support to `read_csv()`
- PR #693 add ZLIB-based GZIP/ZIP support to `read_csv_strings()`
- PR #411 added null support to gdf_order_by (new API) and cudf_table::sort
- PR #525 Added GitHub Issue templates for bugs, documentation, new features, and questions
- PR #501 CSV Reader: Add support for user-specified decimal point and thousands separator to read_csv_strings()
- PR #455 CSV Reader: Add support for user-specified decimal point and thousands separator to read_csv()
- PR #439 add `DataFrame.drop` method similar to pandas
- PR #356 add `DataFrame.transpose` method and `DataFrame.T` property similar to pandas
- PR #505 CSV Reader: Add support for user-specified boolean values
- PR #350 Implemented Series replace function
- PR #490 Added print_env.sh script to gather relevant environment details when reporting cuDF issues
- PR #474 add ZLIB-based GZIP/ZIP support to `read_csv()`
- PR #547 Added melt similar to `pandas.melt()`
- PR #491 Add CI test script to check for updates to CHANGELOG.md in PRs
- PR #550 Add CI test script to check for style issues in PRs
- PR #558 Add CI scripts for cpu-based conda and gpu-based test builds
- PR #524 Add Boolean Indexing
- PR #564 Update python `sort_values` method to use updated libcudf `gdf_order_by` API
- PR #509 CSV Reader: Input CSV file can now be passed in as a text or a binary buffer
- PR #607 Add `__iter__` and iteritems to DataFrame class
- PR #643 added a new api gdf_replace_nulls that allows a user to replace nulls in a column

## Improvements

- PR #426 Removed sort-based groupby and refactored existing groupby APIs. Also improves C++/CUDA compile time.
- PR #461 Add `CUDF_HOME` variable in README.md to replace relative pathing.
- PR #472 RMM: Created centralized rmm::device_vector alias and rmm::exec_policy
- PR #500 Improved the concurrent hash map class to support partitioned (multi-pass) hash table building.
- PR #454 Improve CSV reader docs and examples
- PR #465 Added templated C++ API for RMM to avoid explicit cast to `void**`
- PR #513 `.gitignore` tweaks
- PR #521 Add `assert_eq` function for testing
- PR #502 Simplify Dockerfile for local dev, eliminate old conda/pip envs
- PR #549 Adds `-rdynamic` compiler flag to nvcc for Debug builds
- PR #472 RMM: Created centralized rmm::device_vector alias and rmm::exec_policy
- PR #577 Added external C++ API for scatter/gather functions
- PR #500 Improved the concurrent hash map class to support partitioned (multi-pass) hash table building
- PR #583 Updated `gdf_size_type` to `int`
- PR #500 Improved the concurrent hash map class to support partitioned (multi-pass) hash table building
- PR #617 Added .dockerignore file. Prevents adding stale cmake cache files to the docker container
- PR #658 Reduced `JOIN_TEST` time by isolating overflow test of hash table size computation
- PR #664 Added Debuging instructions to README
- PR #651 Remove noqa marks in `__init__.py` files
- PR #671 CSV Reader: uncompressed buffer input can be parsed without explicitly specifying compression as None
- PR #684 Make RMM a submodule
- PR #718 Ensure sum, product, min, max methods pandas compatibility on empty datasets
- PR #720 Refactored Index classes to make them more Pandas-like, added CategoricalIndex
- PR #749 Improve to_arrow and from_arrow Pandas compatibility
- PR #766 Remove TravisCI references, remove unused variables from CMake, fix ARROW_VERSION in Cmake
- PR #773 Add build-args back to Dockerfile and handle dependencies based on environment yml file
- PR #781 Move thirdparty submodules to root and symlink in /cpp
- PR #843 Fix broken cudf/python API examples, add new methods to the API index

## Bug Fixes

- PR #569 CSV Reader: Fix days being off-by-one when parsing some dates
- PR #531 CSV Reader: Fix incorrect parsing of quoted numbers
- PR #465 Added templated C++ API for RMM to avoid explicit cast to `void**`
- PR #473 Added missing <random> include
- PR #478 CSV Reader: Add api support for auto column detection, header, mangle_dupe_cols, usecols
- PR #495 Updated README to correct where cffi pytest should be executed
- PR #501 Fix the intermittent segfault caused by the `thousands` and `compression` parameters in the csv reader
- PR #502 Simplify Dockerfile for local dev, eliminate old conda/pip envs
- PR #512 fix bug for `on` parameter in `DataFrame.merge` to allow for None or single column name
- PR #511 Updated python/cudf/bindings/join.pyx to fix cudf merge printing out dtypes
- PR #513 `.gitignore` tweaks
- PR #521 Add `assert_eq` function for testing
- PR #537 Fix CMAKE_CUDA_STANDARD_REQURIED typo in CMakeLists.txt
- PR #447 Fix silent failure in initializing DataFrame from generator
- PR #545 Temporarily disable csv reader thousands test to prevent segfault (test re-enabled in PR #501)
- PR #559 Fix Assertion error while using `applymap` to change the output dtype
- PR #575 Update `print_env.sh` script to better handle missing commands
- PR #612 Prevent an exception from occuring with true division on integer series.
- PR #630 Fix deprecation warning for `pd.core.common.is_categorical_dtype`
- PR #622 Fix Series.append() behaviour when appending values with different numeric dtype
- PR #603 Fix error while creating an empty column using None.
- PR #673 Fix array of strings not being caught in from_pandas
- PR #644 Fix return type and column support of dataframe.quantile()
- PR #634 Fix create `DataFrame.from_pandas()` with numeric column names
- PR #654 Add resolution check for GDF_TIMESTAMP in Join
- PR #648 Enforce one-to-one copy required when using `numba>=0.42.0`
- PR #645 Fix cmake build type handling not setting debug options when CMAKE_BUILD_TYPE=="Debug"
- PR #669 Fix GIL deadlock when launching multiple python threads that make Cython calls
- PR #665 Reworked the hash map to add a way to report the destination partition for a key
- PR #670 CMAKE: Fix env include path taking precedence over libcudf source headers
- PR #674 Check for gdf supported column types
- PR #677 Fix 'gdf_csv_test_Dates' gtest failure due to missing nrows parameter
- PR #604 Fix the parsing errors while reading a csv file using `sep` instead of `delimiter`.
- PR #686 Fix converting nulls to NaT values when converting Series to Pandas/Numpy
- PR #689 CSV Reader: Fix behavior with skiprows+header to match pandas implementation
- PR #691 Fixes Join on empty input DFs
- PR #706 CSV Reader: Fix broken dtype inference when whitespace is in data
- PR #717 CSV reader: fix behavior when parsing a csv file with no data rows
- PR #724 CSV Reader: fix build issue due to parameter type mismatch in a std::max call
- PR #734 Prevents reading undefined memory in gpu_expand_mask_bits numba kernel
- PR #747 CSV Reader: fix an issue where CUDA allocations fail with some large input files
- PR #750 Fix race condition for handling NVStrings in CMake
- PR #719 Fix merge column ordering
- PR #770 Fix issue where RMM submodule pointed to wrong branch and pin other to correct branches
- PR #778 Fix hard coded ABI off setting
- PR #784 Update RMM submodule commit-ish and pip paths
- PR #794 Update `rmm::exec_policy` usage to fix segmentation faults when used as temprory allocator.
- PR #800 Point git submodules to branches of forks instead of exact commits


# cuDF 0.4.0 (05 Dec 2018)

## New Features

- PR #398 add pandas-compatible `DataFrame.shape()` and `Series.shape()`
- PR #394 New documentation feature "10 Minutes to cuDF"
- PR #361 CSV Reader: Add support for strings with delimiters

## Improvements

 - PR #436 Improvements for type_dispatcher and wrapper structs
 - PR #429 Add CHANGELOG.md (this file)
 - PR #266 use faster CUDA-accelerated DataFrame column/Series concatenation.
 - PR #379 new C++ `type_dispatcher` reduces code complexity in supporting many data types.
 - PR #349 Improve performance for creating columns from memoryview objects
 - PR #445 Update reductions to use type_dispatcher. Adds integer types support to sum_of_squares.
 - PR #448 Improve installation instructions in README.md
 - PR #456 Change default CMake build to Release, and added option for disabling compilation of tests

## Bug Fixes

 - PR #444 Fix csv_test CUDA too many resources requested fail.
 - PR #396 added missing output buffer in validity tests for groupbys.
 - PR #408 Dockerfile updates for source reorganization
 - PR #437 Add cffi to Dockerfile conda env, fixes "cannot import name 'librmm'"
 - PR #417 Fix `map_test` failure with CUDA 10
 - PR #414 Fix CMake installation include file paths
 - PR #418 Properly cast string dtypes to programmatic dtypes when instantiating columns
 - PR #427 Fix and tests for Concatenation illegal memory access with nulls


# cuDF 0.3.0 (23 Nov 2018)

## New Features

 - PR #336 CSV Reader string support

## Improvements

 - PR #354 source code refactored for better organization. CMake build system overhaul. Beginning of transition to Cython bindings.
 - PR #290 Add support for typecasting to/from datetime dtype
 - PR #323 Add handling pyarrow boolean arrays in input/out, add tests
 - PR #325 GDF_VALIDITY_UNSUPPORTED now returned for algorithms that don't support non-empty valid bitmasks
 - PR #381 Faster InputTooLarge Join test completes in ms rather than minutes.
 - PR #373 .gitignore improvements
 - PR #367 Doc cleanup & examples for DataFrame methods
 - PR #333 Add Rapids Memory Manager documentation
 - PR #321 Rapids Memory Manager adds file/line location logging and convenience macros
 - PR #334 Implement DataFrame `__copy__` and `__deepcopy__`
 - PR #271 Add NVTX ranges to pygdf
 - PR #311 Document system requirements for conda install

## Bug Fixes

 - PR #337 Retain index on `scale()` function
 - PR #344 Fix test failure due to PyArrow 0.11 Boolean handling
 - PR #364 Remove noexcept from managed_allocator;  CMakeLists fix for NVstrings
 - PR #357 Fix bug that made all series be considered booleans for indexing
 - PR #351 replace conda env configuration for developers
 - PRs #346 #360 Fix CSV reading of negative numbers
 - PR #342 Fix CMake to use conda-installed nvstrings
 - PR #341 Preserve categorical dtype after groupby aggregations
 - PR #315 ReadTheDocs build update to fix missing libcuda.so
 - PR #320 FIX out-of-bounds access error in reductions.cu
 - PR #319 Fix out-of-bounds memory access in libcudf count_valid_bits
 - PR #303 Fix printing empty dataframe


# cuDF 0.2.0 and cuDF 0.1.0

These were initial releases of cuDF based on previously separate pyGDF and libGDF libraries.
<|MERGE_RESOLUTION|>--- conflicted
+++ resolved
@@ -21,10 +21,7 @@
 - PR #1233 Fix dtypes issue while adding the column to `str` dataframe.
 - PR #1254 CSV Reader: fix data type detection for floating-point numbers in scientific notation
 - PR #1289 Fix looping over each value instead of each category in concatenation
-<<<<<<< HEAD
-=======
 - PR #1293 Fix Inaccurate error message in join.pyx
->>>>>>> 7fecf4ab
 
 
 # cuDF 0.6.0 (Date TBD)
