
# cuDF 0.5.0 (Date TBD)

## New Features

- PR #411 added null support to gdf_order_by (new API) and cudf_table::sort
- PR #525 Added GitHub Issue templates for bugs, documentation, new features, and questions
- PR #501 CSV Reader: Add support for user-specified decimal point and thousands separator to read_csv_strings()
- PR #455 CSV Reader: Add support for user-specified decimal point and thousands separator to read_csv()
- PR #439 add `DataFrame.drop` method similar to pandas
<<<<<<< HEAD
- PR #509 CSV Reader: Input CSV file can now be passed in as a text or a binary buffer
=======
- PR #505 CSV Reader: Add support for user-specified boolean values
>>>>>>> 5bf333b7
- PR #350 Implemented Series replace function
- PR #490 Added print_env.sh script to gather relevant environment details when reporting cuDF issues.
- PR #474 add ZLIB-based GZIP/ZIP support to `read_csv()`
- PR #558 Add CI scripts for cpu-based conda and gpu-based test builds

## Improvements

- PR #472 RMM: Created centralized rmm::device_vector alias and rmm::exec_policy
- PR #426 Removed sort-based groupby and refactored existing groupby APIs. Also improves C++/CUDA compile time.
- PR #478 CSV Reader: Add api support for auto column detection, header, mangle_dupe_cols, usecols
- PR #500 Improved the concurrent hash map class to support partitioned (multi-pass) hash table building.
- PR #465 Added templated C++ API for RMM to avoid explicit cast to `void**`
- PR #513 `.gitignore` tweaks
- PR #521 Add `assert_eq` function for testing
- PR #502 Simplify Dockerfile for local dev, eliminate old conda/pip envs

## Bug Fixes

- PR #473 Added missing <random> include
- PR #495 Updated README to correct where cffi pytest should be executed.
- PR #478 CSV Reader: Fix/Update and test usecols code for parsing only the specified columns
- PR #512 fix bug for `on` parameter in `DataFrame.merge` to allow for None or single column name
- PR #511 Updated python/cudf/bindings/join.pyx to fix cudf merge printing out dtypes.
- PR #537 Fix CMAKE_CUDA_STANDARD_REQURIED typo in CMakeLists.txt
- PR #545 Temporarily disable csv reader thousands test to prevent segfault (test re-enabled in PR #501)
- PR #501 Fix the intermittent segfault caused by the `thousands` and `compression` parameters in the csv reader
- PR #559 Fix Assertion error while using `applymap` to change the output dtype

# cuDF 0.4.0 (05 Dec 2018)

## New Features

- PR #398 add pandas-compatible `DataFrame.shape()` and `Series.shape()`
- PR #394 New documentation feature "10 Minutes to cuDF"
- PR #361 CSV Reader: Add support for strings with delimiters

## Improvements

 - PR #436 Improvements for type_dispatcher and wrapper structs
 - PR #429 Add CHANGELOG.md (this file)
 - PR #266 use faster CUDA-accelerated DataFrame column/Series concatenation.
 - PR #379 new C++ `type_dispatcher` reduces code complexity in supporting many data types.
 - PR #349 Improve performance for creating columns from memoryview objects
 - PR #445 Update reductions to use type_dispatcher. Adds integer types support to sum_of_squares.
 - PR #448 Improve installation instructions in README.md
 - PR #456 Change default CMake build to Release, and added option for disabling compilation of tests

## Bug Fixes

 - PR #444 Fix csv_test CUDA too many resources requested fail.
 - PR #396 added missing output buffer in validity tests for groupbys.
 - PR #408 Dockerfile updates for source reorganization
 - PR #437 Add cffi to Dockerfile conda env, fixes "cannot import name 'librmm'"
 - PR #417 Fix `map_test` failure with CUDA 10
 - PR #414 Fix CMake installation include file paths
 - PR #418 Properly cast string dtypes to programmatic dtypes when instantiating columns
 - PR #427 Fix and tests for Concatenation illegal memory access with nulls


# cuDF 0.3.0 (23 Nov 2018)

## New Features

 - PR #336 CSV Reader string support

## Improvements

 - PR #354 source code refactored for better organization. CMake build system overhaul. Beginning of transition to Cython bindings.
 - PR #290 Add support for typecasting to/from datetime dtype
 - PR #323 Add handling pyarrow boolean arrays in input/out, add tests
 - PR #325 GDF_VALIDITY_UNSUPPORTED now returned for algorithms that don't support non-empty valid bitmasks
 - PR #381 Faster InputTooLarge Join test completes in ms rather than minutes.
 - PR #373 .gitignore improvements
 - PR #367 Doc cleanup & examples for DataFrame methods
 - PR #333 Add Rapids Memory Manager documentation
 - PR #321 Rapids Memory Manager adds file/line location logging and convenience macros
 - PR #334 Implement DataFrame `__copy__` and `__deepcopy__`
 - PR #271 Add NVTX ranges to pygdf
 - PR #311 Document system requirements for conda install

## Bug Fixes

 - PR #337 Retain index on `scale()` function
 - PR #344 Fix test failure due to PyArrow 0.11 Boolean handling
 - PR #364 Remove noexcept from managed_allocator;  CMakeLists fix for NVstrings
 - PR #357 Fix bug that made all series be considered booleans for indexing
 - PR #351 replace conda env configuration for developers
 - PRs #346 #360 Fix CSV reading of negative numbers
 - PR #342 Fix CMake to use conda-installed nvstrings
 - PR #341 Preserve categorical dtype after groupby aggregations
 - PR #315 ReadTheDocs build update to fix missing libcuda.so
 - PR #320 FIX out-of-bounds access error in reductions.cu
 - PR #319 Fix out-of-bounds memory access in libcudf count_valid_bits
 - PR #303 Fix printing empty dataframe


# cuDF 0.2.0 and cuDF 0.1.0

These were initial releases of cuDF based on previously separate pyGDF and libGDF libraries.
<|MERGE_RESOLUTION|>--- conflicted
+++ resolved
@@ -3,19 +3,16 @@
 
 ## New Features
 
+- PR #350 Implemented Series replace function
 - PR #411 added null support to gdf_order_by (new API) and cudf_table::sort
 - PR #525 Added GitHub Issue templates for bugs, documentation, new features, and questions
 - PR #501 CSV Reader: Add support for user-specified decimal point and thousands separator to read_csv_strings()
 - PR #455 CSV Reader: Add support for user-specified decimal point and thousands separator to read_csv()
 - PR #439 add `DataFrame.drop` method similar to pandas
-<<<<<<< HEAD
+- PR #474 add ZLIB-based GZIP/ZIP support to `read_csv()`
+- PR #490 Added print_env.sh script to gather relevant environment details when reporting cuDF issues.
+- PR #505 CSV Reader: Add support for user-specified boolean values
 - PR #509 CSV Reader: Input CSV file can now be passed in as a text or a binary buffer
-=======
-- PR #505 CSV Reader: Add support for user-specified boolean values
->>>>>>> 5bf333b7
-- PR #350 Implemented Series replace function
-- PR #490 Added print_env.sh script to gather relevant environment details when reporting cuDF issues.
-- PR #474 add ZLIB-based GZIP/ZIP support to `read_csv()`
 - PR #558 Add CI scripts for cpu-based conda and gpu-based test builds
 
 ## Improvements
