--- conflicted
+++ resolved
@@ -13,14 +13,11 @@
 ## Bug Fixes
 
 - PR #2584 ORC Reader: fix parsing of `DECIMAL` index positions
-<<<<<<< HEAD
-- PR #2611 Types Test: fix static casting from negative int to string
-=======
 - PR #2601 Fixes nlargest(1) issue in Series and Dataframe
 - PR #2610 Fix a bug in index serialization (properly pass DeviceNDArray)
+- PR #2611 Types Test: fix static casting from negative int to string
 - PR #2618 IO Readers: Fix datasource memory map failure for multiple reads
 
->>>>>>> 952a5a20
 
 # cuDF 0.9.0 (Date TBD)
 
