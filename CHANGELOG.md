--- conflicted
+++ resolved
@@ -35,12 +35,9 @@
 - PR #3640 Enable memory_usage in dask_cudf (also adds pd.Index from_pandas)
 - PR #3654 Update Jitify submodule ref to include gcc-8 fix
 - PR #3639 Define and implement `nans_to_nulls`
-<<<<<<< HEAD
+- PR #3616 Add aggregation infrastructure for argmax/argmin.
 - PR #3697 Improve column insert performance for wide frames
 - PR #3713 Adding aggregation support to rolling_window
-=======
-- PR #3616 Add aggregation infrastructure for argmax/argmin.
->>>>>>> 56b5fa60
 
 ## Bug Fixes
 
